/*
 * Copyright 2019 Dgraph Labs, Inc. and Contributors
 *
 * Licensed under the Apache License, Version 2.0 (the "License");
 * you may not use this file except in compliance with the License.
 * You may obtain a copy of the License at
 *
 *     http://www.apache.org/licenses/LICENSE-2.0
 *
 * Unless required by applicable law or agreed to in writing, software
 * distributed under the License is distributed on an "AS IS" BASIS,
 * WITHOUT WARRANTIES OR CONDITIONS OF ANY KIND, either express or implied.
 * See the License for the specific language governing permissions and
 * limitations under the License.
 */

package testutil

import (
	"fmt"
	"testing"

	"github.com/dgraph-io/badger/v2"
	"github.com/dgraph-io/badger/v2/options"
	"github.com/dgraph-io/dgraph/ee/enc"
	"github.com/dgraph-io/dgraph/posting"
	"github.com/dgraph-io/dgraph/protos/pb"
	"github.com/dgraph-io/dgraph/types"
	"github.com/dgraph-io/dgraph/x"

	"github.com/spf13/pflag"
	"github.com/spf13/viper"
	"github.com/stretchr/testify/require"
)

// KeyFile is set to the path of the file containing the key. Used for testing purposes only.
var KeyFile string

func openDgraph(pdir string) (*badger.DB, error) {
	// Get key.
	config := viper.New()
	flags := &pflag.FlagSet{}
	enc.RegisterFlags(flags)
	config.BindPFlags(flags)
	config.Set("encryption_key_file", KeyFile)
	k, err := enc.ReadKey(config)
	if err != nil {
		return nil, err
	}

	opt := badger.DefaultOptions(pdir).WithTableLoadingMode(options.MemoryMap).
<<<<<<< HEAD
		// TOOD(Ibrahim): Remove compression level once badger is updated.
		WithReadOnly(true).WithZSTDCompressionLevel(1).
		WithEncryptionKey(k)
=======
		WithReadOnly(true).
		WithEncryptionKey(enc.ReadEncryptionKeyFile(KeyFile))
>>>>>>> b05c5258
	return badger.OpenManaged(opt)
}

// GetPredicateValues reads the specified p directory and returns the values for the given
// attribute in a map.
func GetPredicateValues(pdir, attr string, readTs uint64) (map[string]string, error) {
	db, err := openDgraph(pdir)
	if err != nil {
		return nil, err
	}
	defer db.Close()

	values := make(map[string]string)

	txn := db.NewTransactionAt(readTs, false)
	defer txn.Discard()
	itr := txn.NewIterator(badger.DefaultIteratorOptions)
	defer itr.Close()

	for itr.Rewind(); itr.Valid(); itr.Next() {
		item := itr.Item()
		pk, err := x.Parse(item.Key())
		x.Check(err)
		switch {
		case pk.Attr != attr:
			continue
		case !pk.IsData():
			continue
		}

		pl, err := posting.ReadPostingList(item.Key(), itr)
		if err != nil {
			return nil, err
		}

		err = pl.Iterate(readTs, 0, func(p *pb.Posting) error {
			vID := types.TypeID(p.ValType)
			src := types.ValueForType(vID)
			src.Value = p.Value
			str, err := types.Convert(src, types.StringID)
			if err != nil {
				return err
			}
			value := str.Value.(string)
			values[fmt.Sprintf("%#x", pk.Uid)] = value

			return nil
		})

		if err != nil {
			return nil, err
		}
	}

	return values, err
}

type dataType int

const (
	schemaPredicate dataType = iota
	schemaType
)

func readSchema(pdir string, dType dataType) ([]string, error) {
	db, err := openDgraph(pdir)
	if err != nil {
		return nil, err
	}
	defer db.Close()
	values := make([]string, 0)

	// Predicates and types in the schema are written with timestamp 1.
	txn := db.NewTransactionAt(1, false)
	defer txn.Discard()
	itr := txn.NewIterator(badger.DefaultIteratorOptions)
	defer itr.Close()

	for itr.Rewind(); itr.Valid(); itr.Next() {
		item := itr.Item()
		pk, err := x.Parse(item.Key())
		x.Check(err)

		switch {
		case item.UserMeta() != posting.BitSchemaPosting:
			continue
		case pk.IsSchema() && dType != schemaPredicate:
			continue
		case pk.IsType() && dType != schemaType:
			continue
		}

		values = append(values, pk.Attr)
	}
	return values, nil
}

// GetPredicateNames returns the list of all the predicates stored in the restored pdir.
func GetPredicateNames(pdir string) ([]string, error) {
	return readSchema(pdir, schemaPredicate)
}

// GetTypeNames returns the list of all the types stored in the restored pdir.
func GetTypeNames(pdir string) ([]string, error) {
	return readSchema(pdir, schemaType)
}

// CheckSchema checks the names of the predicates and types in the schema against the given names.
func CheckSchema(t *testing.T, preds, types []string) {
	pdirs := []string{
		"./data/restore/p1",
		"./data/restore/p2",
		"./data/restore/p3",
	}

	restoredPreds := make([]string, 0)
	for _, pdir := range pdirs {
		groupPreds, err := GetPredicateNames(pdir)
		require.NoError(t, err)
		restoredPreds = append(restoredPreds, groupPreds...)

		restoredTypes, err := GetTypeNames(pdir)
		require.NoError(t, err)
		require.ElementsMatch(t, types, restoredTypes)
	}
	require.ElementsMatch(t, preds, restoredPreds)
}<|MERGE_RESOLUTION|>--- conflicted
+++ resolved
@@ -49,14 +49,8 @@
 	}
 
 	opt := badger.DefaultOptions(pdir).WithTableLoadingMode(options.MemoryMap).
-<<<<<<< HEAD
-		// TOOD(Ibrahim): Remove compression level once badger is updated.
-		WithReadOnly(true).WithZSTDCompressionLevel(1).
+		WithReadOnly(true).
 		WithEncryptionKey(k)
-=======
-		WithReadOnly(true).
-		WithEncryptionKey(enc.ReadEncryptionKeyFile(KeyFile))
->>>>>>> b05c5258
 	return badger.OpenManaged(opt)
 }
 
