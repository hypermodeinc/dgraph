--- conflicted
+++ resolved
@@ -140,10 +140,6 @@
 	return nil
 }
 
-<<<<<<< HEAD
-// processIndexDirective works on "@index" or "@index(customtokenizer)".
-func processIndexDirective(it *lex.ItemIterator, predicate string, typ types.TypeID) error {
-=======
 // processScalarPair processes "name: type (directive)" where name is already
 // consumed and is provided as input in file during loading
 func processScalarPair(it *lex.ItemIterator, predicate string, allowIndex bool) error {
@@ -170,7 +166,6 @@
 	if typ == types.UidID {
 		return tokenizers, x.Errorf("Indexing not allowed on predicate %s of type uid", predicate)
 	}
->>>>>>> fe850d6c
 	if !it.Next() {
 		// Nothing to read.
 		return []string{tok.Default(typ).Name()}, nil
@@ -178,12 +173,7 @@
 	next := it.Item()
 	if next.Typ != itemLeftRound {
 		it.Prev() // Backup.
-<<<<<<< HEAD
-		State().AddIndex(predicate, tok.Default(typ).Name())
-		return nil
-=======
 		return []string{tok.Default(typ).Name()}, nil
->>>>>>> fe850d6c
 	}
 
 	// Look for tokenizers.
@@ -194,12 +184,6 @@
 			break
 		}
 		if next.Typ != itemText {
-<<<<<<< HEAD
-			return x.Errorf("Expected directive arg but got: %v", next)
-		}
-		// Look for custom tokenizer.
-		State().AddIndex(predicate, tok.GetTokenizer(next.Val).Name())
-=======
 			return tokenizers, x.Errorf("Expected directive arg but got: %v", next)
 		}
 		// Look for custom tokenizer.
@@ -208,7 +192,6 @@
 			tokenizers = append(tokenizers, tokenizer)
 			seen[tokenizer] = true
 		}
->>>>>>> fe850d6c
 	}
 	return tokenizers, nil
 }
