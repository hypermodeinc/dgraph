/*
 * Copyright 2016-2018 Dgraph Labs, Inc. and Contributors
 *
 * Licensed under the Apache License, Version 2.0 (the "License");
 * you may not use this file except in compliance with the License.
 * You may obtain a copy of the License at
 *
 *     http://www.apache.org/licenses/LICENSE-2.0
 *
 * Unless required by applicable law or agreed to in writing, software
 * distributed under the License is distributed on an "AS IS" BASIS,
 * WITHOUT WARRANTIES OR CONDITIONS OF ANY KIND, either express or implied.
 * See the License for the specific language governing permissions and
 * limitations under the License.
 */

package schema

import (
	"bytes"
	"fmt"
	"sync"

	"github.com/dgraph-io/badger"
	"github.com/golang/glog"
	"golang.org/x/net/trace"

	"github.com/dgraph-io/dgraph/protos/pb"
	"github.com/dgraph-io/dgraph/tok"
	"github.com/dgraph-io/dgraph/types"
	"github.com/dgraph-io/dgraph/x"
)

var (
	pstate *state
	pstore *badger.DB
)

func (s *state) init() {
	s.predicate = make(map[string]*pb.SchemaUpdate)
	s.types = make(map[string]*pb.TypeUpdate)
	s.elog = trace.NewEventLog("Dgraph", "Schema")
}

type state struct {
	sync.RWMutex
	// Map containing predicate to type information.
	predicate map[string]*pb.SchemaUpdate
	types     map[string]*pb.TypeUpdate
	elog      trace.EventLog
}

// SateFor returns the schema for given group
func State() *state {
	return pstate
}

func (s *state) DeleteAll() {
	s.Lock()
	defer s.Unlock()

	for pred := range s.predicate {
		delete(s.predicate, pred)
	}

	for typ := range s.types {
		delete(s.types, typ)
	}
}

// Delete updates the schema in memory and disk
func (s *state) Delete(attr string) error {
	s.Lock()
	defer s.Unlock()

	glog.Infof("Deleting schema for predicate: [%s]", attr)
	delete(s.predicate, attr)
	txn := pstore.NewTransactionAt(1, true)
	if err := txn.Delete(x.SchemaKey(attr)); err != nil {
		return err
	}
	// Delete is called rarely so sync write should be fine.
	return txn.CommitAt(1, nil)
}

// DeleteType updates the schema in memory and disk
func (s *state) DeleteType(typeName string) error {
	s.Lock()
	defer s.Unlock()

	glog.Infof("Deleting type definition for type: [%s]", typeName)
	delete(s.types, typeName)
	txn := pstore.NewTransactionAt(1, true)
	if err := txn.Delete(x.TypeKey(typeName)); err != nil {
		return err
	}
	// Delete is called rarely so sync write should be fine.
	return txn.CommitAt(1, nil)
}

func logUpdate(schema pb.SchemaUpdate, pred string) string {
	typ := types.TypeID(schema.ValueType).Name()
	if schema.List {
		typ = fmt.Sprintf("[%s]", typ)
	}
	return fmt.Sprintf("Setting schema for attr %s: %v, tokenizer: %v, directive: %v, count: %v\n",
		pred, typ, schema.Tokenizer, schema.Directive, schema.Count)
}

func logTypeUpdate(typ pb.TypeUpdate, typeName string) string {
	return fmt.Sprintf("Setting type definition for type %s: %v\n", typeName, typ)
}

// Set sets the schema for the given predicate in memory.
// Schema mutations must flow through the update function, which are synced to the db.
func (s *state) Set(pred string, schema pb.SchemaUpdate) {
	s.Lock()
	defer s.Unlock()
	s.predicate[pred] = &schema
	s.elog.Printf(logUpdate(schema, pred))
}

// SetType sets the type for the given predicate in memory.
// schema mutations must flow through the update function, which are synced to the db.
func (s *state) SetType(typeName string, typ pb.TypeUpdate) {
	s.Lock()
	defer s.Unlock()
	s.types[typeName] = &typ
	s.elog.Printf(logTypeUpdate(typ, typeName))
}

// Get gets the schema for the given predicate.
func (s *state) Get(pred string) (pb.SchemaUpdate, bool) {
	s.RLock()
	defer s.RUnlock()
	schema, has := s.predicate[pred]
	if !has {
		return pb.SchemaUpdate{}, false
	}
	return *schema, true
}

// GetType gets the type definition for the given type name.
func (s *state) GetType(typeName string) (pb.TypeUpdate, bool) {
	s.RLock()
	defer s.RUnlock()
	typ, has := s.types[typeName]
	if !has {
		return pb.TypeUpdate{}, false
	}
	return *typ, true
}

// TypeOf returns the schema type of predicate
func (s *state) TypeOf(pred string) (types.TypeID, error) {
	s.RLock()
	defer s.RUnlock()
	if schema, ok := s.predicate[pred]; ok {
		return types.TypeID(schema.ValueType), nil
	}
	return types.UndefinedID, x.Errorf("Schema not defined for predicate: %v.", pred)
}

// IsIndexed returns whether the predicate is indexed or not
func (s *state) IsIndexed(pred string) bool {
	s.RLock()
	defer s.RUnlock()
	if schema, ok := s.predicate[pred]; ok {
		return len(schema.Tokenizer) > 0
	}
	return false
}

// IndexedFields returns the list of indexed fields
func (s *state) IndexedFields() []string {
	s.RLock()
	defer s.RUnlock()
	var out []string
	for k, v := range s.predicate {
		if len(v.Tokenizer) > 0 {
			out = append(out, k)
		}
	}
	return out
}

// Predicates returns the list of predicates for given group
func (s *state) Predicates() []string {
	s.RLock()
	defer s.RUnlock()
	var out []string
	for k := range s.predicate {
		out = append(out, k)
	}
	return out
}

// Types returns the list of types.
func (s *state) Types() []string {
	s.RLock()
	defer s.RUnlock()
	var out []string
	for k := range s.types {
		out = append(out, k)
	}
	return out
}

// Tokenizer returns the tokenizer for given predicate
func (s *state) Tokenizer(pred string) []tok.Tokenizer {
	s.RLock()
	defer s.RUnlock()
	schema, ok := s.predicate[pred]
	x.AssertTruef(ok, "schema state not found for %s", pred)
	var tokenizers []tok.Tokenizer
	for _, it := range schema.Tokenizer {
		t, found := tok.GetTokenizer(it)
		x.AssertTruef(found, "Invalid tokenizer %s", it)
		tokenizers = append(tokenizers, t)
	}
	return tokenizers
}

// TokenizerNames returns the tokenizer names for given predicate
func (s *state) TokenizerNames(pred string) []string {
	var names []string
	tokenizers := s.Tokenizer(pred)
	for _, t := range tokenizers {
		names = append(names, t.Name())
	}
	return names
}

// HasTokenizer is a convenience func that checks if a given tokenizer is found in pred.
// Returns true if found, else false.
func (s *state) HasTokenizer(id byte, pred string) bool {
	for _, t := range s.Tokenizer(pred) {
		if t.Identifier() == id {
			return true
		}
	}
	return false
}

// IsReversed returns whether the predicate has reverse edge or not
func (s *state) IsReversed(pred string) bool {
	s.RLock()
	defer s.RUnlock()
	if schema, ok := s.predicate[pred]; ok {
		return schema.Directive == pb.SchemaUpdate_REVERSE
	}
	return false
}

// HasCount returns whether we want to mantain a count index for the given predicate or not.
func (s *state) HasCount(pred string) bool {
	s.RLock()
	defer s.RUnlock()
	if schema, ok := s.predicate[pred]; ok {
		return schema.Count
	}
	return false
}

// IsList returns whether the predicate is of list type.
func (s *state) IsList(pred string) bool {
	s.RLock()
	defer s.RUnlock()
	if schema, ok := s.predicate[pred]; ok {
		return schema.List
	}
	return false
}

func (s *state) HasUpsert(pred string) bool {
	s.RLock()
	defer s.RUnlock()
	if schema, ok := s.predicate[pred]; ok {
		return schema.Upsert
	}
	return false
}

func (s *state) HasLang(pred string) bool {
	s.RLock()
	defer s.RUnlock()
	if schema, ok := s.predicate[pred]; ok {
		return schema.Lang
	}
	return false
}

func Init(ps *badger.DB) {
	pstore = ps
	reset()
}

func Load(predicate string) error {
	if len(predicate) == 0 {
		return x.Errorf("Empty predicate")
	}
	key := x.SchemaKey(predicate)
	txn := pstore.NewTransactionAt(1, false)
	defer txn.Discard()
	item, err := txn.Get(key)
	if err == badger.ErrKeyNotFound {
		return nil
	}
	if err != nil {
		return err
	}
	var s pb.SchemaUpdate
	err = item.Value(func(val []byte) error {
		x.Check(s.Unmarshal(val))
		return nil
	})
	if err != nil {
		return err
	}
	State().Set(predicate, s)
	State().elog.Printf(logUpdate(s, predicate))
	glog.Infoln(logUpdate(s, predicate))
	return nil
}

// LoadFromDb reads schema information from db and stores it in memory
func LoadFromDb() error {
	if err := LoadSchemaFromDb(); err != nil {
		return err
	}
	if err := LoadTypesFromDb(); err != nil {
		return err
	}
	return nil
}

func LoadSchemaFromDb() error {
	prefix := x.SchemaPrefix()
	txn := pstore.NewTransactionAt(1, false)
	defer txn.Discard()
	itr := txn.NewIterator(badger.DefaultIteratorOptions) // Need values, reversed=false.
	defer itr.Close()

	for itr.Seek(prefix); itr.Valid(); itr.Next() {
		item := itr.Item()
		key := item.Key()
		if !bytes.HasPrefix(key, prefix) {
			break
		}
		pk := x.Parse(key)
		if pk == nil {
			continue
		}
		attr := pk.Attr
		var s pb.SchemaUpdate
		err := item.Value(func(val []byte) error {
			if len(val) == 0 {
				s = pb.SchemaUpdate{Predicate: attr, ValueType: pb.Posting_DEFAULT}
			}
			x.Checkf(s.Unmarshal(val), "Error while loading schema from db")
			State().Set(attr, s)
			return nil
		})
		if err != nil {
			return err
		}
	}
	return nil
}

<<<<<<< HEAD
func LoadTypesFromDb() error {
	prefix := x.TypePrefix()
	txn := pstore.NewTransactionAt(1, false)
	defer txn.Discard()
	itr := txn.NewIterator(badger.DefaultIteratorOptions) // Need values, reversed=false.
	defer itr.Close()

	for itr.Seek(prefix); itr.Valid(); itr.Next() {
		item := itr.Item()
		key := item.Key()
		if !bytes.HasPrefix(key, prefix) {
			break
		}
		pk := x.Parse(key)
		if pk == nil {
			continue
		}
		attr := pk.Attr
		var t pb.TypeUpdate
		err := item.Value(func(val []byte) error {
			if len(val) == 0 {
				t = pb.TypeUpdate{TypeName: attr}
			}
			x.Checkf(t.Unmarshal(val), "Error while loading types from db")
			State().SetType(attr, t)
			return nil
		})
		if err != nil {
			return err
		}
	}
	return nil
=======
func InitialSchema() []*pb.SchemaUpdate {
	var initialSchema []*pb.SchemaUpdate

	// propose the schema for _predicate_
	if x.WorkerConfig.ExpandEdge {
		initialSchema = append(initialSchema, &pb.SchemaUpdate{
			Predicate: x.PredicateListAttr,
			ValueType: pb.Posting_STRING,
			List:      true,
		})
	}

	initialSchema = append(initialSchema, &pb.SchemaUpdate{
		Predicate: "type",
		ValueType: pb.Posting_STRING,
		Directive: pb.SchemaUpdate_INDEX,
		Tokenizer: []string{"exact"},
	})

	if x.WorkerConfig.AclEnabled {
		// propose the schema update for acl predicates
		initialSchema = append(initialSchema, []*pb.SchemaUpdate{
			&pb.SchemaUpdate{
				Predicate: "dgraph.xid",
				ValueType: pb.Posting_STRING,
				Directive: pb.SchemaUpdate_INDEX,
				Upsert:    true,
				Tokenizer: []string{"exact"},
			},
			&pb.SchemaUpdate{
				Predicate: "dgraph.password",
				ValueType: pb.Posting_PASSWORD,
			},
			&pb.SchemaUpdate{
				Predicate: "dgraph.user.group",
				Directive: pb.SchemaUpdate_REVERSE,
				ValueType: pb.Posting_UID,
				List:      true,
			},
			&pb.SchemaUpdate{
				Predicate: "dgraph.group.acl",
				ValueType: pb.Posting_STRING,
			}}...)
	}

	return initialSchema
>>>>>>> 64938890
}

func reset() {
	pstate = new(state)
	pstate.init()
}<|MERGE_RESOLUTION|>--- conflicted
+++ resolved
@@ -368,40 +368,6 @@
 	return nil
 }
 
-<<<<<<< HEAD
-func LoadTypesFromDb() error {
-	prefix := x.TypePrefix()
-	txn := pstore.NewTransactionAt(1, false)
-	defer txn.Discard()
-	itr := txn.NewIterator(badger.DefaultIteratorOptions) // Need values, reversed=false.
-	defer itr.Close()
-
-	for itr.Seek(prefix); itr.Valid(); itr.Next() {
-		item := itr.Item()
-		key := item.Key()
-		if !bytes.HasPrefix(key, prefix) {
-			break
-		}
-		pk := x.Parse(key)
-		if pk == nil {
-			continue
-		}
-		attr := pk.Attr
-		var t pb.TypeUpdate
-		err := item.Value(func(val []byte) error {
-			if len(val) == 0 {
-				t = pb.TypeUpdate{TypeName: attr}
-			}
-			x.Checkf(t.Unmarshal(val), "Error while loading types from db")
-			State().SetType(attr, t)
-			return nil
-		})
-		if err != nil {
-			return err
-		}
-	}
-	return nil
-=======
 func InitialSchema() []*pb.SchemaUpdate {
 	var initialSchema []*pb.SchemaUpdate
 
@@ -448,7 +414,40 @@
 	}
 
 	return initialSchema
->>>>>>> 64938890
+}
+
+func LoadTypesFromDb() error {
+	prefix := x.TypePrefix()
+	txn := pstore.NewTransactionAt(1, false)
+	defer txn.Discard()
+	itr := txn.NewIterator(badger.DefaultIteratorOptions) // Need values, reversed=false.
+	defer itr.Close()
+
+	for itr.Seek(prefix); itr.Valid(); itr.Next() {
+		item := itr.Item()
+		key := item.Key()
+		if !bytes.HasPrefix(key, prefix) {
+			break
+		}
+		pk := x.Parse(key)
+		if pk == nil {
+			continue
+		}
+		attr := pk.Attr
+		var t pb.TypeUpdate
+		err := item.Value(func(val []byte) error {
+			if len(val) == 0 {
+				t = pb.TypeUpdate{TypeName: attr}
+			}
+			x.Checkf(t.Unmarshal(val), "Error while loading types from db")
+			State().SetType(attr, t)
+			return nil
+		})
+		if err != nil {
+			return err
+		}
+	}
+	return nil
 }
 
 func reset() {
