/*
 * Copyright (C) 2017 Dgraph Labs, Inc. and Contributors
 *
 * This program is free software: you can redistribute it and/or modify
 * it under the terms of the GNU Affero General Public License as published by
 * the Free Software Foundation, either version 3 of the License, or
 * (at your option) any later version.
 *
 * This program is distributed in the hope that it will be useful,
 * but WITHOUT ANY WARRANTY; without even the implied warranty of
 * MERCHANTABILITY or FITNESS FOR A PARTICULAR PURPOSE.  See the
 * GNU Affero General Public License for more details.
 *
 * You should have received a copy of the GNU Affero General Public License
 * along with this program.  If not, see <http://www.gnu.org/licenses/>.
 */

package main

import (
	"crypto/sha256"
	"crypto/tls"
	"encoding/gob"
	"encoding/json"
	"flag"
	"fmt"
	"io/ioutil"
	"log"
	"math/rand"
	"net"
	"net/http"
	_ "net/http/pprof"
	"os"
	"os/signal"
	"path"
	"path/filepath"
	"regexp"
	"runtime"
	"runtime/pprof"
	"strconv"
	"strings"
	"syscall"
	"time"

	"github.com/dgraph-io/badger"
	"golang.org/x/net/context"
	"golang.org/x/net/trace"
	"google.golang.org/grpc"

	"github.com/cockroachdb/cmux"
	"github.com/dgraph-io/dgraph/gql"
	"github.com/dgraph-io/dgraph/group"
	"github.com/dgraph-io/dgraph/posting"
	"github.com/dgraph-io/dgraph/protos"
	"github.com/dgraph-io/dgraph/query"
	"github.com/dgraph-io/dgraph/schema"
	"github.com/dgraph-io/dgraph/server"
	"github.com/dgraph-io/dgraph/worker"
	"github.com/dgraph-io/dgraph/x"
	"github.com/pkg/errors"
)

<<<<<<< HEAD
=======
var (
	gconf        = flag.String("group_conf", "", "group configuration file")
	postingDir   = flag.String("p", "p", "Directory to store posting lists.")
	walDir       = flag.String("w", "w", "Directory to store raft write-ahead logs.")
	baseHttpPort = flag.Int("port", 8080, "Port to run HTTP service on.")
	baseGrpcPort = flag.Int("grpc_port", 9080, "Port to run gRPC service on.")
	bindall      = flag.Bool("bindall", false,
		"Use 0.0.0.0 instead of localhost to bind to all addresses on local machine.")
	nomutations = flag.Bool("nomutations", false, "Don't allow mutations on this server.")
	exposeTrace = flag.Bool("expose_trace", false,
		"Allow trace endpoint to be accessible from remote")
	cpuprofile   = flag.String("cpu", "", "write cpu profile to file")
	memprofile   = flag.String("mem", "", "write memory profile to file")
	blockRate    = flag.Int("block", 0, "Block profiling rate")
	dumpSubgraph = flag.String("dumpsg", "", "Directory to save subgraph for testing, debugging")
	numPending   = flag.Int("pending", 1000,
		"Number of pending queries. Useful for rate limiting.")
	finishCh       = make(chan struct{}) // channel to wait for all pending reqs to finish.
	shutdownCh     = make(chan struct{}) // channel to signal shutdown.
	pendingQueries chan struct{}
	// TLS configurations
	tlsEnabled       = flag.Bool("tls.on", false, "Use TLS connections with clients.")
	tlsCert          = flag.String("tls.cert", "", "Certificate file path.")
	tlsKey           = flag.String("tls.cert_key", "", "Certificate key file path.")
	tlsKeyPass       = flag.String("tls.cert_key_passphrase", "", "Certificate key passphrase.")
	tlsClientAuth    = flag.String("tls.client_auth", "", "Enable TLS client authentication")
	tlsClientCACerts = flag.String("tls.ca_certs", "", "CA Certs file path.")
	tlsSystemCACerts = flag.Bool("tls.use_system_ca", false, "Include System CA into CA Certs.")
	tlsMinVersion    = flag.String("tls.min_version", "TLS11", "TLS min version.")
	tlsMaxVersion    = flag.String("tls.max_version", "TLS12", "TLS max version.")
)

func httpPort() int {
	return *x.PortOffset + *baseHttpPort
}

func grpcPort() int {
	return *x.PortOffset + *baseGrpcPort
}

>>>>>>> 80959a7b
func stopProfiling() {
	// Stop the CPU profiling that was initiated.
	if len(*server.Config.Cpuprofile) > 0 {
		pprof.StopCPUProfile()
	}

	// Write memory profile before exit.
	if len(*server.Config.Memprofile) > 0 {
		f, err := os.Create(*server.Config.Memprofile)
		if err != nil {
			log.Println(err)
		}
		pprof.WriteHeapProfile(f)
		f.Close()
	}
}

func addCorsHeaders(w http.ResponseWriter) {
	w.Header().Set("Access-Control-Allow-Origin", "*")
	w.Header().Set("Access-Control-Allow-Methods", "POST, OPTIONS")
	w.Header().Set("Access-Control-Allow-Headers",
		"Content-Type, Content-Length, Accept-Encoding, X-CSRF-Token,"+
			"X-Auth-Token, Cache-Control, X-Requested-With")
	w.Header().Set("Access-Control-Allow-Credentials", "true")
	w.Header().Set("Connection", "close")
}

func healthCheck(w http.ResponseWriter, r *http.Request) {
	if err := x.HealthCheck(); err == nil {
		w.WriteHeader(http.StatusOK)
		w.Write([]byte("OK"))
	} else {
		w.WriteHeader(http.StatusServiceUnavailable)
	}
}

func queryHandler(w http.ResponseWriter, r *http.Request) {
	if err := x.HealthCheck(); err != nil {
		w.WriteHeader(http.StatusServiceUnavailable)
		return
	}
	// Add a limit on how many pending queries can be run in the system.
	server.State.PendingQueries <- struct{}{}
	defer func() { <-server.State.PendingQueries }()

	addCorsHeaders(w)
	if r.Method == "OPTIONS" {
		return
	}
	if r.Method != "POST" {
		w.WriteHeader(http.StatusBadRequest)
		x.SetStatus(w, x.ErrorInvalidMethod, "Invalid method")
		return
	}

	// Lets add the value of the debug query parameter to the context.
	ctx := context.WithValue(context.Background(), "debug", r.URL.Query().Get("debug"))
	ctx = context.WithValue(ctx, "mutation_allowed", !*server.Config.Nomutations)

	if rand.Float64() < *worker.Tracing {
		tr := trace.New("Dgraph", "Query")
		tr.SetMaxEvents(1000)
		defer tr.Finish()
		ctx = trace.NewContext(ctx, tr)
	}

	invalidRequest := func(err error, msg string) {
		if tr, ok := trace.FromContext(ctx); ok {
			tr.LazyPrintf("Error while reading query: %+v", err)
		}
		x.SetStatus(w, x.ErrorInvalidRequest, "Invalid request encountered.")
	}

	var l query.Latency
	l.Start = time.Now()
	defer r.Body.Close()
	req, err := ioutil.ReadAll(r.Body)
	q := string(req)
	if err != nil || len(q) == 0 {
		invalidRequest(err, "Error while reading query")
		return
	}

	parseStart := time.Now()
	parsed, err := server.ParseQueryAndMutation(ctx, gql.Request{
		Str:       q,
		Variables: map[string]string{},
		Http:      true,
	})
	l.Parsing += time.Since(parseStart)
	if err != nil {
		http.Error(w, err.Error(), http.StatusBadRequest)
		return
	}

	var cancel context.CancelFunc
	// set timeout if schema mutation not present
	if parsed.Mutation == nil || len(parsed.Mutation.Schema) == 0 {
		// If schema mutation is not present
		ctx, cancel = context.WithTimeout(ctx, time.Minute)
		defer cancel()
	}

	var res query.ExecuteResult
	var queryRequest = query.QueryRequest{Latency: &l, GqlQuery: &parsed}
	if res, err = queryRequest.ProcessWithMutation(ctx); err != nil {
		switch errors.Cause(err).(type) {
		case *query.InvalidRequestError:
			invalidRequest(err, err.Error())
		default: // internalError or other
			if tr, ok := trace.FromContext(ctx); ok {
				tr.LazyPrintf("Error while handling mutations: %+v", err)
			}
			x.SetStatus(w, x.Error, err.Error())
		}
		return
	}

	w.Header().Set("Content-Type", "application/json")
	var addLatency bool
	// If there is an error parsing, then addLatency would remain false.
	addLatency, _ = strconv.ParseBool(r.URL.Query().Get("latency"))
	debug, _ := strconv.ParseBool(r.URL.Query().Get("debug"))
	addLatency = addLatency || debug

	newUids := query.ConvertUidsToHex(res.Allocations)
	if len(parsed.Query) == 0 {
		mp := map[string]interface{}{}
		if parsed.Mutation != nil {
			mp["code"] = x.Success
			mp["message"] = "Done"
			mp["uids"] = newUids
		}
		// Either Schema or query can be specified
		if parsed.Schema != nil {
			js, err := json.Marshal(res.SchemaNode)
			if err != nil {
				x.SetStatus(w, "Error", "Unable to marshal schema")
			}
			mp["schema"] = json.RawMessage(string(js))
			if addLatency {
				mp["server_latency"] = l.ToMap()
			}
		}
		if js, err := json.Marshal(mp); err == nil {
			w.Write(js)
		} else {
			w.WriteHeader(http.StatusBadRequest)
			x.SetStatus(w, "Error", "Unable to marshal map")
		}
		return
	}

	if len(*server.Config.DumpSubgraph) > 0 {
		for _, sg := range res.Subgraphs {
			x.Checkf(os.MkdirAll(*server.Config.DumpSubgraph, 0700), *server.Config.DumpSubgraph)
			s := time.Now().Format("20060102.150405.000000.gob")
			filename := path.Join(*server.Config.DumpSubgraph, s)
			f, err := os.Create(filename)
			x.Checkf(err, filename)
			enc := gob.NewEncoder(f)
			x.Check(enc.Encode(sg))
			x.Checkf(f.Close(), filename)
		}
	}

	w.Header().Set("Content-Type", "application/json")
	err = query.ToJson(&l, res.Subgraphs, w,
		query.ConvertUidsToHex(res.Allocations), addLatency)
	if err != nil {
		// since we performed w.Write in ToJson above,
		// calling WriteHeader with 500 code will be ignored.
		if tr, ok := trace.FromContext(ctx); ok {
			tr.LazyPrintf("Error while converting to JSON: %+v", err)
		}
		x.SetStatus(w, x.Error, err.Error())
		return
	}
	if tr, ok := trace.FromContext(ctx); ok {
		tr.LazyPrintf("Latencies: Total: %v Parsing: %v Process: %v Json: %v",
			time.Since(l.Start), l.Parsing, l.Processing, l.Json)
	}
}

// NewSharedQueryNQuads returns nquads with query and hash.
func NewSharedQueryNQuads(query []byte) []*protos.NQuad {
	val := func(s string) *protos.Value {
		return &protos.Value{&protos.Value_DefaultVal{s}}
	}
	qHash := fmt.Sprintf("\"%x\"", sha256.Sum256(query))
	return []*protos.NQuad{
		{Subject: "<_:share>", Predicate: "<_share_>", ObjectValue: val(string(query))},
		{Subject: "<_:share>", Predicate: "<_share_hash_>", ObjectValue: val(qHash)},
	}
}

// shareHandler allows to share a query between users.
func shareHandler(w http.ResponseWriter, r *http.Request) {
	var mr query.InternalMutation
	var err error
	var rawQuery []byte

	w.Header().Set("Content-Type", "application/json")
	addCorsHeaders(w)
	if r.Method != "POST" {
		x.SetStatus(w, x.ErrorInvalidMethod, "Invalid method")
		return
	}
	ctx := context.Background()
	defer r.Body.Close()
	if rawQuery, err = ioutil.ReadAll(r.Body); err != nil || len(rawQuery) == 0 {
		if tr, ok := trace.FromContext(ctx); ok {
			tr.LazyPrintf("Error while reading the stringified query payload: %+v", err)
		}
		x.SetStatus(w, x.ErrorInvalidRequest, "Invalid request encountered.")
		return
	}

	fail := func() {
		if tr, ok := trace.FromContext(ctx); ok {
			tr.LazyPrintf("Error: %+v", err)
		}
		x.SetStatus(w, x.Error, err.Error())
	}
	nquads := gql.WrapNQ(NewSharedQueryNQuads(rawQuery), protos.DirectedEdge_SET)
	if mr, err = query.ToInternal(ctx, nquads, nil); err != nil {
		fail()
		return
	}
	if err = query.ApplyMutations(ctx, &protos.Mutations{Edges: mr.Edges}); err != nil {
		fail()
		return
	}
	allocIdsStr := query.ConvertUidsToHex(mr.NewUids)
	payload := map[string]interface{}{
		"code":    x.Success,
		"message": "Done",
		"uids":    allocIdsStr,
	}

	if res, err := json.Marshal(payload); err == nil {
		w.Write(res)
	} else {
		x.SetStatus(w, "Error", "Unable to marshal map")
	}
}

// storeStatsHandler outputs some basic stats for data store.
func storeStatsHandler(w http.ResponseWriter, r *http.Request) {
	addCorsHeaders(w)
	w.Header().Set("Content-Type", "text/html")
	w.Write([]byte("<pre>"))
	w.Write([]byte(worker.StoreStats()))
	w.Write([]byte("</pre>"))
}

// handlerInit does some standard checks. Returns false if something is wrong.
func handlerInit(w http.ResponseWriter, r *http.Request) bool {
	if r.Method != "GET" {
		x.SetStatus(w, x.ErrorInvalidMethod, "Invalid method")
		return false
	}

	ip, _, err := net.SplitHostPort(r.RemoteAddr)
	if err != nil || !net.ParseIP(ip).IsLoopback() {
		x.SetStatus(w, x.ErrorUnauthorized, fmt.Sprintf("Request from IP: %v", ip))
		return false
	}
	return true
}

func shutDownHandler(w http.ResponseWriter, r *http.Request) {
	if !handlerInit(w, r) {
		return
	}

	shutdownServer()
	x.SetStatus(w, x.Success, "Server is shutting down")
}

func shutdownServer() {
	x.Printf("Got clean exit request")
	stopProfiling()                       // stop profiling
	server.State.ShutdownCh <- struct{}{} // exit grpc and http servers.

	// wait for grpc and http servers to finish pending reqs and
	// then stop all nodes, internal grpc servers and sync all the marks
	go func() {
		defer func() { server.State.ShutdownCh <- struct{}{} }()

		// wait for grpc, http and http2 servers to stop
		<-server.State.FinishCh
		<-server.State.FinishCh
		<-server.State.FinishCh

		worker.BlockingStop()
	}()
}

func exportHandler(w http.ResponseWriter, r *http.Request) {
	if !handlerInit(w, r) {
		return
	}
	ctx := context.Background()
	if err := worker.ExportOverNetwork(ctx); err != nil {
		x.SetStatus(w, err.Error(), "Export failed.")
		return
	}
	x.SetStatus(w, x.Success, "Export completed.")
}

func hasGraphOps(mu *protos.Mutation) bool {
	return len(mu.Set) > 0 || len(mu.Del) > 0 || len(mu.Schema) > 0
}

var uiDir string

func init() {
	// uiDir can also be set through -ldflags while doing a release build. In that
	// case it points to usr/local/share/dgraph/assets where we store assets for
	// the user. In other cases, it should point to the build directory within the repository.
	flag.StringVar(&uiDir, "ui", uiDir, "Directory which contains assets for the user interface")
	if uiDir == "" {
		uiDir = os.Getenv("GOPATH") + "/src/github.com/dgraph-io/dgraph/dashboard/build"
	}
}

func checkFlagsAndInitDirs() {
	if len(*server.Config.Cpuprofile) > 0 {
		f, err := os.Create(*server.Config.Cpuprofile)
		x.Check(err)
		pprof.StartCPUProfile(f)
	}

	// Create parent directories for postings, uids and mutations
	x.Check(os.MkdirAll(*server.Config.PostingDir, 0700))
}

func setupListener(addr string, port int) (listener net.Listener, err error) {
	var reload func()
	laddr := fmt.Sprintf("%s:%d", addr, port)
	if !*server.Config.TlsEnabled {
		listener, err = net.Listen("tcp", laddr)
	} else {
		var tlsCfg *tls.Config
		tlsCfg, reload, err = x.GenerateTLSConfig(x.TLSHelperConfig{
			ConfigType:   x.TLSServerConfig,
			CertRequired: *server.Config.TlsEnabled,
			Cert:         *server.Config.TlsCert,

			ClientAuth:             *server.Config.TlsClientAuth,
			ClientCACerts:          *server.Config.TlsClientCACerts,
			UseSystemClientCACerts: *server.Config.TlsSystemCACerts,
			MinVersion:             *server.Config.TlsMinVersion,
			MaxVersion:             *server.Config.TlsMaxVersion,
		})
		if err != nil {
			return nil, err
		}
		listener, err = tls.Listen("tcp", laddr, tlsCfg)
	}
	go func() {
		sigChan := make(chan os.Signal, 1)
		signal.Notify(sigChan, syscall.SIGHUP)
		for range sigChan {
			log.Println("SIGHUP signal received")
			if reload != nil {
				reload()
				log.Println("TLS certificates and CAs reloaded")
			}
		}
	}()
	return listener, err
}

func serveGRPC(l net.Listener) {
	defer func() { server.State.FinishCh <- struct{}{} }()
	s := grpc.NewServer(grpc.CustomCodec(&query.Codec{}),
		grpc.MaxRecvMsgSize(x.GrpcMaxSize),
		grpc.MaxSendMsgSize(x.GrpcMaxSize))
	protos.RegisterDgraphServer(s, &server.Server{})
	err := s.Serve(l)
	log.Printf("gRpc server stopped : %s", err.Error())
	s.GracefulStop()
}

func serveHTTP(l net.Listener) {
	defer func() { server.State.FinishCh <- struct{}{} }()
	srv := &http.Server{
		ReadTimeout:  10 * time.Second,
		WriteTimeout: 600 * time.Second,
		IdleTimeout:  2 * time.Minute,
	}

	err := srv.Serve(l)
	log.Printf("Stopped taking more http(s) requests. Err: %s", err.Error())
	ctx, cancel := context.WithTimeout(context.Background(), 630*time.Second)
	defer cancel()
	err = srv.Shutdown(ctx)
	log.Printf("All http(s) requests finished.")
	if err != nil {
		log.Printf("Http(s) shutdown err: %v", err.Error())
	}
}

func setupServer(che chan error) {
	// By default Go GRPC traces all requests.
	grpc.EnableTracing = false
	go worker.RunServer(*server.Config.Bindall) // For internal communication.

	laddr := "localhost"
	if *server.Config.Bindall {
		laddr = "0.0.0.0"
	}

<<<<<<< HEAD
	l, err := setupListener(laddr, *server.Config.Port)
=======
	httpListener, err := setupListener(laddr, httpPort())
	if err != nil {
		log.Fatal(err)
	}

	grpcListener, err := setupListener(laddr, grpcPort())
>>>>>>> 80959a7b
	if err != nil {
		log.Fatal(err)
	}

	httpMux := cmux.New(httpListener)
	httpl := httpMux.Match(cmux.HTTP1Fast())
	http2 := httpMux.Match(cmux.HTTP2())

	http.HandleFunc("/health", healthCheck)
	http.HandleFunc("/query", queryHandler)
	http.HandleFunc("/share", shareHandler)
	http.HandleFunc("/debug/store", storeStatsHandler)
	http.HandleFunc("/admin/shutdown", shutDownHandler)
	http.HandleFunc("/admin/export", exportHandler)

	// UI related API's.
	// Share urls have a hex string as the shareId. So if
	// our url path matches it, we wan't to serve index.html.
	reg := regexp.MustCompile(`\/0[xX][0-9a-fA-F]+`)
	http.Handle("/", homeHandler(http.FileServer(http.Dir(uiDir)), reg))
	http.HandleFunc("/ui/keywords", keywordHandler)

	// Initilize the servers.
	go serveGRPC(grpcListener)
	go serveHTTP(httpl)
	go serveHTTP(http2)

	go func() {
		<-server.State.ShutdownCh
		// Stops grpc/http servers; Already accepted connections are not closed.
		grpcListener.Close()
		httpListener.Close()
	}()

<<<<<<< HEAD
	log.Println("grpc server started.")
	log.Println("http server started.")
	log.Println("Server listening on port", *server.Config.Port)

	err = tcpm.Serve()        // Start cmux serving. blocking call
	<-server.State.ShutdownCh // wait for shutdownServer to finish
	che <- err                // final close for main.
=======
	log.Println("gRPC server started.  Listening on port", grpcPort())
	log.Println("HTTP server started.  Listening on port", httpPort())

	err = httpMux.Serve() // Start cmux serving. blocking call
	<-shutdownCh          // wait for shutdownServer to finish
	che <- err            // final close for main.
>>>>>>> 80959a7b
}

func main() {
	rand.Seed(time.Now().UnixNano())
	x.Init()
	if *server.Config.ExposeTrace {
		trace.AuthRequest = func(req *http.Request) (any, sensitive bool) {
			return true, true
		}
	}
	checkFlagsAndInitDirs()
	runtime.SetBlockProfileRate(*server.Config.BlockRate)

	pd, err := filepath.Abs(*server.Config.PostingDir)
	x.Check(err)
	wd, err := filepath.Abs(*server.Config.WalDir)
	x.Check(err)
	x.AssertTruef(pd != wd, "Posting and WAL directory cannot be the same.")

	// All the writes to posting store should be synchronous. We use batched writers
	// for posting lists, so the cost of sync writes is amortized.
	opt := badger.DefaultOptions
	opt.SyncWrites = true
	opt.Dir = *server.Config.PostingDir
	opt.ValueDir = *server.Config.PostingDir
	ps, err := badger.NewKV(&opt)
	x.Checkf(err, "Error while creating badger KV posting store")
	defer ps.Close()

	x.Check(group.ParseGroupConfig(*server.Config.Gconf))
	schema.Init(ps)

	// Posting will initialize index which requires schema. Hence, initialize
	// schema before calling posting.Init().
	posting.Init(ps)
	worker.Init(ps)

	// setup shutdown os signal handler
	sdCh := make(chan os.Signal, 1)
	defer close(sdCh)
	// sigint : Ctrl-C, sigquit : Ctrl-\ (backslash), sigterm : kill command.
	signal.Notify(sdCh, os.Interrupt, syscall.SIGINT, syscall.SIGQUIT, syscall.SIGTERM)
	go func() {
		_, ok := <-sdCh
		if ok {
			shutdownServer()
		}
	}()

	// Setup external communication.
	che := make(chan error, 1)
	go setupServer(che)
	go worker.StartRaftNodes(*server.Config.WalDir)

	if err := <-che; !strings.Contains(err.Error(),
		"use of closed network connection") {
		log.Fatal(err)
	}
}<|MERGE_RESOLUTION|>--- conflicted
+++ resolved
@@ -60,49 +60,14 @@
 	"github.com/pkg/errors"
 )
 
-<<<<<<< HEAD
-=======
-var (
-	gconf        = flag.String("group_conf", "", "group configuration file")
-	postingDir   = flag.String("p", "p", "Directory to store posting lists.")
-	walDir       = flag.String("w", "w", "Directory to store raft write-ahead logs.")
-	baseHttpPort = flag.Int("port", 8080, "Port to run HTTP service on.")
-	baseGrpcPort = flag.Int("grpc_port", 9080, "Port to run gRPC service on.")
-	bindall      = flag.Bool("bindall", false,
-		"Use 0.0.0.0 instead of localhost to bind to all addresses on local machine.")
-	nomutations = flag.Bool("nomutations", false, "Don't allow mutations on this server.")
-	exposeTrace = flag.Bool("expose_trace", false,
-		"Allow trace endpoint to be accessible from remote")
-	cpuprofile   = flag.String("cpu", "", "write cpu profile to file")
-	memprofile   = flag.String("mem", "", "write memory profile to file")
-	blockRate    = flag.Int("block", 0, "Block profiling rate")
-	dumpSubgraph = flag.String("dumpsg", "", "Directory to save subgraph for testing, debugging")
-	numPending   = flag.Int("pending", 1000,
-		"Number of pending queries. Useful for rate limiting.")
-	finishCh       = make(chan struct{}) // channel to wait for all pending reqs to finish.
-	shutdownCh     = make(chan struct{}) // channel to signal shutdown.
-	pendingQueries chan struct{}
-	// TLS configurations
-	tlsEnabled       = flag.Bool("tls.on", false, "Use TLS connections with clients.")
-	tlsCert          = flag.String("tls.cert", "", "Certificate file path.")
-	tlsKey           = flag.String("tls.cert_key", "", "Certificate key file path.")
-	tlsKeyPass       = flag.String("tls.cert_key_passphrase", "", "Certificate key passphrase.")
-	tlsClientAuth    = flag.String("tls.client_auth", "", "Enable TLS client authentication")
-	tlsClientCACerts = flag.String("tls.ca_certs", "", "CA Certs file path.")
-	tlsSystemCACerts = flag.Bool("tls.use_system_ca", false, "Include System CA into CA Certs.")
-	tlsMinVersion    = flag.String("tls.min_version", "TLS11", "TLS min version.")
-	tlsMaxVersion    = flag.String("tls.max_version", "TLS12", "TLS max version.")
-)
-
 func httpPort() int {
-	return *x.PortOffset + *baseHttpPort
+	return *x.PortOffset + *server.Config.BaseHttpPort
 }
 
 func grpcPort() int {
-	return *x.PortOffset + *baseGrpcPort
-}
-
->>>>>>> 80959a7b
+	return *x.PortOffset + *server.Config.BaseGrpcPort
+}
+
 func stopProfiling() {
 	// Stop the CPU profiling that was initiated.
 	if len(*server.Config.Cpuprofile) > 0 {
@@ -518,16 +483,12 @@
 		laddr = "0.0.0.0"
 	}
 
-<<<<<<< HEAD
-	l, err := setupListener(laddr, *server.Config.Port)
-=======
 	httpListener, err := setupListener(laddr, httpPort())
 	if err != nil {
 		log.Fatal(err)
 	}
 
 	grpcListener, err := setupListener(laddr, grpcPort())
->>>>>>> 80959a7b
 	if err != nil {
 		log.Fatal(err)
 	}
@@ -562,22 +523,12 @@
 		httpListener.Close()
 	}()
 
-<<<<<<< HEAD
-	log.Println("grpc server started.")
-	log.Println("http server started.")
-	log.Println("Server listening on port", *server.Config.Port)
-
-	err = tcpm.Serve()        // Start cmux serving. blocking call
+	log.Println("gRPC server started.  Listening on port", grpcPort())
+	log.Println("HTTP server started.  Listening on port", httpPort())
+
+	err = httpMux.Serve()     // Start cmux serving. blocking call
 	<-server.State.ShutdownCh // wait for shutdownServer to finish
 	che <- err                // final close for main.
-=======
-	log.Println("gRPC server started.  Listening on port", grpcPort())
-	log.Println("HTTP server started.  Listening on port", httpPort())
-
-	err = httpMux.Serve() // Start cmux serving. blocking call
-	<-shutdownCh          // wait for shutdownServer to finish
-	che <- err            // final close for main.
->>>>>>> 80959a7b
 }
 
 func main() {
