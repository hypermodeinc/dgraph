--- conflicted
+++ resolved
@@ -48,11 +48,7 @@
 	myAddr = flag.String("my", "",
 		"addr:port of this server, so other Dgraph servers can talk to this.")
 	port        = flag.Int("port", 8888, "Port to run Dgraph zero on.")
-<<<<<<< HEAD
-	nodeId      = flag.Uint64("id", 1, "Unique node index for this server.")
-=======
-	nodeId      = flag.Uint64("idx", 0, "Unique node index for this server.")
->>>>>>> 9b1415d9
+	nodeId      = flag.Uint64("idx", 1, "Unique node index for this server.")
 	numReplicas = flag.Int("replicas", 1, "How many replicas to run per data shard."+
 		" The count includes the original shard.")
 	peer  = flag.String("peer", "", "Address of another dgraphzero server.")
