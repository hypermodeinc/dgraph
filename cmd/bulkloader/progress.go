--- conflicted
+++ resolved
@@ -87,13 +87,8 @@
 		}
 		fmt.Printf("[REDUCE] [%s] %s[Edge count: %d] [Edges per second: %d] "+
 			"[Posting list count: %d] [Posting lists per second: %d]\n",
-<<<<<<< HEAD
-			round(now.Sub(p.start)).String(),
+			fixedDuration(now.Sub(p.start)),
 			pct,
-=======
-			fixedDuration(now.Sub(p.start)),
-			100*float64(reduceEdgeCount)/float64(mapEdgeCount),
->>>>>>> ecfbff0c
 			reduceEdgeCount,
 			int(float64(reduceEdgeCount)/elapsed.Seconds()),
 			reduceKeyCount,
