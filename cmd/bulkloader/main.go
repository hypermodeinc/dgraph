package main

import (
	"flag"
	"log"
	"net/http"
	"os"
	"runtime"
)

func main() {

	// Setting a higher number here allows more disk I/O calls to be scheduled, hence considerably
	// improving throughput. The extra CPU overhead is almost negligible in comparison. The
	// benchmark notes are located in badger-bench/randread.
	runtime.GOMAXPROCS(128)

	var opt options
	flag.StringVar(&opt.rdfFiles, "r", "", "Location of rdf files to load (comma separated)")
	flag.StringVar(&opt.schemaFile, "s", "", "Location of schema file to load")
	flag.StringVar(&opt.badgerDir, "b", "", "Location of target badger data directory")
	flag.StringVar(&opt.tmpDir, "tmp", os.TempDir(), "Temp directory used to use for on-disk "+
		"scratch space. Requires free space proportional to the size of the RDF file.")
	flag.IntVar(&opt.numGoroutines, "j", runtime.NumCPU()-1,
		"Number of worker threads to use (defaults to one less than logical CPUs)")
<<<<<<< HEAD

=======
	httpAddr := flag.String("http", "localhost:8080", "Address to serve http (pprof)")
>>>>>>> 59cb518c
	flag.Parse()

	go func() {
		log.Fatal(http.ListenAndServe(*httpAddr, nil))
	}()

	loader := newLoader(opt)
	loader.mapStage()
	loader.reduceStage()
	loader.writeSchema()
	loader.writeLease()
	loader.cleanup()
}<|MERGE_RESOLUTION|>--- conflicted
+++ resolved
@@ -23,11 +23,7 @@
 		"scratch space. Requires free space proportional to the size of the RDF file.")
 	flag.IntVar(&opt.numGoroutines, "j", runtime.NumCPU()-1,
 		"Number of worker threads to use (defaults to one less than logical CPUs)")
-<<<<<<< HEAD
-
-=======
 	httpAddr := flag.String("http", "localhost:8080", "Address to serve http (pprof)")
->>>>>>> 59cb518c
 	flag.Parse()
 
 	go func() {
