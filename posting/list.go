--- conflicted
+++ resolved
@@ -117,9 +117,6 @@
 	},
 }
 
-<<<<<<< HEAD
-func getNew(key []byte, gid uint32, pstore *badger.KV) *List {
-=======
 type PIterator struct {
 	pl         *protos.PostingList // Pointer to PostingList
 	uidPosting *protos.Posting
@@ -172,7 +169,6 @@
 }
 
 func getNew(key []byte, pstore *badger.KV) *List {
->>>>>>> 716defcb
 	l := listPool.Get().(*List)
 	*l = List{}
 	l.key = key
