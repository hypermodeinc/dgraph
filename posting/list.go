/*
 * Copyright 2015-2018 Dgraph Labs, Inc. and Contributors
 *
 * Licensed under the Apache License, Version 2.0 (the "License");
 * you may not use this file except in compliance with the License.
 * You may obtain a copy of the License at
 *
 *     http://www.apache.org/licenses/LICENSE-2.0
 *
 * Unless required by applicable law or agreed to in writing, software
 * distributed under the License is distributed on an "AS IS" BASIS,
 * WITHOUT WARRANTIES OR CONDITIONS OF ANY KIND, either express or implied.
 * See the License for the specific language governing permissions and
 * limitations under the License.
 */

package posting

import (
	"bytes"
	"context"
	"errors"
	"fmt"
	"log"
	"math"
	"sort"
	"sync/atomic"

	"github.com/dgryski/go-farm"
	"github.com/golang/glog"

	bpb "github.com/dgraph-io/badger/pb"
	"github.com/dgraph-io/dgo/protos/api"
	"github.com/dgraph-io/dgo/y"
	"github.com/dgraph-io/dgraph/algo"
	"github.com/dgraph-io/dgraph/codec"
	"github.com/dgraph-io/dgraph/protos/pb"
	"github.com/dgraph-io/dgraph/schema"
	"github.com/dgraph-io/dgraph/types"
	"github.com/dgraph-io/dgraph/types/facets"
	"github.com/dgraph-io/dgraph/x"
)

var (
	// ErrRetry can be triggered if the posting list got deleted from memory due to a hard commit.
	// In such a case, retry.
	ErrRetry = fmt.Errorf("Temporary error. Please retry")
	// ErrNoValue would be returned if no value was found in the posting list.
	ErrNoValue       = fmt.Errorf("No value found")
	ErrInvalidTxn    = fmt.Errorf("Invalid transaction")
	ErrStopIteration = errors.New("Stop iteration")
	emptyPosting     = &pb.Posting{}
	maxListSize      = MB / 2
)

const (
	// Set means overwrite in mutation layer. It contributes 0 in Length.
	Set uint32 = 0x01
	// Del means delete in mutation layer. It contributes -1 in Length.
	Del uint32 = 0x02

	// Metadata Bit which is stored to find out whether the stored value is pl or byte slice.
	BitSchemaPosting   byte = 0x01
	BitDeltaPosting    byte = 0x04
	BitCompletePosting byte = 0x08
	BitEmptyPosting    byte = 0x10
)

type List struct {
	x.SafeMutex
	key         []byte
	plist       *pb.PostingList
	mutationMap map[uint64]*pb.PostingList
	minTs       uint64 // commit timestamp of immutable layer, reject reads before this ts.
	maxTs       uint64 // max commit timestamp seen for this list.

	pendingTxns int32 // Using atomic for this, to avoid locking in SetForDeletion operation.
	deleteMe    int32 // Using atomic for this, to avoid expensive SetForDeletion operation.
}

func (l *List) maxVersion() uint64 {
	l.RLock()
	defer l.RUnlock()
	return l.maxTs
}

type PIterator struct {
	l          *List
	plist      *pb.PostingList
	uidPosting *pb.Posting
	pidx       int // index of postings
	plen       int

	dec  *codec.Decoder
	uids []uint64
	uidx int // Offset into the uids slice

	afterUid uint64
	splitIdx int
	// The timestamp of a delete marker in the mutable layer. If this value is greater
	// than zero, then the immutable posting list should not be traversed.
	deleteBelowTs uint64
}

func (it *PIterator) Init(l *List, afterUid, deleteBelowTs uint64) error {
	if deleteBelowTs > 0 && deleteBelowTs <= l.minTs {
		return fmt.Errorf("deleteBelowTs (%d) must be greater than the minTs in the list (%d)",
			deleteBelowTs, l.minTs)
	}

	it.l = l
	it.splitIdx = it.selectInitialSplit(afterUid)
	if len(it.l.plist.Splits) > 0 {
		plist, err := l.readListPart(it.l.plist.Splits[it.splitIdx])
		if err != nil {
			return err
		}
		it.plist = plist
	} else {
		it.plist = l.plist
	}

	it.afterUid = afterUid
	it.deleteBelowTs = deleteBelowTs

	it.uidPosting = &pb.Posting{}
	it.dec = &codec.Decoder{Pack: it.plist.Pack}
	it.uids = it.dec.Seek(it.afterUid)
	it.uidx = 0

	it.plen = len(it.plist.Postings)
	it.pidx = sort.Search(it.plen, func(idx int) bool {
		p := it.plist.Postings[idx]
		return it.afterUid < p.Uid
	})
	return nil
}

func (it *PIterator) selectInitialSplit(afterUid uint64) int {
	if afterUid == 0 {
		return 0
	}

	for i, startUid := range it.l.plist.Splits {
		// If startUid == afterUid, the current block should be selected.
		if startUid == afterUid {
			return i
		}
		// If this split starts at an uid greater than afterUid, there might be
		// elements in the previous split that need to be checked.
		if startUid > afterUid {
			return i - 1
		}
	}

	// In case no split's startUid is greater or equal than afterUid, start the
	// iteration at the start of the last split.
	return len(it.l.plist.Splits) - 1
}

// moveToNextPart re-initializes the iterator at the start of the next list part.
func (it *PIterator) moveToNextPart() error {
	it.splitIdx++
	plist, err := it.l.readListPart(it.l.plist.Splits[it.splitIdx])
	if err != nil {
		return err
	}
	it.plist = plist

<<<<<<< HEAD
	it.uidPosting = &pb.Posting{}
	it.dec = &codec.Decoder{Pack: it.plist.Pack}
	it.uids = it.dec.Seek(it.afterUid)
=======
	it.dec = &codec.Decoder{Pack: pl.Pack}
	// codec.SeekCurrent makes sure we skip returning afterUid during seek.
	it.uids = it.dec.Seek(afterUid, codec.SeekCurrent)
>>>>>>> 61c88f3e
	it.uidx = 0

	it.plen = len(it.plist.Postings)
	it.pidx = sort.Search(it.plen, func(idx int) bool {
		p := it.plist.Postings[idx]
		return it.afterUid < p.Uid
	})

	return nil
}

// moveToNextValidPart moves the iterator to the next part that contains valid data.
// This is used to skip over parts of the list that might not contain postings.
func (it *PIterator) moveToNextValidPart() error {
	// Not a multi-part list, the iterator has reached the end of the list.
	if len(it.l.plist.Splits) == 0 {
		return nil
	}

	// If there are no more uids to iterate over, move to the next part of the
	// list that contains valid data.
	if len(it.uids) == 0 {
		for it.splitIdx <= len(it.l.plist.Splits)-2 {
			// moveToNextPart will increment it.splitIdx. Therefore, the for loop must only
			// continue until len(splits) - 2.
			if err := it.moveToNextPart(); err != nil {
				return err
			}

			if len(it.uids) > 0 {
				return nil
			}
		}
	}
	return nil
}

func (it *PIterator) Next() error {
	if it.deleteBelowTs > 0 {
		it.uids = nil
		return nil
	}

	it.uidx++
	if it.uidx < len(it.uids) {
		return nil
	}
	it.uidx = 0
	it.uids = it.dec.Next()

	return it.moveToNextValidPart()
}

func (it *PIterator) Valid() (bool, error) {
	if len(it.uids) > 0 {
		return true, nil
	}

	if err := it.moveToNextValidPart(); err != nil {
		return false, err
	} else if len(it.uids) > 0 {
		return true, nil
	}
	return false, nil
}

func (it *PIterator) Posting() *pb.Posting {
	uid := it.uids[it.uidx]

	for it.pidx < it.plen {
		p := it.plist.Postings[it.pidx]
		if p.Uid > uid {
			break
		}
		if p.Uid == uid {
			return p
		}
		it.pidx++
	}
	it.uidPosting.Uid = uid
	return it.uidPosting
}

// ListOptions is used in List.Uids (in posting) to customize our output list of
// UIDs, for each posting list. It should be pb.to this package.
type ListOptions struct {
	ReadTs    uint64
	AfterUID  uint64   // Any UID returned must be after this value.
	Intersect *pb.List // Intersect results with this list of UIDs.
}

func NewPosting(t *pb.DirectedEdge) *pb.Posting {
	var op uint32
	if t.Op == pb.DirectedEdge_SET {
		op = Set
	} else if t.Op == pb.DirectedEdge_DEL {
		op = Del
	} else {
		x.Fatalf("Unhandled operation: %+v", t)
	}

	var postingType pb.Posting_PostingType
	if len(t.Lang) > 0 {
		postingType = pb.Posting_VALUE_LANG
	} else if t.ValueId == 0 {
		postingType = pb.Posting_VALUE
	} else {
		postingType = pb.Posting_REF
	}

	return &pb.Posting{
		Uid:         t.ValueId,
		Value:       t.Value,
		ValType:     t.ValueType,
		PostingType: postingType,
		LangTag:     []byte(t.Lang),
		Label:       t.Label,
		Op:          op,
		Facets:      t.Facets,
	}
}

// SetForDeletion will mark this List to be deleted, so no more mutations can be applied to this.
// Ensure that we don't acquire any locks during a call to this function, so the LRU cache can
// proceed smoothly.
func (l *List) SetForDeletion() bool {
	if atomic.LoadInt32(&l.pendingTxns) > 0 {
		return false
	}
	atomic.StoreInt32(&l.deleteMe, 1)
	return true
}

func hasDeleteAll(mpost *pb.Posting) bool {
	return mpost.Op == Del && bytes.Equal(mpost.Value, []byte(x.Star)) && len(mpost.LangTag) == 0
}

// Ensure that you either abort the uncommitted postings or commit them before calling me.
func (l *List) updateMutationLayer(mpost *pb.Posting) {
	l.AssertLock()
	x.AssertTrue(mpost.Op == Set || mpost.Op == Del)

	// If we have a delete all, then we replace the map entry with just one.
	if hasDeleteAll(mpost) {
		plist := &pb.PostingList{}
		plist.Postings = append(plist.Postings, mpost)
		l.mutationMap[mpost.StartTs] = plist
		return
	}

	plist, ok := l.mutationMap[mpost.StartTs]
	if !ok {
		plist := &pb.PostingList{}
		plist.Postings = append(plist.Postings, mpost)
		l.mutationMap[mpost.StartTs] = plist
		return
	}
	// Even if we have a delete all in this transaction, we should still pick up any updates since.
	for i, prev := range plist.Postings {
		if prev.Uid == mpost.Uid {
			plist.Postings[i] = mpost
			return
		}
	}
	plist.Postings = append(plist.Postings, mpost)
}

// AddMutation adds mutation to mutation layers. Note that it does not write
// anything to disk. Some other background routine will be responsible for merging
// changes in mutation layers to BadgerDB. Returns whether any mutation happens.
func (l *List) AddMutation(ctx context.Context, txn *Txn, t *pb.DirectedEdge) error {
	l.Lock()
	defer l.Unlock()
	return l.addMutation(ctx, txn, t)
}

// TypeID returns the typeid of destination vertex
func TypeID(edge *pb.DirectedEdge) types.TypeID {
	if edge.ValueId != 0 {
		return types.UidID
	}
	return types.TypeID(edge.ValueType)
}

func fingerprintEdge(t *pb.DirectedEdge) uint64 {
	// There could be a collision if the user gives us a value with Lang = "en" and later gives
	// us a value = "en" for the same predicate. We would end up overwritting his older lang
	// value.

	// All edges with a value without LANGTAG, have the same uid. In other words,
	// an (entity, attribute) can only have one untagged value.
	var id uint64 = math.MaxUint64

	// Value with a lang type.
	if len(t.Lang) > 0 {
		id = farm.Fingerprint64([]byte(t.Lang))
	} else if schema.State().IsList(t.Attr) {
		// TODO - When values are deleted for list type, then we should only delete the uid from
		// index if no other values produces that index token.
		// Value for list type.
		id = farm.Fingerprint64(t.Value)
	}
	return id
}

// canMutateUid returns an error if all the following conditions are met.
// * Predicate is of type UidID.
// * Predicate is not set to a list of uids in the schema.
// * The existing posting list has an entry that does not match the proposed
//   mutation's uid.
// In this case, the user should delete the existing predicate and retry, or mutate
// the schema to allow for multiple uids. This method is necessary to support uid
// predicates with single values because previously all uid predicates were
// considered lists.
// This functions returns a nil error in all other cases.
func (l *List) canMutateUid(txn *Txn, edge *pb.DirectedEdge) error {
	l.AssertRLock()

	if types.TypeID(edge.ValueType) != types.UidID {
		return nil
	}

	if schema.State().IsList(edge.Attr) {
		return nil
	}

	return l.iterate(txn.StartTs, 0, func(obj *pb.Posting) error {
		if obj.Uid != edge.GetValueId() {
			return fmt.Errorf(
				"cannot add value with uid %x to predicate %s because one of the existing "+
					"values does not match this uid, either delete the existing values first or "+
					"modify the schema to '%s: [uid]'",
				edge.GetValueId(), edge.Attr, edge.Attr)
		}
		return nil
	})
}

func (l *List) addMutation(ctx context.Context, txn *Txn, t *pb.DirectedEdge) error {
	if atomic.LoadInt32(&l.deleteMe) == 1 {
		return ErrRetry
	}
	if txn.ShouldAbort() {
		return y.ErrConflict
	}

	getKey := func(key []byte, uid uint64) string {
		return fmt.Sprintf("%s|%d", key, uid)
	}

	// We ensure that commit marks are applied to posting lists in the right
	// order. We can do so by proposing them in the same order as received by the Oracle delta
	// stream from Zero, instead of in goroutines.
	var conflictKey string
	if t.Attr == "_predicate_" {
		// Don't check for conflict.

	} else if schema.State().HasUpsert(t.Attr) {
		// Consider checking to see if a email id is unique. A user adds:
		// <uid> <email> "email@email.org", and there's a string equal tokenizer
		// and upsert directive on the schema.
		// Then keys are "<email> <uid>" and "<email> email@email.org"
		// The first key won't conflict, because two different uids can try to
		// get the same email id. But, the second key would. Thus, we ensure
		// that two users don't set the same email id.
		conflictKey = getKey(l.key, 0)

	} else if x.Parse(l.key).IsData() {
		// Unless upsert is specified, we don't check for index conflicts, only
		// data conflicts.
		// If the data is of type UID, then we use SPO for conflict detection.
		// Otherwise, we use SP (for string, date, int, etc.).
		typ, err := schema.State().TypeOf(t.Attr)
		if err != nil {
			glog.V(2).Infof("Unable to find type of attr: %s. Err: %v", t.Attr, err)
			// Don't check for conflict.
		} else if typ == types.UidID {
			conflictKey = getKey(l.key, t.ValueId)
		} else {
			conflictKey = getKey(l.key, 0)
		}
	}

	mpost := NewPosting(t)
	mpost.StartTs = txn.StartTs
	if mpost.PostingType != pb.Posting_REF {
		t.ValueId = fingerprintEdge(t)
		mpost.Uid = t.ValueId
	}

	l.updateMutationLayer(mpost)
	atomic.AddInt32(&l.pendingTxns, 1)
	txn.AddKeys(string(l.key), conflictKey)
	return nil
}

// GetMutation returns a marshaled version of posting list mutation stored internally.
func (l *List) GetMutation(startTs uint64) []byte {
	l.RLock()
	defer l.RUnlock()
	if pl, ok := l.mutationMap[startTs]; ok {
		data, err := pl.Marshal()
		x.Check(err)
		return data
	}
	return nil
}

func (l *List) CommitMutation(startTs, commitTs uint64) error {
	l.Lock()
	defer l.Unlock()
	return l.commitMutation(startTs, commitTs)
}

func (l *List) commitMutation(startTs, commitTs uint64) error {
	if atomic.LoadInt32(&l.deleteMe) == 1 {
		return ErrRetry
	}
	l.AssertLock()

	// Check if we still have a pending txn when we return from this function.
	defer func() {
		for _, plist := range l.mutationMap {
			if plist.CommitTs == 0 {
				return // Got a pending txn.
			}
		}
		atomic.StoreInt32(&l.pendingTxns, 0)
	}()

	plist, ok := l.mutationMap[startTs]
	if !ok {
		// It was already committed, might be happening due to replay.
		return nil
	}
	if commitTs == 0 {
		// Abort mutation.
		delete(l.mutationMap, startTs)
		return nil
	}

	// We have a valid commit.
	plist.CommitTs = commitTs
	for _, mpost := range plist.Postings {
		mpost.CommitTs = commitTs
	}

	// In general, a posting list shouldn't try to mix up it's job of keeping
	// things in memory, with writing things to disk. A separate process can
	// roll up and write them to disk. Posting list should only keep things in
	// memory, to make it available for transactions. So, all we need to do here
	// is to roll them up periodically, now being done by draft.go.
	// For the PLs in memory, we roll them up after we do the disk rollup.
	return nil
}

// Iterate will allow you to iterate over this Posting List, while having acquired a read lock.
// So, please keep this iteration cheap, otherwise mutations would get stuck.
// The iteration will start after the provided UID. The results would not include this UID.
// The function will loop until either the Posting List is fully iterated, or you return a false
// in the provided function, which will indicate to the function to break out of the iteration.
//
// 	pl.Iterate(..., func(p *pb.Posting) error {
//    // Use posting p
//    return nil // to continue iteration.
//    return ErrStopIteration // to break iteration.
//  })
func (l *List) Iterate(readTs uint64, afterUid uint64, f func(obj *pb.Posting) error) error {
	l.RLock()
	defer l.RUnlock()
	return l.iterate(readTs, afterUid, f)
}

func (l *List) Conflicts(readTs uint64) []uint64 {
	l.RLock()
	defer l.RUnlock()
	var conflicts []uint64
	for ts, pl := range l.mutationMap {
		if pl.CommitTs > 0 {
			continue
		}
		if ts < readTs {
			conflicts = append(conflicts, ts)
		}
	}
	return conflicts
}

// pickPostings goes through the mutable layer and returns the appropriate postings,
// along with the timestamp of the delete marker, if any. If this timestamp is greater
// than zero, it indicates that the immutable layer should be ignored during traversals.
// If greater than zero, this timestamp must thus be greater than l.minTs.
func (l *List) pickPostings(readTs uint64) (uint64, []*pb.Posting) {
	// This function would return zero ts for entries above readTs.
	effective := func(start, commit uint64) uint64 {
		if commit > 0 && commit <= readTs {
			// Has been committed and below the readTs.
			return commit
		}
		if start == readTs {
			// This mutation is by ME. So, I must be able to read it.
			return start
		}
		return 0
	}

	// First pick up the postings.
	var deleteBelowTs uint64
	var posts []*pb.Posting
	for startTs, plist := range l.mutationMap {
		// Pick up the transactions which are either committed, or the one which is ME.
		effectiveTs := effective(startTs, plist.CommitTs)
		if effectiveTs > deleteBelowTs {
			// We're above the deleteBelowTs marker. We wouldn't reach here if effectiveTs is zero.
			for _, mpost := range plist.Postings {
				if hasDeleteAll(mpost) {
					deleteBelowTs = effectiveTs
					continue
				}
				posts = append(posts, mpost)
			}
		}
	}

	if deleteBelowTs > 0 {
		// There was a delete all marker. So, trim down the list of postings.
		result := posts[:0]
		for _, post := range posts {
			effectiveTs := effective(post.StartTs, post.CommitTs)
			if effectiveTs < deleteBelowTs { // Do pick the posts at effectiveTs == deleteBelowTs.
				continue
			}
			result = append(result, post)
		}
		posts = result
	}

	// Sort all the postings by Uid (inc order), then by commit/startTs in dec order.
	sort.Slice(posts, func(i, j int) bool {
		pi := posts[i]
		pj := posts[j]
		if pi.Uid == pj.Uid {
			ei := effective(pi.StartTs, pi.CommitTs)
			ej := effective(pj.StartTs, pj.CommitTs)
			return ei > ej // Pick the higher, so we can discard older commits for the same UID.
		}
		return pi.Uid < pj.Uid
	})
	return deleteBelowTs, posts
}

func (l *List) iterate(readTs uint64, afterUid uint64, f func(obj *pb.Posting) error) error {
	l.AssertRLock()

	deleteBelowTs, mposts := l.pickPostings(readTs)
	if readTs < l.minTs {
		return x.Errorf("readTs: %d less than minTs: %d for key: %q", readTs, l.minTs, l.key)
	}

	midx, mlen := 0, len(mposts)
	if afterUid > 0 {
		midx = sort.Search(mlen, func(idx int) bool {
			mp := mposts[idx]
			return afterUid < mp.Uid
		})
	}

<<<<<<< HEAD
	var mp, pp *pb.Posting
	var pitr PIterator
	err := pitr.Init(l, afterUid, deleteBelowTs)
	if err != nil {
		return err
	}

	prevUid := uint64(0)
=======
	var (
		mp, pp  *pb.Posting
		pitr    PIterator
		prevUid uint64
		err     error
	)
	pitr.Init(plist, afterUid)
>>>>>>> 61c88f3e
	for err == nil {
		if midx < mlen {
			mp = mposts[midx]
		} else {
			mp = emptyPosting
		}
		if valid, err := pitr.Valid(); err != nil {
			return err
		} else if valid {
			pp = pitr.Posting()
		} else {
			pp = emptyPosting
		}

		switch {
		case mp.Uid > 0 && mp.Uid == prevUid:
			// Only pick the latest version of this posting.
			// mp.Uid can be zero if it's an empty posting.
			midx++
		case pp.Uid == 0 && mp.Uid == 0:
			// Reached empty posting for both iterators.
			return nil
		case mp.Uid == 0 || (pp.Uid > 0 && pp.Uid < mp.Uid):
			// Either mp is empty, or pp is lower than mp.
			err = f(pp)
			if err := pitr.Next(); err != nil {
				return err
			}
		case pp.Uid == 0 || (mp.Uid > 0 && mp.Uid < pp.Uid):
			// Either pp is empty, or mp is lower than pp.
			if mp.Op != Del {
				err = f(mp)
			}
			prevUid = mp.Uid
			midx++
		case pp.Uid == mp.Uid:
			if mp.Op != Del {
				err = f(mp)
			}
			prevUid = mp.Uid
			if err := pitr.Next(); err != nil {
				return err
			}
			midx++
		default:
			log.Fatalf("Unhandled case during iteration of posting list.")
		}
	}
	if err == ErrStopIteration {
		return nil
	}
	return err
}

func (l *List) IsEmpty(readTs, afterUid uint64) (bool, error) {
	l.RLock()
	defer l.RUnlock()
	var count int
	err := l.iterate(readTs, afterUid, func(p *pb.Posting) error {
		count++
		return ErrStopIteration
	})
	if err != nil {
		return false, err
	}
	return count == 0, nil
}

func (l *List) length(readTs, afterUid uint64) int {
	l.AssertRLock()
	count := 0
	err := l.iterate(readTs, afterUid, func(p *pb.Posting) error {
		count++
		return nil
	})
	if err != nil {
		return -1
	}
	return count
}

// Length iterates over the mutation layer and counts number of elements.
func (l *List) Length(readTs, afterUid uint64) int {
	l.RLock()
	defer l.RUnlock()
	return l.length(readTs, afterUid)
}

// Rollup performs the rollup process, merging the immutable and mutable layers
// and outputting the resulting list so it can be written to disk.
// During this process, the list might be split into multiple lists if the main
// list or any of the existing parts become too big.
//
// A normal list has the following format:
// <key> -> <posting list with all the data for this list>
//
// A multi-part list is stored in multiple keys. The keys for the parts will be generated by
// appending the first uid in the part to the key. The list will have the following format:
// <key> -> <posting list that includes no postings but a list of each part's start uid>
// <key, 1> -> <first part of the list with all the data for this part>
// <key, next start uid> -> <second part of the list with all the data for this part>
// ...
// <key, last start uid> -> <last part of the list with all its data>
//
// The first part of a multi-part list always has start uid 1 and will be the last part
// to be deleted, at which point the entire list will be marked for deletion.
// As the list grows, existing parts might be split if they become too big.
func (l *List) Rollup() ([]*bpb.KV, error) {
	l.RLock()
	defer l.RUnlock()
	out, err := l.rollup(math.MaxUint64)
	if err != nil {
		return nil, err
	}
	if out == nil {
		return nil, nil
	}

	var kvs []*bpb.KV
	kv := &bpb.KV{}
	kv.Version = out.newMinTs
	kv.Key = l.key
	val, meta := marshalPostingList(out.plist)
	kv.UserMeta = []byte{meta}
	kv.Value = val
	kvs = append(kvs, kv)

	for startUid, plist := range out.parts {
		// Any empty posting list would still have BitEmpty set. And the main posting list
		// would NOT have that posting list startUid in the splits list.
		kv := out.marshalPostingListPart(l.key, startUid, plist)
		kvs = append(kvs, kv)
	}

	return kvs, nil
}

func (out *rollupOutput) marshalPostingListPart(
	baseKey []byte, startUid uint64, plist *pb.PostingList) *bpb.KV {
	kv := &bpb.KV{}
	kv.Version = out.newMinTs
	kv.Key = x.GetSplitKey(baseKey, startUid)
	val, meta := marshalPostingList(plist)
	kv.UserMeta = []byte{meta}
	kv.Value = val

	return kv
}

func marshalPostingList(plist *pb.PostingList) ([]byte, byte) {
	if isPlistEmpty(plist) {
		return nil, BitEmptyPosting
	}

	data, err := plist.Marshal()
	x.Check(err)
	return data, BitCompletePosting
}

const blockSize int = 256

type rollupOutput struct {
	plist    *pb.PostingList
	parts    map[uint64]*pb.PostingList
	newMinTs uint64
}

// Merge all entries in mutation layer with commitTs <= l.commitTs into
// immutable layer. Note that readTs can be math.MaxUint64, so do NOT use it
// directly. It should only serve as the read timestamp for iteration.
func (l *List) rollup(readTs uint64) (*rollupOutput, error) {
	l.AssertRLock()

	// Pick all committed entries
	if l.minTs > readTs {
		// If we are already past the readTs, then skip the rollup.
		return nil, nil
	}

	out := &rollupOutput{
		plist: &pb.PostingList{
			Splits: l.plist.Splits,
		},
		parts: make(map[uint64]*pb.PostingList),
	}

	var plist *pb.PostingList
	var enc codec.Encoder
	var startUid, endUid uint64
	var splitIdx int

	// Method to properly initialize all the variables described above.
	init := func() {
		enc = codec.Encoder{BlockSize: blockSize}

		// If not a multi-part list, all uids go to the same encoder.
		if len(l.plist.Splits) == 0 {
			plist = out.plist
			endUid = math.MaxUint64
			return
		}

		// Otherwise, load the corresponding part and set endUid to correctly
		// detect the end of the list.
		startUid = l.plist.Splits[splitIdx]
		if splitIdx+1 == len(l.plist.Splits) {
			endUid = math.MaxUint64
		} else {
			endUid = l.plist.Splits[splitIdx+1] - 1
		}

		plist = &pb.PostingList{}
	}

	init()
	err := l.iterate(readTs, 0, func(p *pb.Posting) error {
		if p.Uid > endUid {
			plist.Pack = enc.Done()
			out.parts[startUid] = plist

			splitIdx++
			init()
		}

		enc.Add(p.Uid)
		if p.Facets != nil || p.PostingType != pb.Posting_REF || len(p.Label) != 0 {
			plist.Postings = append(plist.Postings, p)
		}
		return nil
	})
	// Finish  writing the last part of the list (or the whole list if not a multi-part list).
	x.Check(err)
	plist.Pack = enc.Done()
	if len(l.plist.Splits) > 0 {
		out.parts[startUid] = plist
	}

	maxCommitTs := l.minTs
	{
		// We can't rely upon iterate to give us the max commit timestamp, because it can skip over
		// postings which had deletions to provide a sorted view of the list. Therefore, the safest
		// way to get the max commit timestamp is to pick all the relevant postings for the given
		// readTs and calculate the maxCommitTs.
		deleteBelow, mposts := l.pickPostings(readTs)
		maxCommitTs = x.Max(maxCommitTs, deleteBelow)
		for _, mp := range mposts {
			maxCommitTs = x.Max(maxCommitTs, mp.CommitTs)
		}
	}

	// Check if the list (or any of it's parts if it's been previously split) have
	// become too big. Split the list if that is the case.
	out.newMinTs = maxCommitTs
	out.splitUpList()
	out.removeEmptySplits()
	return out, nil
}

func (l *List) ApproxLen() int {
	l.RLock()
	defer l.RUnlock()
	return len(l.mutationMap) + codec.ApproxLen(l.plist.Pack)
}

// Uids returns the UIDs given some query params.
// We have to apply the filtering before applying (offset, count).
// WARNING: Calling this function just to get Uids is expensive
func (l *List) Uids(opt ListOptions) (*pb.List, error) {
	// Pre-assign length to make it faster.
	l.RLock()
	// Use approximate length for initial capacity.
	res := make([]uint64, 0, len(l.mutationMap)+codec.ApproxLen(l.plist.Pack))
	out := &pb.List{}
	if len(l.mutationMap) == 0 && opt.Intersect != nil && len(l.plist.Splits) == 0 {
		if opt.ReadTs < l.minTs {
			l.RUnlock()
			return out, ErrTsTooOld
		}
		algo.IntersectCompressedWith(l.plist.Pack, opt.AfterUID, opt.Intersect, out)
		l.RUnlock()
		return out, nil
	}

	err := l.iterate(opt.ReadTs, opt.AfterUID, func(p *pb.Posting) error {
		if p.PostingType == pb.Posting_REF {
			res = append(res, p.Uid)
		}
		return nil
	})
	l.RUnlock()
	if err != nil {
		return out, err
	}

	// Do The intersection here as it's optimized.
	out.Uids = res
	if opt.Intersect != nil {
		algo.IntersectWith(out, opt.Intersect, out)
	}
	return out, nil
}

// Postings calls postFn with the postings that are common with
// uids in the opt ListOptions.
func (l *List) Postings(opt ListOptions, postFn func(*pb.Posting) error) error {
	l.RLock()
	defer l.RUnlock()

	return l.iterate(opt.ReadTs, opt.AfterUID, func(p *pb.Posting) error {
		if p.PostingType != pb.Posting_REF {
			return nil
		}
		return postFn(p)
	})
}

func (l *List) AllUntaggedValues(readTs uint64) ([]types.Val, error) {
	l.RLock()
	defer l.RUnlock()

	var vals []types.Val
	err := l.iterate(readTs, 0, func(p *pb.Posting) error {
		if len(p.LangTag) == 0 {
			vals = append(vals, types.Val{
				Tid:   types.TypeID(p.ValType),
				Value: p.Value,
			})
		}
		return nil
	})
	return vals, err
}

func (l *List) AllValues(readTs uint64) ([]types.Val, error) {
	l.RLock()
	defer l.RUnlock()

	var vals []types.Val
	err := l.iterate(readTs, 0, func(p *pb.Posting) error {
		vals = append(vals, types.Val{
			Tid:   types.TypeID(p.ValType),
			Value: p.Value,
		})
		return nil
	})
	return vals, err
}

// GetLangTags finds the language tags of each posting in the list.
func (l *List) GetLangTags(readTs uint64) ([]string, error) {
	l.RLock()
	defer l.RUnlock()

	var tags []string
	err := l.iterate(readTs, 0, func(p *pb.Posting) error {
		tags = append(tags, string(p.LangTag))
		return nil
	})
	return tags, err
}

// Returns Value from posting list.
// This function looks only for "default" value (one without language).
func (l *List) Value(readTs uint64) (rval types.Val, rerr error) {
	l.RLock()
	defer l.RUnlock()
	val, found, err := l.findValue(readTs, math.MaxUint64)
	if err != nil {
		return val, err
	}
	if !found {
		return val, ErrNoValue
	}
	return val, nil
}

// Returns Value from posting list, according to preferred language list (langs).
// If list is empty, value without language is returned; if such value is not available, value with
// smallest Uid is returned.
// If list consists of one or more languages, first available value is returned; if no language
// from list match the values, processing is the same as for empty list.
func (l *List) ValueFor(readTs uint64, langs []string) (rval types.Val, rerr error) {
	l.RLock() // All public methods should acquire locks, while private ones should assert them.
	defer l.RUnlock()
	p, err := l.postingFor(readTs, langs)
	if err != nil {
		return rval, err
	}
	return valueToTypesVal(p), nil
}

func (l *List) postingFor(readTs uint64, langs []string) (p *pb.Posting, rerr error) {
	l.AssertRLock() // Avoid recursive locking by asserting a lock here.
	return l.postingForLangs(readTs, langs)
}

func (l *List) ValueForTag(readTs uint64, tag string) (rval types.Val, rerr error) {
	l.RLock()
	defer l.RUnlock()
	p, err := l.postingForTag(readTs, tag)
	if err != nil {
		return rval, err
	}
	return valueToTypesVal(p), nil
}

func valueToTypesVal(p *pb.Posting) (rval types.Val) {
	// This is ok because we dont modify the value of a Posting. We create a newPosting
	// and add it to the PostingList to do a set.
	rval.Value = p.Value
	rval.Tid = types.TypeID(p.ValType)
	return
}

func (l *List) postingForLangs(readTs uint64, langs []string) (pos *pb.Posting, rerr error) {
	l.AssertRLock()

	any := false
	// look for language in preferred order
	for _, lang := range langs {
		if lang == "." {
			any = true
			break
		}
		pos, rerr = l.postingForTag(readTs, lang)
		if rerr == nil {
			return pos, nil
		}
	}

	// look for value without language
	if any || len(langs) == 0 {
		if found, pos, err := l.findPosting(readTs, math.MaxUint64); err != nil {
			return nil, err
		} else if found {
			return pos, nil
		}
	}

	var found bool
	// last resort - return value with smallest lang Uid
	if any {
		err := l.iterate(readTs, 0, func(p *pb.Posting) error {
			if p.PostingType == pb.Posting_VALUE_LANG {
				pos = p
				found = true
				return ErrStopIteration
			}
			return nil
		})
		if err != nil {
			return nil, err
		}
	}

	if found {
		return pos, nil
	}

	return pos, ErrNoValue
}

func (l *List) postingForTag(readTs uint64, tag string) (p *pb.Posting, rerr error) {
	l.AssertRLock()
	uid := farm.Fingerprint64([]byte(tag))
	found, p, err := l.findPosting(readTs, uid)
	if err != nil {
		return p, err
	}
	if !found {
		return p, ErrNoValue
	}

	return p, nil
}

func (l *List) findValue(readTs, uid uint64) (rval types.Val, found bool, err error) {
	l.AssertRLock()
	found, p, err := l.findPosting(readTs, uid)
	if !found {
		return rval, found, err
	}

	return valueToTypesVal(p), true, nil
}

func (l *List) findPosting(readTs uint64, uid uint64) (found bool, pos *pb.Posting, err error) {
	// Iterate starts iterating after the given argument, so we pass uid - 1
	err = l.iterate(readTs, uid-1, func(p *pb.Posting) error {
		if p.Uid == uid {
			pos = p
			found = true
		}
		return ErrStopIteration
	})

	return found, pos, err
}

// Facets gives facets for the posting representing value.
func (l *List) Facets(readTs uint64, param *pb.FacetParams, langs []string) (fs []*api.Facet,
	ferr error) {
	l.RLock()
	defer l.RUnlock()
	p, err := l.postingFor(readTs, langs)
	if err != nil {
		return nil, err
	}
	return facets.CopyFacets(p.Facets, param), nil
}

func (l *List) readListPart(startUid uint64) (*pb.PostingList, error) {
	key := x.GetSplitKey(l.key, startUid)
	txn := pstore.NewTransactionAt(l.minTs, false)
	item, err := txn.Get(key)
	if err != nil {
		return nil, err
	}
	part := &pb.PostingList{}
	if err := unmarshalOrCopy(part, item); err != nil {
		return nil, err
	}
	return part, nil
}

// shouldSplit returns true if the given plist should be split in two.
func shouldSplit(plist *pb.PostingList) bool {
	return plist.Size() >= maxListSize && len(plist.Pack.Blocks) > 1
}

// splitUpList checks the list and splits it in smaller parts if needed.
func (out *rollupOutput) splitUpList() {
	// Contains the posting lists that should be split.
	var lists []*pb.PostingList

	// If list is not split yet, insert the main list.
	if len(out.plist.Splits) == 0 {
		lists = append(lists, out.plist)
	}

	// Insert the split lists if they exist.
	for _, startUid := range out.splits() {
		part := out.parts[startUid]
		lists = append(lists, part)
	}

	// List of startUids for each list part after the splitting process is complete.
	var newSplits []uint64

	for i, list := range lists {
		startUid := uint64(1)
		// If the list is split, select the right startUid for this list.
		if len(out.plist.Splits) > 0 {
			startUid = out.plist.Splits[i]
		}

		if shouldSplit(list) {
			// Split the list. Update out.splits with the new lists and add their
			// start uids to the list of new splits.
			startUids, pls := binSplit(startUid, list)
			for i, startUid := range startUids {
				out.parts[startUid] = pls[i]
				newSplits = append(newSplits, startUid)
			}
		} else {
			// No need to split the list. Add the startUid to the array of new splits.
			newSplits = append(newSplits, startUid)
		}
	}

	// No new lists were created so there's no need to update the list of splits.
	if len(newSplits) == len(lists) {
		return
	}

	// The splits changed so update them.
	out.plist = &pb.PostingList{
		Splits: newSplits,
	}
}

// binSplit takes the given plist and returns two new plists, each with
// half of the blocks and postings of the original as well as the new startUids
// for each of the new parts.
func binSplit(lowUid uint64, plist *pb.PostingList) ([]uint64, []*pb.PostingList) {
	midBlock := len(plist.Pack.Blocks) / 2
	midUid := plist.Pack.Blocks[midBlock].GetBase()

	// Generate posting list holding the first half of the current list's postings.
	lowPl := new(pb.PostingList)
	lowPl.Pack = &pb.UidPack{
		BlockSize: plist.Pack.BlockSize,
		Blocks:    plist.Pack.Blocks[:midBlock],
	}

	// Generate posting list holding the second half of the current list's postings.
	highPl := new(pb.PostingList)
	highPl.Pack = &pb.UidPack{
		BlockSize: plist.Pack.BlockSize,
		Blocks:    plist.Pack.Blocks[midBlock:],
	}

	// Add elements in plist.Postings to the corresponding list.
	for _, posting := range plist.Postings {
		if posting.Uid < midUid {
			lowPl.Postings = append(lowPl.Postings, posting)
		} else {
			highPl.Postings = append(highPl.Postings, posting)
		}
	}

	return []uint64{lowUid, midUid}, []*pb.PostingList{lowPl, highPl}
}

// removeEmptySplits updates the split list by removing empty posting lists' startUids.
func (out *rollupOutput) removeEmptySplits() {
	var splits []uint64
	for startUid, plist := range out.parts {
		// Do not remove the first split for now, as every multi-part list should always
		// have a split starting with uid 1.
		if startUid == 1 {
			splits = append(splits, startUid)
			continue
		}

		if !isPlistEmpty(plist) {
			splits = append(splits, startUid)
		}
	}
	out.plist.Splits = splits
	sortSplits(splits)

	if len(out.plist.Splits) == 1 {
		// Only the first split remains. If it's also empty, remove it as well.
		// This should mark the entire list for deletion.
		if isPlistEmpty(out.parts[1]) {
			out.plist.Splits = []uint64{}
		}
	}
}

// Returns the sorted list of start uids based on the keys in out.parts.
// out.parts is considered the source of truth so this method is considered
// safer than using out.plist.Splits directly.
func (out *rollupOutput) splits() []uint64 {
	var splits []uint64
	for startUid, _ := range out.parts {
		splits = append(splits, startUid)
	}
	sortSplits(splits)
	return splits
}

// isPlistEmpty returns true if the given plist is empty. Plists with splits are
// considered non-empty.
func isPlistEmpty(plist *pb.PostingList) bool {
	if len(plist.Splits) > 0 {
		return false
	}
	if plist.Pack == nil || len(plist.Pack.Blocks) == 0 {
		return true
	}
	return false
}

func sortSplits(splits []uint64) {
	sort.Slice(splits, func(i, j int) bool {
		return splits[i] < splits[j]
	})
}<|MERGE_RESOLUTION|>--- conflicted
+++ resolved
@@ -125,7 +125,7 @@
 
 	it.uidPosting = &pb.Posting{}
 	it.dec = &codec.Decoder{Pack: it.plist.Pack}
-	it.uids = it.dec.Seek(it.afterUid)
+	it.uids = it.dec.Seek(it.afterUid, codec.SeekCurrent)
 	it.uidx = 0
 
 	it.plen = len(it.plist.Postings)
@@ -167,15 +167,9 @@
 	}
 	it.plist = plist
 
-<<<<<<< HEAD
-	it.uidPosting = &pb.Posting{}
 	it.dec = &codec.Decoder{Pack: it.plist.Pack}
-	it.uids = it.dec.Seek(it.afterUid)
-=======
-	it.dec = &codec.Decoder{Pack: pl.Pack}
 	// codec.SeekCurrent makes sure we skip returning afterUid during seek.
-	it.uids = it.dec.Seek(afterUid, codec.SeekCurrent)
->>>>>>> 61c88f3e
+	it.uids = it.dec.Seek(it.afterUid, codec.SeekCurrent)
 	it.uidx = 0
 
 	it.plen = len(it.plist.Postings)
@@ -643,24 +637,16 @@
 		})
 	}
 
-<<<<<<< HEAD
-	var mp, pp *pb.Posting
-	var pitr PIterator
-	err := pitr.Init(l, afterUid, deleteBelowTs)
-	if err != nil {
-		return err
-	}
-
-	prevUid := uint64(0)
-=======
 	var (
 		mp, pp  *pb.Posting
 		pitr    PIterator
 		prevUid uint64
 		err     error
 	)
-	pitr.Init(plist, afterUid)
->>>>>>> 61c88f3e
+	err = pitr.Init(l, afterUid, deleteBelowTs)
+	if err != nil {
+		return err
+	}
 	for err == nil {
 		if midx < mlen {
 			mp = mposts[midx]
