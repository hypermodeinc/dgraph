--- conflicted
+++ resolved
@@ -389,7 +389,6 @@
 }
 
 func (l *List) addMutation(ctx context.Context, txn *Txn, t *pb.DirectedEdge) error {
-<<<<<<< HEAD
 	l.Lock()
 	defer l.Unlock()
 	return l.addMutationInternal(ctx, txn, t)
@@ -398,11 +397,6 @@
 func (l *List) addMutationInternal(ctx context.Context, txn *Txn, t *pb.DirectedEdge) error {
 	l.AssertLock()
 
-	if atomic.LoadInt32(&l.deleteMe) == 1 {
-		return ErrRetry
-	}
-=======
->>>>>>> 93cdbdba
 	if txn.ShouldAbort() {
 		return y.ErrConflict
 	}
@@ -449,12 +443,7 @@
 	}
 
 	l.updateMutationLayer(mpost)
-<<<<<<< HEAD
-	atomic.AddInt32(&l.pendingTxns, 1)
 	txn.addConflictKey(conflictKey)
-=======
-	txn.AddConflictKey(conflictKey)
->>>>>>> 93cdbdba
 	return nil
 }
 
@@ -480,15 +469,8 @@
 }
 
 func (l *List) commitMutation(startTs, commitTs uint64) error {
-<<<<<<< HEAD
-	if atomic.LoadInt32(&l.deleteMe) == 1 {
-		return ErrRetry
-	}
 	l.Lock()
 	defer l.Unlock()
-=======
-	l.AssertLock()
->>>>>>> 93cdbdba
 
 	plist, ok := l.mutationMap[startTs]
 	if !ok {
