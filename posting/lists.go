/*
 * Copyright 2015 DGraph Labs, Inc.
 *
 * Licensed under the Apache License, Version 2.0 (the "License");
 * you may not use this file except in compliance with the License.
 * You may obtain a copy of the License at
 *
 * 		http://www.apache.org/licenses/LICENSE-2.0
 *
 * Unless required by applicable law or agreed to in writing, software
 * distributed under the License is distributed on an "AS IS" BASIS,
 * WITHOUT WARRANTIES OR CONDITIONS OF ANY KIND, either express or implied.
 * See the License for the specific language governing permissions and
 * limitations under the License.
 */

package posting

import (
	"context"
	"flag"
	"fmt"
	"io/ioutil"
	"log"
	"os"
	"os/exec"
	"runtime"
	"runtime/debug"
	"strconv"
	"strings"
	"sync"
	"sync/atomic"
	"time"

	"github.com/dgryski/go-farm"

	"github.com/dgraph-io/dgraph/store"
	"github.com/dgraph-io/dgraph/x"
)

var (
	maxmemory = flag.Int("stw_ram_mb", 4096,
		"If RAM usage exceeds this, we stop the world, and flush our buffers.")

	gentleMergeFrac = flag.Float64("gentlemerge", 0.10, "Fraction of dirty posting lists to merge every few seconds.")
	lhmapNumShards  = flag.Int("lhmap", 32, "Number of shards for lhmap.")

	dirtyMap        map[uint64]struct{} // Made global for log().
	dirtyChan       chan uint64         // Puts to dirtyMap has to go through here.
	dirtyMapOpChan  chan dirtyMapOp     // Ops on dirtyMap except puts go in here.
	gentleMergeChan chan struct{}
)

// dirtyMapOp is a bulk operation on dirtyMap.
type dirtyMapOp int

const (
	dirtyMapOpReset       = iota
	dirtyMapOpGentleMerge = iota
)

type counters struct {
	ticker  *time.Ticker
	added   uint64
	merged  uint64
	clean   uint64
	lastVal uint64
}

func (c *counters) periodicLog() {
	for _ = range c.ticker.C {
		c.log()
	}
}

func (c *counters) log() {
	added := atomic.LoadUint64(&c.added)
	merged := atomic.LoadUint64(&c.merged)
	lastVal := atomic.LoadUint64(&c.lastVal)
	if merged == lastVal {
		// Ignore.
		return
	}
	atomic.StoreUint64(&c.lastVal, merged)

	var pending uint64
	if added > merged {
		pending = added - merged
	}

	log.Printf("List merge counters. added: %d merged: %d clean: %d"+
		" pending: %d mapsize: %d dirtysize: %d\n",
		added, merged, atomic.LoadUint64(&c.clean),
		pending, lhmap.Size(), len(dirtyMap))
}

func newCounters() *counters {
	c := new(counters)
	c.ticker = time.NewTicker(time.Second)
	return c
}

func aggressivelyEvict() {
	// Okay, we exceed the max memory threshold.
	// Stop the world, and deal with this first.
	stopTheWorld.Lock()
	defer stopTheWorld.Unlock()

	megs := getMemUsage()
	log.Printf("Memory usage over threshold. STW. Allocated MB: %v\n", megs)

	log.Println("Aggressive evict, committing to RocksDB")
	MergeLists(100 * runtime.GOMAXPROCS(-1))

	log.Println("Trying to free OS memory")
	// Forces garbage collection followed by returning as much memory to the OS
	// as possible.
	debug.FreeOSMemory()

	megs = getMemUsage()
	log.Printf("Memory usage after calling GC. Allocated MB: %v", megs)
}

// mergeAndUpdateKeys calls mergeAndUpdate for each key in array "keys".
func mergeAndUpdateKeys(keys []uint64) {
	defer func() { <-gentleMergeChan }()
	if len(keys) == 0 {
		return
	}
	ctr := newCounters()
	defer ctr.ticker.Stop()

	for _, key := range keys {
		l, ok := lhmap.Get(key)
		if !ok || l == nil {
			continue
		}
		// Not removing the postings list from the map, to avoid a race condition,
		// where another caller re-creates the posting list before a merge happens.
		mergeAndUpdate(l, ctr)
	}
	ctr.log()
}

// processDirtyChan passes contents from dirty channel into dirty map.
// All write operations to dirtyMap should be contained in this function.
func processDirtyChan() {
	keysBuffer := make([]uint64, 0, 10000)
	for {
		select {
		case key := <-dirtyChan:
			dirtyMap[key] = struct{}{}

		case op := <-dirtyMapOpChan:
			switch op {
			case dirtyMapOpGentleMerge:
				select {
				case gentleMergeChan <- struct{}{}:
					n := int(float64(len(dirtyMap)) * *gentleMergeFrac)
					if cap(keysBuffer) < n {
						// Resize keysBuffer to max(2*current cap, n).
						newCap := n
						if cap(keysBuffer) > newCap {
							newCap = cap(keysBuffer)
						}
						keysBuffer = make([]uint64, 0, newCap)
					}
					for key := range dirtyMap {
						delete(dirtyMap, key)
						keysBuffer = append(keysBuffer, key)
						if len(keysBuffer) > n {
							break
						}
					}
					go mergeAndUpdateKeys(keysBuffer)
				default:
					log.Println("Skipping gentle merge")
				}

			case dirtyMapOpReset:
				for k := range dirtyMap {
					delete(dirtyMap, k)
				}
			}
		}
	}
}

// getMemUsage returns the amount of memory used by the process in MB
func getMemUsage() int {
	var ms runtime.MemStats
	runtime.ReadMemStats(&ms)
	megs := ms.Alloc / (1 << 20)
	return int(megs)

	// Sticking to ms.Alloc temoprarily.
	// TODO(Ashwin): Switch to total Memory(RSS) once we figure out
	// how to release memory to OS (Currently only a small chunk
	// is returned)
	if runtime.GOOS != "linux" {
		pid := os.Getpid()
		cmd := fmt.Sprintf("ps -ao rss,pid | grep %v", pid)
		c1, err := exec.Command("bash", "-c", cmd).Output()
		if err != nil {
			// In case of error running the command, resort to go way
			var ms runtime.MemStats
			runtime.ReadMemStats(&ms)
			megs := ms.Alloc / (1 << 20)
			return int(megs)
		}

		rss := strings.Split(string(c1), " ")[0]
		kbs, err := strconv.Atoi(rss)
		if err != nil {
			return 0
		}

		megs := kbs / (1 << 10)
		return megs
	}

	contents, err := ioutil.ReadFile("/proc/self/stat")
	if err != nil {
		log.Println("Can't read the proc file", err)
		return 0
	}

	cont := strings.Split(string(contents), " ")
	// 24th entry of the file is the RSS which denotes the number of pages
	// used by the process.
	if len(cont) < 24 {
		log.Println("Error in RSS from stat")
		return 0
	}

	rss, err := strconv.Atoi(cont[23])
	if err != nil {
		log.Println(err)
		return 0
	}

	return rss * os.Getpagesize() / (1 << 20)
}

// checkMemoryUsage monitors the memory usage by the running process and
// calls aggressively evict if the threshold is reached.
func checkMemoryUsage() {
	for _ = range time.Tick(5 * time.Second) {
		totMemory := getMemUsage()
		if totMemory > *maxmemory {
			// Although gentle merges cannot start after aggressive evict, some of them
			// might still be running and try to lock lhmap.
			aggressivelyEvict()
		} else {
			// Gentle merge should not happen during an aggressive evict.
			// This push into dirtyMapOpChan might be blocked by another gentle merge
			// (just the copying into keysBuffers but not the actual RocksDB work) or a
			// reset of dirtymap.
			dirtyMapOpChan <- dirtyMapOpGentleMerge
		}
	}
}

var (
	stopTheWorld sync.RWMutex
	lhmap        *listMap
)

// Init initializes the posting lists package, the in memory and dirty list hash.
func Init() {
	lhmap = newShardedListMap(*lhmapNumShards)
	dirtyChan = make(chan uint64, 10000)
	dirtyMap = make(map[uint64]struct{}, 1000)
	dirtyMapOpChan = make(chan dirtyMapOp, 1)
	// Capacity is max number of gentle merges that can happen in parallel.
	gentleMergeChan = make(chan struct{}, 18)
	go checkMemoryUsage()
	go processDirtyChan()
}

func getFromMap(gotomicKey gotomic.IntKey) *List {
	lp, _ := lhmap.Get(gotomicKey)
	if lp == nil {
		return nil
	}
	result := lp.(*List)
	result.incr()
	return result
}

// GetOrCreate stores the List corresponding to key, if it's not there already.
// to lhmap and returns it. It also returns a reference decrement function to be called by caller.
//
// plist, decr := GetOrCreate(key, store)
// defer decr()
// ... // Use plist
func GetOrCreate(key []byte, pstore *store.Store) (rlist *List, decr func()) {
	fp := farm.Fingerprint64(key)

	stopTheWorld.RLock()
	defer stopTheWorld.RUnlock()
<<<<<<< HEAD
	lp, _ := lhmap.Get(fp)
	if lp != nil {
		return lp
	}

	l := NewList()
	lp = lhmap.PutIfMissing(fp, l)
	if lp == l {
		l.init(key, pstore)
		return l
	}
	return lp
=======
	if lp := getFromMap(gotomicKey); lp != nil {
		return lp, lp.decr
	}

	{
		l := getNew() // This retrieves a new *List and increments its ref count.
		if inserted := lhmap.PutIfMissing(gotomicKey, l); inserted {
			l.incr() // Increment reference counter for the caller.
			l.init(key, pstore)
			return l, l.decr
		}
		// If we're unable to insert this, decrement the reference count.
		// This would undo the increment in the newList() call, and allow this list to be reused.
		l.decr()
	}
	if lp := getFromMap(gotomicKey); lp != nil {
		return lp, lp.decr
	}
	x.Assertf(false, "Key should be present.")
	return nil, nil
>>>>>>> 2e798391
}

func mergeAndUpdate(l *List, c *counters) {
	if l == nil {
		return
	}
	if merged, err := l.MergeIfDirty(context.Background()); err != nil {
		log.Printf("Error while commiting dirty list: %v\n", err)
	} else if merged {
		atomic.AddUint64(&c.merged, 1)
	} else {
		atomic.AddUint64(&c.clean, 1)
	}
}

<<<<<<< HEAD
// MergeLists commit all posting lists in lhmap to RocksDB.
=======
func processOne(k gotomic.Hashable, c *counters) {
	ret, _ := lhmap.Delete(k)
	if ret == nil {
		return
	}
	l := ret.(*List)

	if l == nil {
		return
	}
	defer l.decr()
	l.SetForDeletion() // No more AddMutation.
	mergeAndUpdate(l, c)
}

// For on-demand merging of all lists.
func process(ch chan gotomic.Hashable, c *counters, wg *sync.WaitGroup) {
	// No need to go through dirtymap, because we're going through
	// everything right now anyways.
	for k := range ch {
		processOne(k, c)
	}
	wg.Done()
}

func queueAll(ch chan gotomic.Hashable, c *counters) {
	lhmap.Each(func(k gotomic.Hashable, v gotomic.Thing) bool {
		ch <- k
		atomic.AddUint64(&c.added, 1)
		return false // If this returns true, Each would break.
	})
	close(ch)
}

>>>>>>> 2e798391
func MergeLists(numRoutines int) {
	// We're merging all the lists, so just create a new dirtymap.
	// This push into dirtyMapOpChan can be blocked by a gentle merge as the channel
	// has very low capacity.
	dirtyMapOpChan <- dirtyMapOpReset

	c := newCounters()
	go c.periodicLog()
	defer c.ticker.Stop()

	// We iterate over lhmap, deleting keys and pushing values (List) into this
	// channel. Then goroutines right below will commit these lists to data store.
	workChan := make(chan *List, 10000)

	var wg sync.WaitGroup
	for i := 0; i < numRoutines; i++ {
		wg.Add(1)
		go func() {
			defer wg.Done()
			for l := range workChan {
				l.SetForDeletion() // No more AddMutation.
				mergeAndUpdate(l, c)
			}
		}()
	}

	lhmap.EachWithDelete(func(k uint64, v *List) {
		if v == nil { // To be safe. Check might be unnecessary.
			return
		}
		workChan <- v
	})
	close(workChan)
	wg.Wait()
}<|MERGE_RESOLUTION|>--- conflicted
+++ resolved
@@ -35,7 +35,6 @@
 	"github.com/dgryski/go-farm"
 
 	"github.com/dgraph-io/dgraph/store"
-	"github.com/dgraph-io/dgraph/x"
 )
 
 var (
@@ -278,14 +277,13 @@
 	go processDirtyChan()
 }
 
-func getFromMap(gotomicKey gotomic.IntKey) *List {
-	lp, _ := lhmap.Get(gotomicKey)
+func getFromMap(key uint64) *List {
+	lp, _ := lhmap.Get(key)
 	if lp == nil {
 		return nil
 	}
-	result := lp.(*List)
-	result.incr()
-	return result
+	lp.incr()
+	return lp
 }
 
 // GetOrCreate stores the List corresponding to key, if it's not there already.
@@ -299,41 +297,30 @@
 
 	stopTheWorld.RLock()
 	defer stopTheWorld.RUnlock()
-<<<<<<< HEAD
+
 	lp, _ := lhmap.Get(fp)
 	if lp != nil {
-		return lp
-	}
-
-	l := NewList()
+		lp.incr()
+		return lp, lp.decr
+	}
+
+	l := getNew() // This retrieves a new *List and increments its ref count.
 	lp = lhmap.PutIfMissing(fp, l)
+	// Actually we could do lp.incr here, and remove the two incr calls below, but
+	// this might be harder to read.
+
 	if lp == l {
+		l.incr() // Increment reference counter for the caller.
 		l.init(key, pstore)
-		return l
-	}
-	return lp
-=======
-	if lp := getFromMap(gotomicKey); lp != nil {
-		return lp, lp.decr
-	}
-
-	{
-		l := getNew() // This retrieves a new *List and increments its ref count.
-		if inserted := lhmap.PutIfMissing(gotomicKey, l); inserted {
-			l.incr() // Increment reference counter for the caller.
-			l.init(key, pstore)
-			return l, l.decr
-		}
-		// If we're unable to insert this, decrement the reference count.
-		// This would undo the increment in the newList() call, and allow this list to be reused.
-		l.decr()
-	}
-	if lp := getFromMap(gotomicKey); lp != nil {
-		return lp, lp.decr
-	}
-	x.Assertf(false, "Key should be present.")
-	return nil, nil
->>>>>>> 2e798391
+		return l, l.decr
+	}
+	// If we're unable to insert this, decrement the reference count. This would
+	// undo the increment in the getNew() call, and allow this list to be reused.
+	l.decr()
+
+	// Here, lp is different from l. Increment lp's counter before returning it.
+	lp.incr()
+	return lp, lp.decr
 }
 
 func mergeAndUpdate(l *List, c *counters) {
@@ -349,44 +336,6 @@
 	}
 }
 
-<<<<<<< HEAD
-// MergeLists commit all posting lists in lhmap to RocksDB.
-=======
-func processOne(k gotomic.Hashable, c *counters) {
-	ret, _ := lhmap.Delete(k)
-	if ret == nil {
-		return
-	}
-	l := ret.(*List)
-
-	if l == nil {
-		return
-	}
-	defer l.decr()
-	l.SetForDeletion() // No more AddMutation.
-	mergeAndUpdate(l, c)
-}
-
-// For on-demand merging of all lists.
-func process(ch chan gotomic.Hashable, c *counters, wg *sync.WaitGroup) {
-	// No need to go through dirtymap, because we're going through
-	// everything right now anyways.
-	for k := range ch {
-		processOne(k, c)
-	}
-	wg.Done()
-}
-
-func queueAll(ch chan gotomic.Hashable, c *counters) {
-	lhmap.Each(func(k gotomic.Hashable, v gotomic.Thing) bool {
-		ch <- k
-		atomic.AddUint64(&c.added, 1)
-		return false // If this returns true, Each would break.
-	})
-	close(ch)
-}
-
->>>>>>> 2e798391
 func MergeLists(numRoutines int) {
 	// We're merging all the lists, so just create a new dirtymap.
 	// This push into dirtyMapOpChan can be blocked by a gentle merge as the channel
@@ -413,11 +362,12 @@
 		}()
 	}
 
-	lhmap.EachWithDelete(func(k uint64, v *List) {
-		if v == nil { // To be safe. Check might be unnecessary.
+	lhmap.EachWithDelete(func(k uint64, l *List) {
+		if l == nil { // To be safe. Check might be unnecessary.
 			return
 		}
-		workChan <- v
+		l.decr() // List is now deleted from lhmap. Decrement reference counter.
+		workChan <- l
 	})
 	close(workChan)
 	wg.Wait()
