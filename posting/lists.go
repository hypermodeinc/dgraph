--- conflicted
+++ resolved
@@ -20,6 +20,7 @@
 	"context"
 	"fmt"
 	"io/ioutil"
+	"math"
 	"os"
 	"os/exec"
 	"runtime"
@@ -114,7 +115,6 @@
 	return rss * os.Getpagesize()
 }
 
-<<<<<<< HEAD
 func periodicUpdateStats(ctx context.Context, lc *y.Closer) {
 	defer lc.Done()
 
@@ -184,9 +184,6 @@
 }
 
 func updateMemoryMetrics(ctx context.Context, lc *y.Closer) {
-=======
-func updateMemoryMetrics(lc *y.Closer) {
->>>>>>> 82c6797c
 	defer lc.Done()
 	period := time.Minute
 	ticker := time.NewTicker(period)
@@ -235,7 +232,6 @@
 	ctx := x.ObservabilityEnabledParentContext()
 
 	pstore = ps
-<<<<<<< HEAD
 	lcache = newListCache(math.MaxUint64)
 	ostats.Record(ctx, x.LcacheCapacity.M(math.MaxInt64))
 
@@ -243,10 +239,6 @@
 
 	go periodicUpdateStats(ctx, closer)
 	go updateMemoryMetrics(ctx, closer)
-=======
-	closer = y.NewCloser(1)
-	go updateMemoryMetrics(closer)
->>>>>>> 82c6797c
 }
 
 func Cleanup() {
@@ -263,46 +255,6 @@
 // worker pkg would push the indices to the watermarks held by lists.
 // And watermark stuff would have to be located outside worker pkg, maybe in x.
 // That way, we don't have a dependency conflict.
-<<<<<<< HEAD
-func Get(key []byte) (rlist *List, err error) {
-	ctx := x.ObservabilityEnabledParentContext()
-	ctx, _ = tag.New(ctx,
-		tag.Upsert(x.KeyMethod, "lcache.Get"),
-		// For majority of the cases, the status is OK,
-		// if an error occurs this will be changed anyways.
-		tag.Upsert(x.KeyStatus, x.TagValueStatusOK))
-
-	lp := lcache.Get(string(key))
-	if lp != nil {
-		ostats.Record(ctx, x.LcacheHit.M(1))
-		return lp, nil
-	}
-
-	// From this point on we encountered a cache miss.
-
-	// Any initialization for l must be done before PutIfMissing. Once it's added
-	// to the map, any other goroutine can retrieve it.
-	l, err := getNew(key, pstore)
-	if err != nil {
-		ctx, _ = tag.New(ctx,
-			tag.Upsert(x.KeyStatus, x.TagValueStatusError),
-			// TODO: Examine if the backends can accept long err.Error
-			// values since that helps with better root cause analyses
-			// and can easily be grouped/filtered.
-			tag.Upsert(x.KeyError, "Get failed"))
-		ostats.Record(ctx, x.LcacheMiss.M(1))
-		return nil, err
-	}
-	// We are always going to return lp to caller, whether it is l or not
-	lp = lcache.PutIfMissing(string(key), l)
-	if lp != l {
-		ostats.Record(ctx, x.LcacheRace.M(1), x.LcacheMiss.M(1))
-	} else {
-		// We didn't race, so record the previously encountered cache niss.
-		ostats.Record(ctx, x.LcacheMiss.M(1))
-	}
-	return lp, nil
-=======
 func GetNoStore(key []byte) (rlist *List, err error) {
 	return getNew(key, pstore)
 }
@@ -313,7 +265,6 @@
 	sync.RWMutex
 
 	plists map[string]*List
->>>>>>> 82c6797c
 }
 
 func NewLocalCache() *LocalCache {
