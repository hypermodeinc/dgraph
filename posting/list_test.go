/*
 * Copyright 2015-2023 Dgraph Labs, Inc. and Contributors
 *
 * Licensed under the Apache License, Version 2.0 (the "License");
 * you may not use this file except in compliance with the License.
 * You may obtain a copy of the License at
 *
 *     http://www.apache.org/licenses/LICENSE-2.0
 *
 * Unless required by applicable law or agreed to in writing, software
 * distributed under the License is distributed on an "AS IS" BASIS,
 * WITHOUT WARRANTIES OR CONDITIONS OF ANY KIND, either express or implied.
 * See the License for the specific language governing permissions and
 * limitations under the License.
 */

package posting

import (
	"context"
	"math"
	"math/rand"
	"os"
	"sort"
	"strconv"
	"testing"

	"github.com/google/uuid"
	"github.com/stretchr/testify/require"

	"github.com/dgraph-io/badger/v4"
	bpb "github.com/dgraph-io/badger/v4/pb"
	"github.com/dgraph-io/dgo/v210/protos/api"
	"github.com/dgraph-io/dgraph/codec"
	"github.com/dgraph-io/dgraph/protos/pb"
	"github.com/dgraph-io/dgraph/schema"
	"github.com/dgraph-io/dgraph/x"
	"github.com/dgraph-io/ristretto/z"
)

func setMaxListSize(newMaxListSize int) {
	maxListSize = newMaxListSize
}

func (l *List) PostingList() *pb.PostingList {
	l.RLock()
	defer l.RUnlock()
	return l.plist
}

func listToArray(t *testing.T, afterUid uint64, l *List, readTs uint64) []uint64 {
	out := make([]uint64, 0, 10)
	require.NoError(t, l.Iterate(readTs, afterUid, func(p *pb.Posting) error {
		out = append(out, p.Uid)
		return nil
	}))
	return out
}

func checkUids(t *testing.T, l *List, uids []uint64, readTs uint64) {
	require.Equal(t, uids, listToArray(t, 0, l, readTs))
	if len(uids) >= 3 {
		require.Equal(t, uids[1:], listToArray(t, 10, l, readTs), uids[1:])
		require.Equal(t, []uint64{81}, listToArray(t, 80, l, readTs))
		require.Empty(t, listToArray(t, 82, l, readTs))
	}
}

func addMutationHelper(t *testing.T, l *List, edge *pb.DirectedEdge, op uint32, txn *Txn) {
	switch op {
	case Del:
		edge.Op = pb.DirectedEdge_DEL
	case Set:
		edge.Op = pb.DirectedEdge_SET
	default:
		x.Fatalf("Unhandled op: %v", op)
	}
	err := l.addMutation(context.Background(), txn, edge)
	require.NoError(t, err)
}

func (l *List) commitMutation(startTs, commitTs uint64) error {
	l.Lock()
	defer l.Unlock()

	plist, ok := l.mutationMap[startTs]
	if !ok {
		// It was already committed, might be happening due to replay.
		return nil
	}
	if commitTs == 0 {
		// Abort mutation.
		delete(l.mutationMap, startTs)
		return nil
	}

	// We have a valid commit.
	plist.CommitTs = commitTs
	for _, mpost := range plist.Postings {
		mpost.CommitTs = commitTs
	}

	// In general, a posting list shouldn't try to mix up it's job of keeping
	// things in memory, with writing things to disk. A separate process can
	// roll up and write them to disk. posting list should only keep things in
	// memory, to make it available for transactions. So, all we need to do here
	// is to roll them up periodically, now being done by draft.go.
	// For the PLs in memory, we roll them up after we do the disk rollup.
	return nil
}

func TestAddMutation(t *testing.T) {
	key := x.DataKey(x.GalaxyAttr("name"), 2)

	txn := NewTxn(1)
	l, err := txn.Get(key)
	require.NoError(t, err)

	edge := &pb.DirectedEdge{
		ValueId: 9,
		Facets:  []*api.Facet{{Key: "testing"}},
	}
	addMutationHelper(t, l, edge, Set, txn)

	require.Equal(t, listToArray(t, 0, l, 1), []uint64{9})

	p := getFirst(t, l, 1)
	require.NotNil(t, p, "Unable to retrieve posting")
	require.EqualValues(t, "testing", p.Facets[0].Key)

	// Add another edge now.
	edge.ValueId = 81
	addMutationHelper(t, l, edge, Set, txn)
	require.Equal(t, listToArray(t, 0, l, 1), []uint64{9, 81})

	// Add another edge, in between the two above.
	edge.ValueId = 49
	addMutationHelper(t, l, edge, Set, txn)
	require.Equal(t, listToArray(t, 0, l, 1), []uint64{9, 49, 81})

	checkUids(t, l, []uint64{9, 49, 81}, 1)

	// Delete an edge, add an edge, replace an edge
	edge.ValueId = 49
	addMutationHelper(t, l, edge, Del, txn)

	edge.ValueId = 69
	addMutationHelper(t, l, edge, Set, txn)

	edge.ValueId = 9
	edge.Facets = []*api.Facet{{Key: "anti-testing"}}
	addMutationHelper(t, l, edge, Set, txn)
	require.NoError(t, l.commitMutation(1, 2))

	uids := []uint64{9, 69, 81}
	checkUids(t, l, uids, 3)

	p = getFirst(t, l, 3)
	require.NotNil(t, p, "Unable to retrieve posting")
	require.EqualValues(t, "anti-testing", p.Facets[0].Key)
}

func getFirst(t *testing.T, l *List, readTs uint64) (res pb.Posting) {
	require.NoError(t, l.Iterate(readTs, 0, func(p *pb.Posting) error {
		res = *p
		return ErrStopIteration
	}))
	return res
}

func checkValue(t *testing.T, ol *List, val string, readTs uint64) {
	p := getFirst(t, ol, readTs)
	require.Equal(t, uint64(math.MaxUint64), p.Uid) // Cast to prevent overflow.
	require.EqualValues(t, val, p.Value)
}

// TODO(txn): Add tests after lru eviction
func TestAddMutation_Value(t *testing.T) {
	key := x.DataKey(x.GalaxyAttr(x.GalaxyAttr("value")), 10)
	ol, err := getNew(key, ps, math.MaxUint64)
	require.NoError(t, err)
	edge := &pb.DirectedEdge{
		Value: []byte("oh hey there"),
	}
	txn := &Txn{StartTs: 1}
	addMutationHelper(t, ol, edge, Set, txn)
	checkValue(t, ol, "oh hey there", txn.StartTs)

	// Run the same check after committing.
	require.NoError(t, ol.commitMutation(txn.StartTs, txn.StartTs+1))
	checkValue(t, ol, "oh hey there", uint64(3))

	// The value made it to the posting list. Changing it now.
	edge.Value = []byte(strconv.Itoa(119))
	txn = &Txn{StartTs: 3}
	addMutationHelper(t, ol, edge, Set, txn)
	checkValue(t, ol, "119", txn.StartTs)
}

func TestAddMutation_jchiu1(t *testing.T) {
	key := x.DataKey(x.GalaxyAttr(x.GalaxyAttr("value")), 12)
	ol, err := GetNoStore(key, math.MaxUint64)
	require.NoError(t, err)

	// Set value to cars and merge to BadgerDB.
	edge := &pb.DirectedEdge{
		Value: []byte("cars"),
	}
	txn := &Txn{StartTs: 1}
	addMutationHelper(t, ol, edge, Set, txn)
	require.NoError(t, ol.commitMutation(1, uint64(2)))

	// TODO: Read at commitTimestamp with all committed
	require.EqualValues(t, 1, ol.Length(uint64(3), 0))
	checkValue(t, ol, "cars", uint64(3))

	txn = &Txn{StartTs: 3}
	// Set value to newcars, but don't merge yet.
	edge = &pb.DirectedEdge{
		Value: []byte("newcars"),
	}
	addMutationHelper(t, ol, edge, Set, txn)
	require.EqualValues(t, 1, ol.Length(txn.StartTs, 0))
	checkValue(t, ol, "newcars", txn.StartTs)

	// Set value to someothercars, but don't merge yet.
	edge = &pb.DirectedEdge{
		Value: []byte("someothercars"),
	}
	addMutationHelper(t, ol, edge, Set, txn)
	require.EqualValues(t, 1, ol.Length(txn.StartTs, 0))
	checkValue(t, ol, "someothercars", txn.StartTs)

	// Set value back to the committed value cars, but don't merge yet.
	edge = &pb.DirectedEdge{
		Value: []byte("cars"),
	}
	addMutationHelper(t, ol, edge, Set, txn)
	require.EqualValues(t, 1, ol.Length(txn.StartTs, 0))
	checkValue(t, ol, "cars", txn.StartTs)
}

func TestAddMutation_DelSet(t *testing.T) {
	key := x.DataKey(x.GalaxyAttr(x.GalaxyAttr("value")), 1534)
	ol, err := GetNoStore(key, math.MaxUint64)
	require.NoError(t, err)

	// DO sp*, don't commit
	// Del a value cars and but don't merge.
	edge := &pb.DirectedEdge{
		Value: []byte(x.Star),
		Op:    pb.DirectedEdge_DEL,
	}
	txn := &Txn{StartTs: 1}
	err = ol.addMutation(context.Background(), txn, edge)
	require.NoError(t, err)

	// Set value to newcars, commit it
	edge = &pb.DirectedEdge{
		Value: []byte("newcars"),
	}
	txn = &Txn{StartTs: 2}
	addMutationHelper(t, ol, edge, Set, txn)
	require.NoError(t, ol.commitMutation(2, uint64(3)))
	require.EqualValues(t, 1, ol.Length(3, 0))
	checkValue(t, ol, "newcars", 3)
}

func TestAddMutation_DelRead(t *testing.T) {
	key := x.DataKey(x.GalaxyAttr(x.GalaxyAttr("value")), 1543)
	ol, err := GetNoStore(key, math.MaxUint64)
	require.NoError(t, err)

	// Set value to newcars, and commit it
	edge := &pb.DirectedEdge{
		Value: []byte("newcars"),
	}
	txn := &Txn{StartTs: 1}
	addMutationHelper(t, ol, edge, Set, txn)
	require.NoError(t, ol.commitMutation(1, uint64(2)))
	require.EqualValues(t, 1, ol.Length(2, 0))
	checkValue(t, ol, "newcars", 2)

	// DO sp*, don't commit
	// Del a value cars and but don't merge.
	edge = &pb.DirectedEdge{
		Value: []byte(x.Star),
		Op:    pb.DirectedEdge_DEL,
	}
	txn = &Txn{StartTs: 3}
	err = ol.addMutation(context.Background(), txn, edge)
	require.NoError(t, err)

	// Part of same transaction as sp*, so should see zero length even
	// if not committed yet.
	require.EqualValues(t, 0, ol.Length(3, 0))

	// Commit sp* only in oracle, don't apply to pl yet
	require.NoError(t, ol.commitMutation(3, 5))

	// This read should ignore sp*, since readts is 4 and it was committed at 5
	require.EqualValues(t, 1, ol.Length(4, 0))
	checkValue(t, ol, "newcars", 4)

	require.EqualValues(t, 0, ol.Length(6, 0))
}

func TestAddMutation_jchiu2(t *testing.T) {
	key := x.DataKey(x.GalaxyAttr(x.GalaxyAttr("value")), 15)
	ol, err := GetNoStore(key, math.MaxUint64)
	require.NoError(t, err)

	// Del a value cars and but don't merge.
	edge := &pb.DirectedEdge{
		Value: []byte("cars"),
	}
	txn := &Txn{StartTs: 1}
	addMutationHelper(t, ol, edge, Del, txn)
	require.EqualValues(t, 0, ol.Length(txn.StartTs, 0))

	// Set value to newcars, but don't merge yet.
	edge = &pb.DirectedEdge{
		Value: []byte("newcars"),
	}
	addMutationHelper(t, ol, edge, Set, txn)
	require.EqualValues(t, 1, ol.Length(txn.StartTs, 0))
	checkValue(t, ol, "newcars", txn.StartTs)
}

func TestAddMutation_jchiu2_Commit(t *testing.T) {
	key := x.DataKey(x.GalaxyAttr(x.GalaxyAttr("value")), 16)
	ol, err := GetNoStore(key, math.MaxUint64)
	require.NoError(t, err)

	// Del a value cars and but don't merge.
	edge := &pb.DirectedEdge{
		Value: []byte("cars"),
	}
	txn := &Txn{StartTs: 1}
	addMutationHelper(t, ol, edge, Del, txn)
	require.NoError(t, ol.commitMutation(1, uint64(2)))
	require.EqualValues(t, 0, ol.Length(uint64(3), 0))

	// Set value to newcars, but don't merge yet.
	edge = &pb.DirectedEdge{
		Value: []byte("newcars"),
	}
	txn = &Txn{StartTs: 3}
	addMutationHelper(t, ol, edge, Set, txn)
	require.NoError(t, ol.commitMutation(3, uint64(4)))
	require.EqualValues(t, 1, ol.Length(5, 0))
	checkValue(t, ol, "newcars", 5)
}

func TestAddMutation_jchiu3(t *testing.T) {
	key := x.DataKey(x.GalaxyAttr("value"), 29)
	ol, err := GetNoStore(key, math.MaxUint64)
	require.NoError(t, err)

	// Set value to cars and merge to BadgerDB.
	edge := &pb.DirectedEdge{
		Value: []byte("cars"),
	}
	txn := &Txn{StartTs: 1}
	addMutationHelper(t, ol, edge, Set, txn)
	require.NoError(t, ol.commitMutation(1, uint64(2)))
	require.Equal(t, 1, ol.Length(uint64(3), 0))
	require.EqualValues(t, 1, ol.Length(uint64(3), 0))
	checkValue(t, ol, "cars", uint64(3))

	// Del a value cars and but don't merge.
	edge = &pb.DirectedEdge{
		Value: []byte("cars"),
	}
	txn = &Txn{StartTs: 3}
	addMutationHelper(t, ol, edge, Del, txn)
	require.Equal(t, 0, ol.Length(txn.StartTs, 0))

	// Set value to newcars, but don't merge yet.
	edge = &pb.DirectedEdge{
		Value: []byte("newcars"),
	}
	addMutationHelper(t, ol, edge, Set, txn)
	require.EqualValues(t, 1, ol.Length(txn.StartTs, 0))
	checkValue(t, ol, "newcars", txn.StartTs)

	// Del a value newcars and but don't merge.
	edge = &pb.DirectedEdge{
		Value: []byte("newcars"),
	}
	addMutationHelper(t, ol, edge, Del, txn)
	require.Equal(t, 0, ol.Length(txn.StartTs, 0))
}

func TestAddMutation_mrjn1(t *testing.T) {
	key := x.DataKey(x.GalaxyAttr("value"), 21)
	ol, err := GetNoStore(key, math.MaxUint64)
	require.NoError(t, err)

	// Set a value cars and merge.
	edge := &pb.DirectedEdge{
		Value: []byte("cars"),
	}
	txn := &Txn{StartTs: 1}
	addMutationHelper(t, ol, edge, Set, txn)
	require.NoError(t, ol.commitMutation(1, uint64(2)))

	// Delete the previously committed value cars. But don't merge.
	txn = &Txn{StartTs: 3}
	edge = &pb.DirectedEdge{
		Value: []byte("cars"),
	}
	addMutationHelper(t, ol, edge, Del, txn)
	require.Equal(t, 0, ol.Length(txn.StartTs, 0))

	// Do this again to cover Del, muid == curUid, inPlist test case.
	// Delete the previously committed value cars. But don't merge.
	edge = &pb.DirectedEdge{
		Value: []byte("cars"),
	}
	addMutationHelper(t, ol, edge, Del, txn)
	require.Equal(t, 0, ol.Length(txn.StartTs, 0))

	// Set the value again to cover Set, muid == curUid, inPlist test case.
	// Set the previously committed value cars. But don't merge.
	edge = &pb.DirectedEdge{
		Value: []byte("cars"),
	}
	addMutationHelper(t, ol, edge, Set, txn)
	checkValue(t, ol, "cars", txn.StartTs)

	// Delete it again, just for fun.
	edge = &pb.DirectedEdge{
		Value: []byte("cars"),
	}
	addMutationHelper(t, ol, edge, Del, txn)
	require.Equal(t, 0, ol.Length(txn.StartTs, 0))
}

func TestMillion(t *testing.T) {
	// Ensure list is stored in a single part.
	defer setMaxListSize(maxListSize)
	maxListSize = math.MaxInt32

	key := x.DataKey(x.GalaxyAttr("bal"), 1331)
	ol, err := getNew(key, ps, math.MaxUint64)
	require.NoError(t, err)
	var commits int
	N := int(1e6)
	for i := 2; i <= N; i += 2 {
		edge := &pb.DirectedEdge{
			ValueId: uint64(i),
		}
		txn := Txn{StartTs: uint64(i)}
		addMutationHelper(t, ol, edge, Set, &txn)
		require.NoError(t, ol.commitMutation(uint64(i), uint64(i)+1))
		if i%10000 == 0 {
			// Do a rollup, otherwise, it gets too slow to add a million mutations to one posting
			// list.
			t.Logf("Start Ts: %d. Rolling up posting list.\n", txn.StartTs)
			kvs, err := ol.Rollup(nil)
			require.NoError(t, err)
			require.NoError(t, writePostingListToDisk(kvs))
			ol, err = getNew(key, ps, math.MaxUint64)
			require.NoError(t, err)
		}
		commits++
	}

	t.Logf("Completed a million writes.\n")
	opt := ListOptions{ReadTs: math.MaxUint64}
	l, err := ol.Uids(opt)
	require.NoError(t, err)
	require.Equal(t, commits, len(l.Uids), "List of Uids received: %+v", l.Uids)
	for i, uid := range l.Uids {
		require.Equal(t, uint64(i+1)*2, uid)
	}
}

// Test the various mutate, commit and abort sequences.
func TestAddMutation_mrjn2(t *testing.T) {
	ctx := context.Background()
	key := x.DataKey(x.GalaxyAttr("bal"), 1001)
	ol, err := getNew(key, ps, math.MaxUint64)
	require.NoError(t, err)
	var readTs uint64
	for readTs = 1; readTs < 10; readTs++ {
		edge := &pb.DirectedEdge{
			ValueId:   readTs,
			ValueType: pb.Posting_INT,
		}
		txn := &Txn{StartTs: readTs}
		addMutationHelper(t, ol, edge, Set, txn)
	}
	for i := 1; i < 10; i++ {
		// Each of these txns see their own write.
		opt := ListOptions{ReadTs: uint64(i)}
		list, err := ol.Uids(opt)
		require.NoError(t, err)
		require.EqualValues(t, 1, len(list.Uids))
		require.EqualValues(t, uint64(i), list.Uids[0])
	}
	require.EqualValues(t, 0, ol.Length(readTs, 0))
	require.NoError(t, ol.commitMutation(1, 0))
	require.NoError(t, ol.commitMutation(3, 4))
	require.NoError(t, ol.commitMutation(6, 10))
	require.NoError(t, ol.commitMutation(9, 14))
	require.EqualValues(t, 3, ol.Length(15, 0)) // The three commits.

	{
		edge := &pb.DirectedEdge{
			Value: []byte(x.Star),
			Op:    pb.DirectedEdge_DEL,
		}
		txn := &Txn{StartTs: 7}
		err := ol.addMutation(ctx, txn, edge)
		require.NoError(t, err)

		// Add edge just to test that the deletion still happens.
		edge = &pb.DirectedEdge{
			ValueId:   7,
			ValueType: pb.Posting_INT,
		}
		err = ol.addMutation(ctx, txn, edge)
		require.NoError(t, err)

		require.EqualValues(t, 3, ol.Length(15, 0)) // The three commits should still be found.
		require.NoError(t, ol.commitMutation(7, 11))

		require.EqualValues(t, 2, ol.Length(10, 0)) // Two commits should be found.
		require.EqualValues(t, 1, ol.Length(12, 0)) // Only one commit should be found.
		require.EqualValues(t, 2, ol.Length(15, 0)) // Only one commit should be found.
	}
	{
		edge := &pb.DirectedEdge{
			Value: []byte(x.Star),
			Op:    pb.DirectedEdge_DEL,
		}
		txn := &Txn{StartTs: 5}
		err := ol.addMutation(ctx, txn, edge)
		require.NoError(t, err)
		require.NoError(t, ol.commitMutation(5, 7))

		// Commits are:
		// 4, 7 (Delete *), 10, 11 (Delete *), 14
		require.EqualValues(t, 1, ol.Length(8, 0)) // Nothing below 8, but consider itself.
		require.NoError(t, ol.commitMutation(8, 0))
		require.EqualValues(t, 0, ol.Length(8, 0))  // Nothing <= 8.
		require.EqualValues(t, 1, ol.Length(10, 0)) // Find committed 10.
		require.EqualValues(t, 1, ol.Length(12, 0)) // Find committed 11.
		require.EqualValues(t, 2, ol.Length(15, 0)) // Find committed 14.
		opts := ListOptions{ReadTs: 15}
		list, err := ol.Uids(opts)
		require.NoError(t, err)
		require.EqualValues(t, 7, list.Uids[0])
		require.EqualValues(t, 9, list.Uids[1])
	}
}

func TestAddMutation_gru(t *testing.T) {
	key := x.DataKey(x.GalaxyAttr("question.tag"), 0x01)
	ol, err := getNew(key, ps, math.MaxUint64)
	require.NoError(t, err)

	{
		// Set two tag ids and merge.
		edge := &pb.DirectedEdge{
			ValueId: 0x2b693088816b04b7,
		}
		txn := &Txn{StartTs: 1}
		addMutationHelper(t, ol, edge, Set, txn)
		edge = &pb.DirectedEdge{
			ValueId: 0x29bf442b48a772e0,
		}
		addMutationHelper(t, ol, edge, Set, txn)
		require.NoError(t, ol.commitMutation(1, uint64(2)))
	}

	{
		edge := &pb.DirectedEdge{
			ValueId: 0x38dec821d2ac3a79,
		}
		txn := &Txn{StartTs: 3}
		addMutationHelper(t, ol, edge, Set, txn)
		edge = &pb.DirectedEdge{
			ValueId: 0x2b693088816b04b7,
		}
		addMutationHelper(t, ol, edge, Del, txn)
		require.NoError(t, ol.commitMutation(3, uint64(4)))
	}
}

func TestAddMutation_gru2(t *testing.T) {
	key := x.DataKey(x.GalaxyAttr("question.tag"), 0x100)
	ol, err := getNew(key, ps, math.MaxUint64)
	require.NoError(t, err)

	{
		// Set two tag ids and merge.
		edge := &pb.DirectedEdge{
			ValueId: 0x02,
		}
		txn := &Txn{StartTs: 1}
		addMutationHelper(t, ol, edge, Set, txn)
		edge = &pb.DirectedEdge{
			ValueId: 0x03,
		}
		txn = &Txn{StartTs: 1}
		addMutationHelper(t, ol, edge, Set, txn)
		require.NoError(t, ol.commitMutation(1, uint64(2)))
	}

	{
		// Lets set a new tag and delete the two older ones.
		edge := &pb.DirectedEdge{
			ValueId: 0x02,
		}
		txn := &Txn{StartTs: 3}
		addMutationHelper(t, ol, edge, Del, txn)
		edge = &pb.DirectedEdge{
			ValueId: 0x03,
		}
		addMutationHelper(t, ol, edge, Del, txn)

		edge = &pb.DirectedEdge{
			ValueId: 0x04,
		}
		addMutationHelper(t, ol, edge, Set, txn)

		require.NoError(t, ol.commitMutation(3, uint64(4)))
	}

	// Posting list should just have the new tag.
	uids := []uint64{0x04}
	require.Equal(t, uids, listToArray(t, 0, ol, uint64(5)))
}

func TestAddAndDelMutation(t *testing.T) {
	// Ensure each test uses unique key since we don't clear the postings
	// after each test
	key := x.DataKey(x.GalaxyAttr("dummy_key"), 0x927)
	ol, err := getNew(key, ps, math.MaxUint64)
	require.NoError(t, err)

	{
		edge := &pb.DirectedEdge{
			ValueId: 0x02,
		}
		txn := &Txn{StartTs: 1}
		addMutationHelper(t, ol, edge, Set, txn)
		require.NoError(t, ol.commitMutation(1, uint64(2)))
	}

	{
		edge := &pb.DirectedEdge{
			ValueId: 0x02,
		}
		txn := &Txn{StartTs: 3}
		addMutationHelper(t, ol, edge, Del, txn)
		addMutationHelper(t, ol, edge, Del, txn)
		require.NoError(t, ol.commitMutation(3, uint64(4)))

		checkUids(t, ol, []uint64{}, 5)
	}
	checkUids(t, ol, []uint64{}, 5)
}

func TestAfterUIDCount(t *testing.T) {
	key := x.DataKey(x.GalaxyAttr("value"), 22)
	ol, err := getNew(key, ps, math.MaxUint64)
	require.NoError(t, err)
	// Set value to cars and merge to BadgerDB.
	edge := &pb.DirectedEdge{}

	txn := &Txn{StartTs: 1}
	for i := 100; i < 300; i++ {
		edge.ValueId = uint64(i)
		addMutationHelper(t, ol, edge, Set, txn)
	}
	require.EqualValues(t, 200, ol.Length(txn.StartTs, 0))
	require.EqualValues(t, 100, ol.Length(txn.StartTs, 199))
	require.EqualValues(t, 0, ol.Length(txn.StartTs, 300))

	// Delete half of the edges.
	for i := 100; i < 300; i += 2 {
		edge.ValueId = uint64(i)
		addMutationHelper(t, ol, edge, Del, txn)
	}
	require.EqualValues(t, 100, ol.Length(txn.StartTs, 0))
	require.EqualValues(t, 50, ol.Length(txn.StartTs, 199))
	require.EqualValues(t, 0, ol.Length(txn.StartTs, 300))

	// Try to delete half of the edges. Redundant deletes.
	for i := 100; i < 300; i += 2 {
		edge.ValueId = uint64(i)
		addMutationHelper(t, ol, edge, Del, txn)
	}
	require.EqualValues(t, 100, ol.Length(txn.StartTs, 0))
	require.EqualValues(t, 50, ol.Length(txn.StartTs, 199))
	require.EqualValues(t, 0, ol.Length(txn.StartTs, 300))

	// Delete everything.
	for i := 100; i < 300; i++ {
		edge.ValueId = uint64(i)
		addMutationHelper(t, ol, edge, Del, txn)
	}
	require.EqualValues(t, 0, ol.Length(txn.StartTs, 0))
	require.EqualValues(t, 0, ol.Length(txn.StartTs, 199))
	require.EqualValues(t, 0, ol.Length(txn.StartTs, 300))

	// Insert 1/4 of the edges.
	for i := 100; i < 300; i += 4 {
		edge.ValueId = uint64(i)
		addMutationHelper(t, ol, edge, Set, txn)
	}
	require.EqualValues(t, 50, ol.Length(txn.StartTs, 0))
	require.EqualValues(t, 25, ol.Length(txn.StartTs, 199))
	require.EqualValues(t, 0, ol.Length(txn.StartTs, 300))

	// Insert 1/4 of the edges.
	for i := 100; i < 300; i += 4 {
		edge.ValueId = uint64(i)
		addMutationHelper(t, ol, edge, Set, txn)
	}
	require.EqualValues(t, 50, ol.Length(txn.StartTs, 0)) // Expect no change.
	require.EqualValues(t, 25, ol.Length(txn.StartTs, 199))
	require.EqualValues(t, 0, ol.Length(txn.StartTs, 300))

	// Insert 1/4 of the edges.
	for i := 103; i < 300; i += 4 {
		edge.ValueId = uint64(i)
		addMutationHelper(t, ol, edge, Set, txn)
	}
	require.EqualValues(t, 100, ol.Length(txn.StartTs, 0))
	require.EqualValues(t, 50, ol.Length(txn.StartTs, 199))
	require.EqualValues(t, 0, ol.Length(txn.StartTs, 300))
}

func TestAfterUIDCount2(t *testing.T) {
	key := x.DataKey(x.GalaxyAttr("value"), 23)
	ol, err := getNew(key, ps, math.MaxUint64)
	require.NoError(t, err)

	// Set value to cars and merge to BadgerDB.
	edge := &pb.DirectedEdge{}

	txn := &Txn{StartTs: 1}
	for i := 100; i < 300; i++ {
		edge.ValueId = uint64(i)
		addMutationHelper(t, ol, edge, Set, txn)
	}
	require.EqualValues(t, 200, ol.Length(txn.StartTs, 0))
	require.EqualValues(t, 100, ol.Length(txn.StartTs, 199))
	require.EqualValues(t, 0, ol.Length(txn.StartTs, 300))

	// Re-insert 1/4 of the edges. Counts should not change.
	for i := 100; i < 300; i += 4 {
		edge.ValueId = uint64(i)
		addMutationHelper(t, ol, edge, Set, txn)
	}
	require.EqualValues(t, 200, ol.Length(txn.StartTs, 0))
	require.EqualValues(t, 100, ol.Length(txn.StartTs, 199))
	require.EqualValues(t, 0, ol.Length(txn.StartTs, 300))
}

func TestDelete(t *testing.T) {
	key := x.DataKey(x.GalaxyAttr("value"), 25)
	ol, err := getNew(key, ps, math.MaxUint64)
	require.NoError(t, err)

	// Set value to cars and merge to BadgerDB.
	edge := &pb.DirectedEdge{}

	txn := &Txn{StartTs: 1}
	for i := 1; i <= 30; i++ {
		edge.ValueId = uint64(i)
		addMutationHelper(t, ol, edge, Set, txn)
	}
	require.EqualValues(t, 30, ol.Length(txn.StartTs, 0))
	edge.Value = []byte(x.Star)
	addMutationHelper(t, ol, edge, Del, txn)
	require.EqualValues(t, 0, ol.Length(txn.StartTs, 0))
	require.NoError(t, ol.commitMutation(txn.StartTs, txn.StartTs+1))

	require.EqualValues(t, 0, ol.Length(txn.StartTs+2, 0))
}

func TestAfterUIDCountWithCommit(t *testing.T) {
	key := x.DataKey(x.GalaxyAttr("value"), 26)
	ol, err := getNew(key, ps, math.MaxUint64)
	require.NoError(t, err)

	// Set value to cars and merge to BadgerDB.
	edge := &pb.DirectedEdge{}

	txn := &Txn{StartTs: 1}
	for i := 100; i < 400; i++ {
		edge.ValueId = uint64(i)
		addMutationHelper(t, ol, edge, Set, txn)
	}
	require.EqualValues(t, 300, ol.Length(txn.StartTs, 0))
	require.EqualValues(t, 200, ol.Length(txn.StartTs, 199))
	require.EqualValues(t, 0, ol.Length(txn.StartTs, 400))

	// Commit to database.
	require.NoError(t, ol.commitMutation(txn.StartTs, txn.StartTs+1))

	txn = &Txn{StartTs: 3}
	// Mutation layer starts afresh from here.
	// Delete half of the edges.
	for i := 100; i < 400; i += 2 {
		edge.ValueId = uint64(i)
		addMutationHelper(t, ol, edge, Del, txn)
	}
	require.EqualValues(t, 150, ol.Length(txn.StartTs, 0))
	require.EqualValues(t, 100, ol.Length(txn.StartTs, 199))
	require.EqualValues(t, 0, ol.Length(txn.StartTs, 400))

	// Try to delete half of the edges. Redundant deletes.
	for i := 100; i < 400; i += 2 {
		edge.ValueId = uint64(i)
		addMutationHelper(t, ol, edge, Del, txn)
	}
	require.EqualValues(t, 150, ol.Length(txn.StartTs, 0))
	require.EqualValues(t, 100, ol.Length(txn.StartTs, 199))
	require.EqualValues(t, 0, ol.Length(txn.StartTs, 400))

	// Delete everything.
	for i := 100; i < 400; i++ {
		edge.ValueId = uint64(i)
		addMutationHelper(t, ol, edge, Del, txn)
	}
	require.EqualValues(t, 0, ol.Length(txn.StartTs, 0))
	require.EqualValues(t, 0, ol.Length(txn.StartTs, 199))
	require.EqualValues(t, 0, ol.Length(txn.StartTs, 400))

	// Insert 1/4 of the edges.
	for i := 100; i < 300; i += 4 {
		edge.ValueId = uint64(i)
		addMutationHelper(t, ol, edge, Set, txn)
	}
	require.EqualValues(t, 50, ol.Length(txn.StartTs, 0))
	require.EqualValues(t, 25, ol.Length(txn.StartTs, 199))
	require.EqualValues(t, 0, ol.Length(txn.StartTs, 300))

	// Insert 1/4 of the edges.
	for i := 100; i < 300; i += 4 {
		edge.ValueId = uint64(i)
		addMutationHelper(t, ol, edge, Set, txn)
	}
	require.EqualValues(t, 50, ol.Length(txn.StartTs, 0)) // Expect no change.
	require.EqualValues(t, 25, ol.Length(txn.StartTs, 199))
	require.EqualValues(t, 0, ol.Length(txn.StartTs, 300))

	// Insert 1/4 of the edges.
	for i := 103; i < 300; i += 4 {
		edge.ValueId = uint64(i)
		addMutationHelper(t, ol, edge, Set, txn)
	}
	require.EqualValues(t, 100, ol.Length(txn.StartTs, 0))
	require.EqualValues(t, 50, ol.Length(txn.StartTs, 199))
	require.EqualValues(t, 0, ol.Length(txn.StartTs, 300))
}

func verifySplits(t *testing.T, splits []uint64) {
	require.Equal(t, uint64(1), splits[0])
	for i, uid := range splits {
		if i == 0 {
			continue
		}
		require.Greater(t, uid, splits[i-1])
	}
}

func createMultiPartList(t *testing.T, size int, addFacet bool) (*List, int) {
	// For testing, set the max list size to a lower threshold.
	defer setMaxListSize(maxListSize)
	maxListSize = 5000

	key := x.DataKey(x.GalaxyAttr(uuid.New().String()), 1331)
	ol, err := getNew(key, ps, math.MaxUint64)
	require.NoError(t, err)
	commits := 0
	curTs := 1
	for i := 1; i <= size; i++ {
		edge := &pb.DirectedEdge{
			ValueId: uint64(i),
		}

		// Earlier we used to have label with the posting list to force creation of posting.
		if addFacet {
			edge.Facets = []*api.Facet{{Key: strconv.Itoa(i)}}
		}

		txn := Txn{StartTs: uint64(curTs)}
		addMutationHelper(t, ol, edge, Set, &txn)
		require.NoError(t, ol.commitMutation(uint64(curTs), uint64(curTs)+1))
		if i%2000 == 0 {
			curTs++
			kvs, err := ol.Rollup(nil)
			require.NoError(t, err)
			require.NoError(t, writePostingListToDisk(kvs))
			ol, err = getNew(key, ps, math.MaxUint64)
			require.NoError(t, err)
		}
		commits++
		curTs++
	}

	kvs, err := ol.Rollup(nil)
	require.NoError(t, err)
	for _, kv := range kvs {
		require.Equal(t, uint64(curTs+1), kv.Version)
	}
	require.NoError(t, writePostingListToDisk(kvs))
	ol, err = getNew(key, ps, math.MaxUint64)
	require.NoError(t, err)
	require.Nil(t, ol.plist.Pack)
	require.Equal(t, 0, len(ol.plist.Postings))
	require.True(t, len(ol.plist.Splits) > 0)
	verifySplits(t, ol.plist.Splits)

	return ol, commits
}

func createAndDeleteMultiPartList(t *testing.T, size int) (*List, int) {
	// For testing, set the max list size to a lower threshold.
	defer setMaxListSize(maxListSize)
	maxListSize = 10000

	key := x.DataKey(x.GalaxyAttr(uuid.New().String()), 1331)
	ol, err := getNew(key, ps, math.MaxUint64)
	require.NoError(t, err)
	commits := 0
	for i := 1; i <= size; i++ {
		edge := &pb.DirectedEdge{
			ValueId: uint64(i),
		}

		txn := Txn{StartTs: uint64(i)}
		addMutationHelper(t, ol, edge, Set, &txn)
		require.NoError(t, ol.commitMutation(uint64(i), uint64(i)+1))
		if i%2000 == 0 {
			kvs, err := ol.Rollup(nil)
			require.NoError(t, err)
			require.NoError(t, writePostingListToDisk(kvs))
			ol, err = getNew(key, ps, math.MaxUint64)
			require.NoError(t, err)
		}
		commits++
	}
	require.True(t, len(ol.plist.Splits) > 0)
	verifySplits(t, ol.plist.Splits)

	// Delete all the previously inserted entries from the list.
	baseStartTs := uint64(size) + 1
	for i := 1; i <= size; i++ {
		edge := &pb.DirectedEdge{
			ValueId: uint64(i),
		}
		txn := Txn{StartTs: baseStartTs + uint64(i)}
		addMutationHelper(t, ol, edge, Del, &txn)
		require.NoError(t, ol.commitMutation(baseStartTs+uint64(i), baseStartTs+uint64(i)+1))
		if i%2000 == 0 {
			kvs, err := ol.Rollup(nil)
			require.NoError(t, err)
			require.NoError(t, writePostingListToDisk(kvs))
			ol, err = getNew(key, ps, math.MaxUint64)
			require.NoError(t, err)
		}
		commits++
	}
	require.Equal(t, 0, len(ol.plist.Splits))

	return ol, commits
}

func TestLargePlistSplit(t *testing.T) {
	key := x.DataKey(uuid.New().String(), 1331)
	ol, err := getNew(key, ps, math.MaxUint64)
	require.NoError(t, err)
	b := make([]byte, 30<<20)
	_, _ = rand.Read(b)
	for i := 1; i <= 2; i++ {
		edge := &pb.DirectedEdge{
			ValueId: uint64(i),
			Facets:  []*api.Facet{{Key: strconv.Itoa(i)}},
			Value:   b,
		}
		txn := Txn{StartTs: uint64(i)}
		addMutationHelper(t, ol, edge, Set, &txn)
		require.NoError(t, ol.commitMutation(uint64(i), uint64(i)+1))
	}
	_, err = ol.Rollup(nil)
	require.NoError(t, err)

	ol, err = getNew(key, ps, math.MaxUint64)
	require.NoError(t, err)
	b = make([]byte, 10<<20)
	_, _ = rand.Read(b)
	for i := 0; i < 63; i++ {
		edge := &pb.DirectedEdge{
			Entity:  uint64(1 << uint32(i)),
			ValueId: uint64(i),
			Facets:  []*api.Facet{{Key: strconv.Itoa(i)}},
			Value:   b,
		}
		txn := Txn{StartTs: uint64(i)}
		addMutationHelper(t, ol, edge, Set, &txn)
		require.NoError(t, ol.commitMutation(uint64(i), uint64(i)+1))
	}

	kvs, err := ol.Rollup(nil)
	require.NoError(t, err)
	require.NoError(t, writePostingListToDisk(kvs))
	ol, err = getNew(key, ps, math.MaxUint64)
	require.NoError(t, err)
	// require.Nil(t, ol.plist.Bitmap)
	require.Equal(t, 0, len(ol.plist.Postings))
	t.Logf("Num splits: %d\n", len(ol.plist.Splits))
	require.True(t, len(ol.plist.Splits) > 0)
	verifySplits(t, ol.plist.Splits)
}

func TestDeleteStarMultiPartList(t *testing.T) {
	numEdges := 10000

	list, _ := createMultiPartList(t, numEdges, false)
	parsedKey, err := x.Parse(list.key)
	require.NoError(t, err)

	validateCount := func(expected int) {
		count := 0
		require.NoError(t, list.Iterate(math.MaxUint64, 0, func(posting *pb.Posting) error {
			count++
			return nil
		}))
		require.Equal(t, expected, count)
	}
	validateCount(numEdges)

	readTs := list.maxTs + 1
	commitTs := readTs + 1

	txn := NewTxn(readTs)
	edge := &pb.DirectedEdge{
		ValueId: parsedKey.Uid,
		Attr:    parsedKey.Attr,
		Value:   []byte(x.Star),
		Op:      pb.DirectedEdge_DEL,
	}
	err = list.addMutation(context.Background(), txn, edge)
	require.NoError(t, err)

	err = list.commitMutation(readTs, commitTs)
	require.NoError(t, err)
	validateCount(0)
}

func writePostingListToDisk(kvs []*bpb.KV) error {
	writer := NewTxnWriter(pstore)
	for _, kv := range kvs {
		if err := writer.SetAt(kv.Key, kv.Value, kv.UserMeta[0], kv.Version); err != nil {
			return err
		}
	}
	return writer.Flush()
}

// Create a multi-part list and verify all the uids are there.
func TestMultiPartListBasic(t *testing.T) {
	size := int(1e5)
	ol, commits := createMultiPartList(t, size, false)
	opt := ListOptions{ReadTs: math.MaxUint64}
	l, err := ol.Uids(opt)
	require.NoError(t, err)
	require.Equal(t, commits, len(l.Uids), "List of Uids received: %+v", l.Uids)
	for i, uid := range l.Uids {
		require.Equal(t, uint64(i+1), uid)
	}
}

// Checks if the binSplit works correctly.
func TestBinSplit(t *testing.T) {
	createList := func(t *testing.T, size int) *List {
		// This is a package level constant, so reset it after use.
		originalListSize := maxListSize
		maxListSize = math.MaxInt32
		defer func() {
			maxListSize = originalListSize
		}()
		key := x.DataKey(x.GalaxyAttr(uuid.New().String()), 1331)
		ol, err := getNew(key, ps, math.MaxUint64)
		require.NoError(t, err)
		for i := 1; i <= size; i++ {
			edge := &pb.DirectedEdge{
				ValueId: uint64(i),
				Facets:  []*api.Facet{{Key: strconv.Itoa(i)}},
			}
			txn := Txn{StartTs: uint64(i)}
			addMutationHelper(t, ol, edge, Set, &txn)
			require.NoError(t, ol.commitMutation(uint64(i), uint64(i)+1))
		}

		kvs, err := ol.Rollup(nil)
		require.NoError(t, err)
		for _, kv := range kvs {
			require.Equal(t, uint64(size+2), kv.Version)
		}
		require.NoError(t, writePostingListToDisk(kvs))
		ol, err = getNew(key, ps, math.MaxUint64)
		require.NoError(t, err)
		require.Equal(t, 0, len(ol.plist.Splits))
		require.Equal(t, size, len(ol.plist.Postings))
		return ol
	}
	verifyBinSplit := func(t *testing.T, ol *List, startUids []uint64, pls []*pb.PostingList) {
		require.Equal(t, 2, len(startUids))
		require.Equal(t, 2, len(pls))
		uids := codec.Decode(ol.plist.Pack, 0)
		lowUids := codec.Decode(pls[0].Pack, startUids[0])
		highUids := codec.Decode(pls[1].Pack, startUids[1])
		// Check if no data is lost in splitting.
		require.Equal(t, uids, append(lowUids, highUids...))
		require.Equal(t, ol.plist.Postings, append(pls[0].Postings, pls[1].Postings...))
		// Check if the postings belong to the correct half.
		midUid := pls[1].Pack.Blocks[0].GetBase()
		require.Equal(t, startUids[1], midUid)
		for _, p := range pls[0].Postings {
			require.Less(t, p.Uid, midUid)
		}
		for _, p := range pls[1].Postings {
			require.GreaterOrEqual(t, p.Uid, midUid)
		}
	}
	size := int(1e5)
	ol := createList(t, size)
	postings := ol.plist.Postings
	startUids, pls := binSplit(1, ol.plist)
	verifyBinSplit(t, ol, startUids, pls)

	// Artifically modify the ol.plist.Posting for purpose of checking binSplit.
	ol.plist.Postings = postings[:size/3]
	startUids, pls = binSplit(1, ol.plist)
	verifyBinSplit(t, ol, startUids, pls)

	ol.plist.Postings = postings[:0]
	startUids, pls = binSplit(1, ol.plist)
	verifyBinSplit(t, ol, startUids, pls)
}

// Verify that iteration works with an afterUid value greater than zero.
func TestMultiPartListIterAfterUid(t *testing.T) {
	size := int(1e5)
	ol, _ := createMultiPartList(t, size, false)

	var visitedUids []uint64
<<<<<<< HEAD
	ol.Iterate(math.MaxUint64, 50000, func(p *pb.Posting) error {
=======
	require.NoError(t, ol.Iterate(uint64(size+1), 50000, func(p *pb.Posting) error {
>>>>>>> 29bbcda7
		visitedUids = append(visitedUids, p.Uid)
		return nil
	}))
	require.Equal(t, 50000, len(visitedUids))
	for i, uid := range visitedUids {
		require.Equal(t, uint64(50000+i+1), uid)
	}
}

// Verify that postings can be retrieved in multi-part lists.
func TestMultiPartListWithPostings(t *testing.T) {
	size := int(1e5)
	ol, commits := createMultiPartList(t, size, true)

	var facets []string
	err := ol.Iterate(math.MaxUint64, 0, func(p *pb.Posting) error {
		if len(p.Facets) > 0 {
			facets = append(facets, p.Facets[0].Key)
		}
		return nil
	})
	require.NoError(t, err)
	require.Equal(t, commits, len(facets))
	for i, facet := range facets {
		require.Equal(t, facet, strconv.Itoa(i+1))
	}
}

// Verify marshaling of multi-part lists.
func TestMultiPartListMarshal(t *testing.T) {
	size := int(1e5)
	ol, _ := createMultiPartList(t, size, false)

	kvs, err := ol.Rollup(nil)
	require.NoError(t, err)
	require.Equal(t, len(kvs), len(ol.plist.Splits)+1)
	require.NoError(t, writePostingListToDisk(kvs))

	sort.Slice(kvs, func(i, j int) bool {
		return string(kvs[i].Key) < string(kvs[j].Key)
	})

	for i, startUid := range ol.plist.Splits {
		partKey, err := x.SplitKey(kvs[0].Key, startUid)
		require.NoError(t, err)
		require.Equal(t, partKey, kvs[i+1].Key)
		part, err := ol.readListPart(startUid)
		require.NoError(t, err)
		data, err := part.Marshal()
		require.NoError(t, err)
		require.Equal(t, data, kvs[i+1].Value)
		require.Equal(t, []byte{BitCompletePosting}, kvs[i+1].UserMeta)
		require.Equal(t, ol.minTs+1, kvs[i+1].Version)
	}
}

// Verify that writing a multi-part list to disk works correctly.
func TestMultiPartListWriteToDisk(t *testing.T) {
	size := int(1e5)
	originalList, commits := createMultiPartList(t, size, false)

	kvs, err := originalList.Rollup(nil)
	require.NoError(t, err)
	require.Equal(t, len(kvs), len(originalList.plist.Splits)+1)

	require.NoError(t, writePostingListToDisk(kvs))
	newList, err := getNew(kvs[0].Key, ps, math.MaxUint64)
	require.NoError(t, err)

	opt := ListOptions{ReadTs: math.MaxUint64}
	originalUids, err := originalList.Uids(opt)
	require.NoError(t, err)
	newUids, err := newList.Uids(opt)
	require.NoError(t, err)
	require.Equal(t, commits, len(originalUids.Uids))
	require.Equal(t, len(originalUids.Uids), len(newUids.Uids))
	for i := range originalUids.Uids {
		require.Equal(t, originalUids.Uids[i], newUids.Uids[i])
	}
}

// Verify that adding and deleting all the entries returns an empty list.
func TestMultiPartListDelete(t *testing.T) {
	size := int(1e4)
	ol, commits := createAndDeleteMultiPartList(t, size)
	require.Equal(t, size*2, commits)

	counter := 0
	require.NoError(t, ol.Iterate(math.MaxUint64, 0, func(p *pb.Posting) error {
		counter++
		return nil
	}))
	require.Equal(t, 0, counter)

	kvs, err := ol.Rollup(nil)
	require.NoError(t, err)
	require.Equal(t, len(kvs), 1)

	for _, kv := range kvs {
		require.Equal(t, []byte{BitEmptyPosting}, kv.UserMeta)
		require.Equal(t, ol.minTs+1, kv.Version)
	}
}

// Verify that the first part of a multi-part list is kept even when all its
// entries have been deleted. Do this by creating a list, deleting the first
// half, and ensuring iteration and mutation still work as expected.
func TestMultiPartListDeleteAndAdd(t *testing.T) {
	size := int(1e5)
	// For testing, set the max list size to a lower threshold.
	defer setMaxListSize(maxListSize)
	maxListSize = 5000

	// Add entries to the maps.
	key := x.DataKey(x.GalaxyAttr(uuid.New().String()), 1331)
	ol, err := getNew(key, ps, math.MaxUint64)
	require.NoError(t, err)
	var curTs uint64
	for i := 1; i <= size; i++ {
		edge := &pb.DirectedEdge{
			ValueId: uint64(i),
		}

		txn := Txn{StartTs: uint64(curTs)}
		addMutationHelper(t, ol, edge, Set, &txn)
		require.NoError(t, ol.commitMutation(curTs, curTs+1))
		if i%2000 == 0 {
			curTs++
			kvs, err := ol.Rollup(nil)
			require.NoError(t, err)
			require.NoError(t, writePostingListToDisk(kvs))
			ol, err = getNew(key, ps, math.MaxUint64)
			require.NoError(t, err)
		}
		curTs++
	}

	// Verify all entries are in the list.
	opt := ListOptions{ReadTs: math.MaxUint64}
	l, err := ol.Uids(opt)
	require.NoError(t, err)
	require.Equal(t, size, len(l.Uids), "List of Uids received: %+v", l.Uids)
	for i, uid := range l.Uids {
		require.Equal(t, uint64(i+1), uid)
	}

	// Delete the first half of the previously inserted entries from the list.
	for i := 1; i <= size/2; i++ {
		edge := &pb.DirectedEdge{
			ValueId: uint64(i),
		}
		txn := Txn{StartTs: curTs}
		addMutationHelper(t, ol, edge, Del, &txn)
		require.NoError(t, ol.commitMutation(curTs, curTs+1))
		if i%2000 == 0 {
			curTs++
			kvs, err := ol.Rollup(nil)
			require.NoError(t, err)
			require.NoError(t, writePostingListToDisk(kvs))
			ol, err = getNew(key, ps, math.MaxUint64)
			require.NoError(t, err)
		}
		curTs++
	}

	// Rollup list at the end of all the deletions.
	curTs++
	kvs, err := ol.Rollup(nil)
	require.NoError(t, err)
	require.NoError(t, writePostingListToDisk(kvs))
	ol, err = getNew(key, ps, math.MaxUint64)
	require.NoError(t, err)
	for _, kv := range kvs {
		require.Equal(t, curTs, kv.Version)
	}
	// Verify that the entries were actually deleted.
	opt = ListOptions{ReadTs: math.MaxUint64}
	l, err = ol.Uids(opt)
	require.NoError(t, err)
	require.Equal(t, 50000, len(l.Uids), "List of Uids received: %+v", l.Uids)
	for i, uid := range l.Uids {
		require.Equal(t, 50000+uint64(i+1), uid)
	}

	// Re-add the entries that were just deleted.
	for i := 1; i <= size/2; i++ {
		edge := &pb.DirectedEdge{
			ValueId: uint64(i),
		}
		txn := Txn{StartTs: curTs}
		addMutationHelper(t, ol, edge, Set, &txn)
		require.NoError(t, ol.commitMutation(curTs, curTs+1))

		if i%2000 == 0 {
			curTs++
			kvs, err := ol.Rollup(nil)
			require.NoError(t, err)
			require.NoError(t, writePostingListToDisk(kvs))
			ol, err = getNew(key, ps, math.MaxUint64)
			require.NoError(t, err)
		}
		curTs++
	}

	// Rollup list at the end of all the additions
	kvs, err = ol.Rollup(nil)
	require.NoError(t, err)
	require.NoError(t, writePostingListToDisk(kvs))
	ol, err = getNew(key, ps, math.MaxUint64)
	require.NoError(t, err)

	// Verify all entries are once again in the list.
	opt = ListOptions{ReadTs: math.MaxUint64}
	l, err = ol.Uids(opt)
	require.NoError(t, err)
	require.Equal(t, size, len(l.Uids), "List of Uids received: %+v", l.Uids)
	for i, uid := range l.Uids {
		require.Equal(t, uint64(i+1), uid)
	}
}

func TestSingleListRollup(t *testing.T) {
	// Generate a split posting list.
	size := int(1e5)
	ol, commits := createMultiPartList(t, size, true)

	var facets []string
	err := ol.Iterate(math.MaxUint64, 0, func(p *pb.Posting) error {
		if len(p.Facets) > 0 {
			facets = append(facets, p.Facets[0].Key)
		}
		return nil
	})
	require.NoError(t, err)
	require.Equal(t, commits, len(facets))
	for i, facet := range facets {
		require.Equal(t, facet, strconv.Itoa(i+1))
	}

	var bl pb.BackupPostingList
	buf := z.NewBuffer(10<<10, "TestSingleListRollup")
	defer func() {
		require.NoError(t, buf.Release())
	}()
	kv, err := ol.ToBackupPostingList(&bl, nil, buf)
	require.NoError(t, err)
	require.Equal(t, 1, len(kv.UserMeta))
	require.Equal(t, BitCompletePosting, kv.UserMeta[0])

	plist := FromBackupPostingList(&bl)
	require.Equal(t, 0, len(plist.Splits))
	// TODO: Need more testing here.
}

func TestRecursiveSplits(t *testing.T) {
	// For testing, set the max list size to a lower threshold.
	defer setMaxListSize(maxListSize)
	maxListSize = mb / 2

	// Create a list that should be split recursively.
	size := int(1e5)
	key := x.DataKey(x.GalaxyAttr(uuid.New().String()), 1331)
	ol, err := getNew(key, ps, math.MaxUint64)
	require.NoError(t, err)
	commits := 0
	for i := 1; i <= size; i++ {
		commits++
		edge := &pb.DirectedEdge{
			ValueId: uint64(i),
		}
		edge.Facets = []*api.Facet{{Key: strconv.Itoa(i)}}

		txn := Txn{StartTs: uint64(i)}
		addMutationHelper(t, ol, edge, Set, &txn)
		require.NoError(t, ol.commitMutation(uint64(i), uint64(i)+1))

		// Do not roll-up the list here to ensure the final list should
		// be split more than once.
	}

	// Rollup the list. The final output should have more than two parts.
	kvs, err := ol.Rollup(nil)
	require.NoError(t, err)
	require.NoError(t, writePostingListToDisk(kvs))
	ol, err = getNew(key, ps, math.MaxUint64)
	require.NoError(t, err)
	require.True(t, len(ol.plist.Splits) > 2)

	// Read back the list and verify the data is correct.
	var facets []string
	err = ol.Iterate(math.MaxUint64, 0, func(p *pb.Posting) error {
		if len(p.Facets) > 0 {
			facets = append(facets, p.Facets[0].Key)
		}
		return nil
	})
	require.NoError(t, err)
	require.Equal(t, commits, len(facets))
	for i, facet := range facets {
		require.Equal(t, facet, strconv.Itoa(i+1))
	}
}

var ps *badger.DB

func TestMain(m *testing.M) {
	x.Init()
	Config.CommitFraction = 0.10

	dir, err := os.MkdirTemp("", "storetest_")
	x.Check(err)

	ps, err = badger.OpenManaged(badger.DefaultOptions(dir))
	x.Check(err)
	// Not using posting list cache
	Init(ps, 0)
	schema.Init(ps)

	r := m.Run()

	os.RemoveAll(dir)
	os.Exit(r)
}

func BenchmarkAddMutations(b *testing.B) {
	key := x.DataKey(x.GalaxyAttr("name"), 1)
	l, err := getNew(key, ps, math.MaxUint64)
	if err != nil {
		b.Error(err)
	}
	b.ResetTimer()

	ctx := context.Background()
	for i := 0; i < b.N; i++ {
		if err != nil {
			b.Error(err)
			return
		}
		edge := &pb.DirectedEdge{
			ValueId: uint64(rand.Intn(b.N) + 1),
			Op:      pb.DirectedEdge_SET,
		}
		txn := &Txn{StartTs: 1}
		if err = l.addMutation(ctx, txn, edge); err != nil {
			b.Error(err)
		}
	}
}<|MERGE_RESOLUTION|>--- conflicted
+++ resolved
@@ -1155,11 +1155,7 @@
 	ol, _ := createMultiPartList(t, size, false)
 
 	var visitedUids []uint64
-<<<<<<< HEAD
-	ol.Iterate(math.MaxUint64, 50000, func(p *pb.Posting) error {
-=======
 	require.NoError(t, ol.Iterate(uint64(size+1), 50000, func(p *pb.Posting) error {
->>>>>>> 29bbcda7
 		visitedUids = append(visitedUids, p.Uid)
 		return nil
 	}))
