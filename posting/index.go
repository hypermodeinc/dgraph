--- conflicted
+++ resolved
@@ -165,15 +165,9 @@
 }
 
 // AddMutationWithIndex is AddMutation with support for indexing.
-<<<<<<< HEAD
-func (l *List) AddMutationWithIndex(ctx context.Context, t *task.DirectedEdge, op byte) error {
+func (l *List) AddMutationWithIndex(ctx context.Context, t *task.DirectedEdge, op uint32) error {
 	x.AssertTruef(len(t.Attr) > 0 && t.Attr[0] != ':',
 		"[%s] [%d] [%v] %d %d\n", t.Attr, t.Entity, t.Value, t.ValueId, op)
-=======
-func (l *List) AddMutationWithIndex(ctx context.Context, t x.DirectedEdge, op uint32) error {
-	x.AssertTruef(len(t.Attribute) > 0 && t.Attribute[0] != ':',
-		"[%s] [%d] [%v] %d %d\n", t.Attribute, t.Entity, t.Value, t.ValueId, op)
->>>>>>> b5db1f88
 
 	var vbytes []byte
 	var vtype byte
