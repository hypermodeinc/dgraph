--- conflicted
+++ resolved
@@ -50,8 +50,7 @@
 	ErrTsTooOld = errors.Errorf("Transaction is too old")
 	// ErrInvalidKey is returned when trying to read a posting list using
 	// an invalid key (e.g the key to a single part of a larger multi-part list).
-<<<<<<< HEAD
-	ErrInvalidKey = errors.Errorf("cannot read posting list from this key")
+	ErrInvalidKey = errors.Errorf("cannot read posting list using multi-part list key")
 
 	// IncrRollup is used to batch keys for rollup incrementally.
 	IncrRollup = &incrRollupi{
@@ -62,9 +61,6 @@
 			},
 		},
 	}
-=======
-	ErrInvalidKey = errors.Errorf("cannot read posting list using multi-part list key")
->>>>>>> ff06426c
 )
 
 // rollUpKey takes the given key's posting lists, rolls it up and writes back to badger
