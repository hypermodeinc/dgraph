/*
 * Copyright 2017-2018 Dgraph Labs, Inc. and Contributors
 *
 * Licensed under the Apache License, Version 2.0 (the "License");
 * you may not use this file except in compliance with the License.
 * You may obtain a copy of the License at
 *
 *     http://www.apache.org/licenses/LICENSE-2.0
 *
 * Unless required by applicable law or agreed to in writing, software
 * distributed under the License is distributed on an "AS IS" BASIS,
 * WITHOUT WARRANTIES OR CONDITIONS OF ANY KIND, either express or implied.
 * See the License for the specific language governing permissions and
 * limitations under the License.
 */

package posting

import (
	"bytes"
	"crypto/sha1"
	"encoding/binary"
	"encoding/hex"
<<<<<<< HEAD
	"github.com/dgraph-io/badger"
	bpb "github.com/dgraph-io/badger/pb"
=======
	"math"
	"strconv"
	"sync/atomic"

	"github.com/dgraph-io/badger/v2"
>>>>>>> b69c8347
	"github.com/dgraph-io/dgo/v2/protos/api"
	"github.com/dgraph-io/dgraph/protos/pb"
	"github.com/dgraph-io/dgraph/x"
	"github.com/pkg/errors"
	"math"
	"strconv"
	"sync"
	"sync/atomic"
	"time"
)

// IncRollup is used to batch keys for rollup incrementally.
type IncRollup struct {
	// IncrRollupCh is populated with batch of 64 keys that needs to be rolled up during reads
	Ch chan *[][]byte
	// Pool is sync.Pool to share the batched keys to rollup.
	Pool sync.Pool
}

var (
	// ErrTsTooOld is returned when a transaction is too old to be applied.
	ErrTsTooOld = errors.Errorf("Transaction is too old")

	// IncrRollup is used to batch keys for rollup incrementally.
	IncrRollup = IncRollup{make(chan *[][]byte),
		sync.Pool{
			New: func() interface{} {
				return new([][]byte)
			},
		},
	}
)

// RollUpKey takes the given key's posting lists, rolls it up and writes back to badger
func (ir *IncRollup) RollUpKey(writer *TxnWriter, key []byte) error {

	l, err := GetNoStore(key)
	if err != nil {
		return err
	}

	kvs, err := l.Rollup()
	if err != nil {
		return err
	}

	err = writer.Write(&bpb.KVList{Kv: kvs})
	if err != nil {
		return err
	}

	return nil
}

func (ir *IncRollup) addKeyToBatch(key []byte) {
	batch := ir.Pool.Get().(*[][]byte)
	*batch = append(*batch, key)
	if len(*batch) < 64 {
		ir.Pool.Put(batch)
		return
	}

	select {
	case ir.Ch <- batch:
	default:
		// XXX/pshah: Instead of dropping keys and starting to build the batch again,
		// maybe we should try again later  -- check with mrjn
		*batch = (*batch)[:0]
		ir.Pool.Put(batch)
	}

}

// HandleIncrementalRollups will rollup batches of 64 keys in a go routine.
func (ir *IncRollup) HandleIncrementalRollups() {

	m := make(map[uint64]int64) // map from hash(key) to timestamp
	limiter := time.Tick(10 * time.Millisecond)
	writer := NewTxnWriter(pstore)

	for batch := range ir.Ch {
		currTs := time.Now().Unix()
		for _, key := range *batch {
			hashBytes := sha1.Sum(key)
			hash := binary.BigEndian.Uint64(hashBytes[0:]) // take 1st 8 bytes of the SHA1 hash
			if elem, ok := m[hash]; !ok || (currTs-elem >= 10) {
				// Key not present or Key present but last roll up was more than 10 sec ago. Add/Update map and rollup.
				m[hash] = currTs
				ir.RollUpKey(writer, key)
			}
		}
		// clear the batch and put it back in Sync pool
		*batch = (*batch)[:0]
		ir.Pool.Put(batch)

		// throttle to 1 batch = 64 rollups per 10 ms.
		<-limiter
	}
	// Ch is closed. This should never happen.
}

// ShouldAbort returns whether the transaction should be aborted.
func (txn *Txn) ShouldAbort() bool {
	if txn == nil {
		return false
	}
	return atomic.LoadUint32(&txn.shouldAbort) > 0
}

func (txn *Txn) addConflictKey(conflictKey uint64) {
	txn.Lock()
	defer txn.Unlock()
	if txn.conflicts == nil {
		txn.conflicts = make(map[uint64]struct{})
	}
	if conflictKey > 0 {
		txn.conflicts[conflictKey] = struct{}{}
	}
}

// FillContext updates the given transaction context with data from this transaction.
func (txn *Txn) FillContext(ctx *api.TxnContext, gid uint32) {
	txn.Lock()
	ctx.StartTs = txn.StartTs
	for key := range txn.conflicts {
		// We don'txn need to send the whole conflict key to Zero. Solving #2338
		// should be done by sending a list of mutating predicates to Zero,
		// along with the keys to be used for conflict detection.
		fps := strconv.FormatUint(key, 36)
		if !x.HasString(ctx.Keys, fps) {
			ctx.Keys = append(ctx.Keys, fps)
		}
	}
	txn.Unlock()

	txn.Update()
	txn.cache.fillPreds(ctx, gid)
}

// CommitToDisk commits a transaction to disk.
// This function only stores deltas to the commit timestamps. It does not try to generate a state.
// State generation is done via rollups, which happen when a snapshot is created.
// Don't call this for schema mutations. Directly commit them.
func (txn *Txn) CommitToDisk(writer *TxnWriter, commitTs uint64) error {
	if commitTs == 0 {
		return nil
	}

	cache := txn.cache
	cache.Lock()
	defer cache.Unlock()

	var keys []string
	for key := range cache.deltas {
		keys = append(keys, key)
	}

	var idx int
	for idx < len(keys) {
		// writer.update can return early from the loop in case we encounter badger.ErrTxnTooBig. On
		// that error, writer.update would still commit the transaction and return any error. If
		// nil, we continue to process the remaining keys.
		err := writer.update(commitTs, func(btxn *badger.Txn) error {
			for ; idx < len(keys); idx++ {
				key := keys[idx]
				data := cache.deltas[key]
				if len(data) == 0 {
					continue
				}
				if ts := cache.maxVersions[key]; ts >= commitTs {
					// Skip write because we already have a write at a higher ts.
					// Logging here can cause a lot of output when doing Raft log replay. So, let's
					// not output anything here.
					continue
				}
				err := btxn.SetEntry(&badger.Entry{
					Key:      []byte(key),
					Value:    data,
					UserMeta: BitDeltaPosting,
				})
				if err != nil {
					return err
				}
			}
			return nil
		})
		if err != nil {
			return err
		}
	}
	return nil
}

func unmarshalOrCopy(plist *pb.PostingList, item *badger.Item) error {
	return item.Value(func(val []byte) error {
		if len(val) == 0 {
			// empty pl
			return nil
		}
		return plist.Unmarshal(val)
	})
}

// ReadPostingList constructs the posting list from the disk using the passed iterator.
// Use forward iterator with allversions enabled in iter options.
// key would now be owned by the posting list. So, ensure that it isn't reused elsewhere.
func ReadPostingList(key []byte, it *badger.Iterator) (*List, error) {
	l := new(List)
	l.key = key
	l.plist = new(pb.PostingList)
	deltaCount := 0

	// Iterates from highest Ts to lowest Ts
	for it.Valid() {
		item := it.Item()
		if !bytes.Equal(item.Key(), l.key) {
			break
		}
		l.maxTs = x.Max(l.maxTs, item.Version())
		if item.IsDeletedOrExpired() {
			// Don't consider any more versions.
			break
		}

		switch item.UserMeta() {
		case BitEmptyPosting:
			l.minTs = item.Version()
			return l, nil
		case BitCompletePosting:
			if err := unmarshalOrCopy(l.plist, item); err != nil {
				return nil, err
			}
			l.minTs = item.Version()
			// No need to do Next here. The outer loop can take care of skipping
			// more versions of the same key.
			return l, nil
		case BitDeltaPosting:
			err := item.Value(func(val []byte) error {
				pl := &pb.PostingList{}
				x.Check(pl.Unmarshal(val))
				pl.CommitTs = item.Version()
				for _, mpost := range pl.Postings {
					// commitTs, startTs are meant to be only in memory, not
					// stored on disk.
					mpost.CommitTs = item.Version()
				}
				if l.mutationMap == nil {
					l.mutationMap = make(map[uint64]*pb.PostingList)
				}
				l.mutationMap[pl.CommitTs] = pl
				return nil
			})
			if err != nil {
				return nil, err
			}
			deltaCount++
		case BitSchemaPosting:
			return nil, errors.Errorf(
				"Trying to read schema in ReadPostingList for key: %s", hex.Dump(key))
		default:
			return nil, errors.Errorf(
				"Unexpected meta: %d for key: %s", item.UserMeta(), hex.Dump(key))
		}
		if item.DiscardEarlierVersions() {
			break
		}
		it.Next()
	}

	if deltaCount >= 2 {
		IncrRollup.addKeyToBatch(key)
	}

	return l, nil
}

// TODO: We should only create a posting list with a specific readTs.
func getNew(key []byte, pstore *badger.DB) (*List, error) {
	txn := pstore.NewTransactionAt(math.MaxUint64, false)
	defer txn.Discard()

	// When we do rollups, an older version would go to the top of the LSM tree, which can cause
	// issues during txn.Get. Therefore, always iterate.
	iterOpts := badger.DefaultIteratorOptions
	iterOpts.AllVersions = true
	iterOpts.PrefetchValues = false
	itr := txn.NewKeyIterator(key, iterOpts)
	defer itr.Close()
	itr.Seek(key)
	return ReadPostingList(key, itr)
}<|MERGE_RESOLUTION|>--- conflicted
+++ resolved
@@ -21,25 +21,18 @@
 	"crypto/sha1"
 	"encoding/binary"
 	"encoding/hex"
-<<<<<<< HEAD
-	"github.com/dgraph-io/badger"
-	bpb "github.com/dgraph-io/badger/pb"
-=======
 	"math"
 	"strconv"
 	"sync/atomic"
+	"sync"
+	"time"	
 
 	"github.com/dgraph-io/badger/v2"
->>>>>>> b69c8347
 	"github.com/dgraph-io/dgo/v2/protos/api"
 	"github.com/dgraph-io/dgraph/protos/pb"
 	"github.com/dgraph-io/dgraph/x"
 	"github.com/pkg/errors"
-	"math"
-	"strconv"
-	"sync"
-	"sync/atomic"
-	"time"
+	
 )
 
 // IncRollup is used to batch keys for rollup incrementally.
