# Changelog
All notable changes to this project will be documented in this file.

The format is based on [Keep a Changelog](http://keepachangelog.com/en/1.0.0/)
and this project will adhere to [Semantic Versioning](http://semver.org/spec/v2.0.0.html) starting v1.0.0.

## [Unreleased]

### Fixed

* Language tag parsing in queries now accepts digits (in line with RDF parsing).
* Ensure that GraphQL variables are declared before use.
* Export now uses correct blank node syntax.
* Membership stream doesn't get stuck if node steps down as leader.
* Fix issue where sets were not being returned after doing a S P * deletion when part of same
  transaction.
* Empty string values are stored as it is and no strings have special meaning now.
<<<<<<< HEAD
* Allow live and bulk loaders to work with multiple zeros.
=======
* Correctly update order of facetMatrix when orderdesc/orderasc is applied.
>>>>>>> aa1dad77

### Changed

* `DropAttr` now also removes the schema for the attribute (previously it just removed the edges).
*  Tablet metadata is removed from zero after deletion of predicate.
*  LRU size is changed dynamically now based on `max_memory_mb`
*  Call RunValueLogGC for every GB increase in size of value logs. Upgrade vendored version of
   Badger.

## [0.9.3] - 2017-12-01

### Added

* Support for alias while asking for facets.
* Support for general configuration via environment variables and configuration files.
* `IgnoreIndexConflict` field in Txn which allows ignoring conflicts on index keys.

### Fixed

* `expand(_all_)` now correctly gives all language variants of a string.
* Indexes now correctly maintained when deleting via `S * *` and `S P *`.
* `expand(_all_)` now follows reverse edges.
* Don't return uid for nodes without any children when requested through debug flag.
* GraphQL variables for HTTP endpoints. Variable map can be set as a JSON
  object using the `X-Dgraph-Vars` header.
* Abort if CommitNow flag is set and the mutation fails.
* Live loader treats subjects/predicates that look like UIDs as existing nodes
  rather than new nodes.
* Fix bug in `@groupby` queries where predicate was converted to lower case in queries.

### Changed

* When showing a predicate with list type, only values without a language tag are shown. To get the values of the predicate that are tagged with a language, query the predicate with that language explicitly.
* Validate the address advertised by dgraph nodes.
* Store/Restore peer map on snapshot.
* Fix rdfs per second reporting in live loader.
* Fix bug in lru eviction.
* Proto definitions are split into intern and api.

## [0.9.2] - 2017-11-20

### Added

* Support for removing dead node from quorum.
* Support for alias in groupby queries.
* Add DeleteEdges helper function for Go client.

### Changed

* Dgraph tries to abort long running/abandoned transactions.
* Fix TLS flag parsing for Dgraph server and live loader.
* Reduce dependencies for Go client.
* `depth` and `loop` arguments should be inside @recurse().
* Base36 encode keys that are part of TxnContext and are sent to the client.
* Fix race condition in expand(_all_) queries.
* Fix (--ui) flag not being parsed properly.

## [0.9.1] - 2017-11-15

### Changed

* Transaction HTTP API has been modified slightly. `start_ts` is now a path parameter instead of a header.
For `/commit` API, keys are passed in the body.

## [0.9.0] - 2017-11-14

**The latest release has a lot of breaking changes but also brings powerful features like Transactions, support for CJK and custom tokenization.**

### Added

* Dgraph adds support for distributed ACID transactions (a blog post is in works). Transactions can be done via the Go, Java or HTTP clients (JS client coming). See [docs here](https://docs.dgraph.io/clients/).
* Support for Indexing via [Custom tokenizers](https://docs.dgraph.io/query-language/#indexing-with-custom-tokenizers).
* Support for CJK languages in the full-text index.

### Changed

#### Running Dgraph

* We have consolidated all the `server`, `zero`, `live/bulk-loader` binaries into a single `dgraph` binary for convenience. Instructions for running Dgraph can be found in the [docs](https://docs.dgraph.io/get-started/).
* For Dgraph server, Raft ids can be assigned automatically. A user can optionally still specify an ID, via `--idx` flag.
* `--peer` flag which was used to specify another Zero instance’s IP address is being replaced by `--zero` flag to indicate the address corresponds to Dgraph zero.
* `port`, `grpc_port` and `worker_port` flags have been removed from Dgraph server and Zero. The ports are:

- Internal Grpc: 7080
- HTTP: 8080
- External Grpc: 9080 (Dgraph server only)

Users can set `port_offset` flag, to modify these fixed ports.

#### Queries

* Queries, mutations and schema updates are done through separate endpoints. **Queries can no longer have a mutation block.**
* Queries can be done via `Query` Grpc endpoint (it was called `Run` before) or the `/query` HTTP handler.
* `_uid_` is renamed to `uid`. So queries now need to request for `uid`. Example
```
{
  bladerunner(func: eq(name@en, "Blade Runner")) {
    uid
    name@en
  }
}
```
* Facets response structure has been modified and is a lot flatter. Facet key is now `predicate|facet_name`.
Examples for [Go client](https://godoc.org/github.com/dgraph-io/dgraph/client#example-Txn-Mutate-Facets) and [HTTP](https://docs.dgraph.io/query-language/#facets-edge-attributes).
* Query latency is now returned as numeric (ns) instead of string. 
* [`Recurse`](https://docs.dgraph.io/query-language/#recurse-query) is now a directive. So queries with `recurse` keyword at root won't work anymore.
* Syntax for [`count` at root](https://docs.dgraph.io/query-language/#count) has changed. You need to ask for `count(uid)`, instead of `count()`.

#### Mutations

* Mutations can only be done via `Mutate` Grpc endpoint or via [`/mutate` HTTP handler](https://docs.dgraph.io/clients/#transactions). 
* `Mutate` Grpc endpoint can be used to set/ delete JSON, or set/ delete a list of NQuads and set/ delete raw RDF strings.
* Mutation blocks don't require the mutation keyword anymore. Here is an example of the new syntax.
```
{
  set {
    <name> <is> <something> .
    <hometown> <is> "San Francisco" .
  }
}
```
* [`Upsert`](https://docs.dgraph.io/v0.8.3/query-language/#upsert) directive and [mutation variables](https://docs.dgraph.io/v0.8.3/query-language/#variables-in-mutations) go away. Both these functionalities can now easily be achieved via transactions.

#### Schema

* `<*> <pred> <*>` operations, that is deleting a predicate can't be done via mutations anymore. They need to be done via `Alter` Grpc endpoint or via the `/alter` HTTP handler.
* Drop all is now done via `Alter`.
* Schema updates are now done via `Alter` Grpc endpoint or via `/alter` HTTP handler.

#### Go client

* `Query` Grpc endpoint returns response in JSON under `Json` field instead of protocol buffer. `client.Unmarshal` method also goes away from the Go client. Users can use `json.Unmarshal` for unmarshalling the response.
* Response for predicate of type `geo` can be unmarshalled into a struct. Example [here](https://godoc.org/github.com/dgraph-io/dgraph/client#example-package--SetObject).
* `Node` and `Edge` structs go away along with the `SetValue...` methods. We recommend using [`SetJson`](https://godoc.org/github.com/dgraph-io/dgraph/client#example-package--SetObject) and `DeleteJson` fields to do mutations. 
* Examples of how to use transactions using the client can be found at https://docs.dgraph.io/clients/#go. 

### Removed
- Embedded dgraph goes away. We haven’t seen much usage of this feature. And it adds unnecessary maintenance overhead to the code.
- Dgraph live no longer stores external ids. And hence the `xid` flag is gone.<|MERGE_RESOLUTION|>--- conflicted
+++ resolved
@@ -15,11 +15,8 @@
 * Fix issue where sets were not being returned after doing a S P * deletion when part of same
   transaction.
 * Empty string values are stored as it is and no strings have special meaning now.
-<<<<<<< HEAD
+* Correctly update order of facetMatrix when orderdesc/orderasc is applied.
 * Allow live and bulk loaders to work with multiple zeros.
-=======
-* Correctly update order of facetMatrix when orderdesc/orderasc is applied.
->>>>>>> aa1dad77
 
 ### Changed
 
