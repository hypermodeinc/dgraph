--- conflicted
+++ resolved
@@ -8,13 +8,10 @@
 
 ### Fixed
 
-<<<<<<< HEAD
+* Always return predicates of list type in an array.
+* Edges without facet values are also returned when performing sort on facet.
 * Better error checking when accessing posting lists. Fixes bug where parts of
   queries are sometimes omitted when system is under heavy load.
-=======
-* Always return predicates of list type in an array.
-* Edges without facet values are also returned when performing sort on facet.
->>>>>>> 3a1a2504
 
 ## [1.0.1] - 2017-12-20
 
