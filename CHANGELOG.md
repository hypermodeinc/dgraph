--- conflicted
+++ resolved
@@ -4,19 +4,6 @@
 The format is based on [Keep a Changelog](http://keepachangelog.com/en/1.0.0/)
 and this project will adhere to [Semantic Versioning](https://semver.org) starting `v22.0.0`.
 
-<<<<<<< HEAD
-## [23.1.1] - 2024-04-26
-[v23.1.1]: https://github.com/dgraph-io/dgraph/compare/v23.1.0...v23.1.1
-
-### Fixed
-
-- **Core Dgraph**
-    - perf(core): Fix performance issue in type filter (#9065)
-
-
-- **CI & Testing**
-    - ci/cd optimizations (#9069)
-=======
 ## [v24.0.0] - 2024-06-06
 [v24.0.0]: https://github.com/dgraph-io/dgraph/compare/v24.0.0...v23.1.0
 
@@ -86,7 +73,18 @@
 	- chore(deps): bump urllib3 from 1.26.5 to 1.26.18 in /contrib/config/marketplace/aws/tests in #9018
 	- chore(deps): bump google.golang.org/grpc from 1.56.2 to 1.56.3 in #9024
 	- chore(deps): bump google.golang.org/protobuf from 1.31.0 to 1.33.0in #9051[
->>>>>>> 79ed40a2
+
+## [23.1.1] - 2024-04-26
+[v23.1.1]: https://github.com/dgraph-io/dgraph/compare/v23.1.0...v23.1.1
+
+### Fixed
+
+- **Core Dgraph**
+    - perf(core): Fix performance issue in type filter (#9065)
+
+
+- **CI & Testing**
+    - ci/cd optimizations (#9069)
 
 ## [v23.1.0] - 2023-08-17
 [v23.1.0]: https://github.com/dgraph-io/dgraph/compare/v23.0.1...v23.1.0
