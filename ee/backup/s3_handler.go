--- conflicted
+++ resolved
@@ -297,13 +297,8 @@
 		}
 
 		path := filepath.Dir(manifestPaths[i])
-<<<<<<< HEAD
 		for _, groupId := range f.manifest.Groups {
-			object := filepath.Join(path, fmt.Sprintf(backupNameFmt, f.manifest.Since, groupId))
-=======
-		for _, groupId := range m.Groups {
-			object := filepath.Join(path, backupName(m.Since, groupId))
->>>>>>> 221eef59
+			object := filepath.Join(path, backupName(f.manifest.Since, groupId))
 			reader, err := mc.GetObject(h.bucketName, object, minio.GetObjectOptions{})
 			if err != nil {
 				return 0, errors.Wrapf(err, "Failed to get %q", object)
