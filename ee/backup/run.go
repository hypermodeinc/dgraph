// +build !oss

/*
 * Copyright 2018 Dgraph Labs, Inc. and Contributors
 *
 * Licensed under the Dgraph Community License (the "License"); you
 * may not use this file except in compliance with the License. You
 * may obtain a copy of the License at
 *
 *     https://github.com/dgraph-io/dgraph/blob/master/licenses/DCL.txt
 */

package backup

import (
	"context"
	"fmt"
	"io"
	"math"
	"os"
	"path/filepath"
	"time"

	"github.com/dgraph-io/badger"
	"github.com/dgraph-io/badger/options"
	"github.com/dgraph-io/dgraph/protos/pb"
	"github.com/dgraph-io/dgraph/x"
	"github.com/golang/glog"
	"github.com/spf13/cobra"
	"google.golang.org/grpc"
)

var Restore x.SubCommand

var opt struct {
	location, pdir, zero string
}

func init() {
	Restore.Cmd = &cobra.Command{
		Use:   "restore",
		Short: "Run Dgraph (EE) Restore backup",
		Long: `
Restore loads objects created with the backup feature in Dgraph Enterprise Edition (EE).

Backups are originated from HTTP at /admin/backup, then can be restored using CLI restore
command. Restore is intended to be used with new Dgraph clusters in offline state.

The --location flag indicates a source URI with Dgraph backup objects. This URI supports all
the schemes used for backup.

Source URI formats:
  [scheme]://[host]/[path]?[args]
  [scheme]:///[path]?[args]
  /[path]?[args] (only for local or NFS)

Source URI parts:
  scheme - service handler, one of: "s3", "minio", "file"
    host - remote address. ex: "dgraph.s3.amazonaws.com"
    path - directory, bucket or container at target. ex: "/dgraph/backups/"
    args - specific arguments that are ok to appear in logs.

The --posting flag sets the posting list parent dir to store the loaded backup files.

Using the --zero flag will use a Dgraph Zero address to update the start timestamp using
the restored version. Otherwise, the timestamp must be manually updated through Zero's HTTP
'assign' command.

Dgraph backup creates a unique backup object for each node group, and restore will create
a posting directory 'p' matching the backup group ID. Such that a backup file
named '.../r32-g2.backup' will be loaded to posting dir 'p2'.

Usage examples:

# Restore from local dir or NFS mount:
$ dgraph restore -p . -l /var/backups/dgraph

# Restore from S3:
$ dgraph restore -p /var/db/dgraph -l s3://s3.us-west-2.amazonaws.com/srfrog/dgraph

# Restore from dir and update Ts:
$ dgraph restore -p . -l /var/backups/dgraph -z localhost:5080

		`,
		Args: cobra.NoArgs,
		Run: func(cmd *cobra.Command, args []string) {
			defer x.StartProfile(Restore.Conf).Stop()
			if err := run(); err != nil {
				fmt.Fprintln(os.Stderr, err)
				os.Exit(1)
			}
		},
	}

	flag := Restore.Cmd.Flags()
	flag.StringVarP(&opt.location, "location", "l", "",
		"Sets the source location URI (required).")
	flag.StringVarP(&opt.pdir, "postings", "p", "",
		"Directory where posting lists are stored (required).")
	flag.StringVarP(&opt.zero, "zero", "z", "", "gRPC address for Dgraph zero. ex: localhost:5080")
	_ = Restore.Cmd.MarkFlagRequired("postings")
	_ = Restore.Cmd.MarkFlagRequired("location")
}

func run() error {
	var (
		start time.Time
		zc    pb.ZeroClient
	)

	fmt.Println("Restoring backups from:", opt.location)
	fmt.Println("Writing postings to:", opt.pdir)

<<<<<<< HEAD
=======
	// TODO: Remove this dependency on Zero. It complicates restore for the end
	// user.
>>>>>>> f95b9621
	if opt.zero != "" {
		fmt.Println("Updating Zero timestamp at:", opt.zero)
		zero, err := grpc.Dial(opt.zero,
			grpc.WithBlock(),
			grpc.WithInsecure(),
			grpc.WithTimeout(10*time.Second))
		if err != nil {
			return x.Wrapf(err, "Unable to connect to %s", opt.zero)
		}
		zc = pb.NewZeroClient(zero)
	}

	start = time.Now()
	version, err := runRestore(opt.pdir, opt.location)
	if err != nil {
		return err
	}
	if version == 0 {
		return x.Errorf("Failed to obtain a restore version")
	}
	if glog.V(2) {
		fmt.Printf("Restore version: %d\n", version)
	}

	if zc != nil {
		ctx, cancel := context.WithTimeout(context.Background(), time.Minute)
		defer cancel()

		_, err = zc.Timestamps(ctx, &pb.Num{Val: version})
		if err != nil {
			// Let the user know so they can do this manually.
			fmt.Printf("Failed to assign timestamp %d in Zero: %v", version, err)
		}
	}

	fmt.Printf("Restore: Time elapsed: %s\n", time.Since(start).Round(time.Second))
	return nil
}

// runRestore calls badger.Load and tries to load data into a new DB.
func runRestore(pdir, location string) (uint64, error) {
	bo := badger.DefaultOptions
	bo.SyncWrites = true
	bo.TableLoadingMode = options.MemoryMap
	bo.ValueThreshold = 1 << 10
	bo.NumVersionsToKeep = math.MaxInt32
	if !glog.V(2) {
		bo.Logger = nil
	}

	// Scan location for backup files and load them. Each file represents a node group,
	// and we create a new p dir for each.
	return Load(location, func(r io.Reader, groupId int) error {
		bo := bo
		bo.Dir = filepath.Join(pdir, fmt.Sprintf("p%d", groupId))
		bo.ValueDir = bo.Dir
		db, err := badger.OpenManaged(bo)
		if err != nil {
			return err
		}
		defer db.Close()
		if glog.V(2) {
			fmt.Printf("Restoring groupId: %d\n", groupId)
			if !pathExist(bo.Dir) {
				fmt.Println("Creating new db:", bo.Dir)
			}
		}
		return db.Load(r)
	})
}<|MERGE_RESOLUTION|>--- conflicted
+++ resolved
@@ -111,11 +111,8 @@
 	fmt.Println("Restoring backups from:", opt.location)
 	fmt.Println("Writing postings to:", opt.pdir)
 
-<<<<<<< HEAD
-=======
 	// TODO: Remove this dependency on Zero. It complicates restore for the end
 	// user.
->>>>>>> f95b9621
 	if opt.zero != "" {
 		fmt.Println("Updating Zero timestamp at:", opt.zero)
 		zero, err := grpc.Dial(opt.zero,
