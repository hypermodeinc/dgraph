--- conflicted
+++ resolved
@@ -138,42 +138,8 @@
 func initBackupLs() {
 	LsBackup.Cmd = &cobra.Command{
 		Use:   "lsbackup",
-<<<<<<< HEAD
 		Short: "List info on backups in a given location",
 		Args:  cobra.NoArgs,
-=======
-		Short: "List information on backups in a given location",
-		Long: `
-lsbackup looks at a location where backups are stored and prints information about them.
-
-Backups are originated from HTTP at /admin/backup, then can be restored using CLI restore
-command. Restore is intended to be used with new Dgraph clusters in offline state.
-
-The --location flag indicates a source URI with Dgraph backup objects. This URI supports all
-the schemes used for backup.
-
-Source URI formats:
-  [scheme]://[host]/[path]?[args]
-  [scheme]:///[path]?[args]
-  /[path]?[args] (only for local or NFS)
-
-Source URI parts:
-  scheme - service handler, one of: "s3", "minio", "file"
-    host - remote address. ex: "dgraph.s3.amazonaws.com"
-    path - directory, bucket or container at target. ex: "/dgraph/backups/"
-    args - specific arguments that are ok to appear in logs.
-
-Dgraph backup creates a unique backup object for each node group, and restore will create
-a posting directory 'p' matching the backup group ID. Such that a backup file
-named '.../r32-g2.backup' will be loaded to posting dir 'p2'.
-
-Usage examples:
-
-# Run using location in S3:
-$ dgraph lsbackup -l s3://s3.us-west-2.amazonaws.com/srfrog/dgraph
-		`,
-		Args: cobra.NoArgs,
->>>>>>> cd99137f
 		Run: func(cmd *cobra.Command, args []string) {
 			defer x.StartProfile(Restore.Conf).Stop()
 			if err := runLsbackupCmd(); err != nil {
