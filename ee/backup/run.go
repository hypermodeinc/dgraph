// +build !oss

/*
 * Copyright 2018 Dgraph Labs, Inc. and Contributors
 *
 * Licensed under the Dgraph Community License (the "License"); you
 * may not use this file except in compliance with the License. You
 * may obtain a copy of the License at
 *
 *     https://github.com/dgraph-io/dgraph/blob/master/licenses/DCL.txt
 */

package backup

import (
	"context"
	"encoding/json"
	"fmt"
	"math"
	"os"
	"sort"
	"time"

	"google.golang.org/grpc/credentials"

	"github.com/dgraph-io/dgraph/ee/enc"
	"github.com/dgraph-io/dgraph/protos/pb"
	"github.com/dgraph-io/dgraph/worker"
	"github.com/dgraph-io/dgraph/x"
	"github.com/pkg/errors"
	"github.com/spf13/cobra"
	"google.golang.org/grpc"
)

// Restore is the sub-command used to restore a backup.
var Restore x.SubCommand

// LsBackup is the sub-command used to list the backups in a folder.
var LsBackup x.SubCommand

var ExportBackup x.SubCommand

var opt struct {
	backupId    string
	compression string
	location    string
	pdir        string
	zero        string
	key         x.SensitiveByteSlice
	forceZero   bool
	destination string
	format      string
<<<<<<< HEAD
	namespace   uint64
=======
	verbose     bool
>>>>>>> e8745c89
}

func init() {
	initRestore()
	initBackupLs()
	initExportBackup()
}

func initRestore() {
	Restore.Cmd = &cobra.Command{
		Use:   "restore",
		Short: "Restore backup from Dgraph Enterprise Edition",
		Long: `
Restore loads objects created with the backup feature in Dgraph Enterprise Edition (EE).

Backups are originated from HTTP at /admin/backup, then can be restored using CLI restore
command. Restore is intended to be used with new Dgraph clusters in offline state.

The --location flag indicates a source URI with Dgraph backup objects. This URI supports all
the schemes used for backup.

Source URI formats:
  [scheme]://[host]/[path]?[args]
  [scheme]:///[path]?[args]
  /[path]?[args] (only for local or NFS)

Source URI parts:
  scheme - service handler, one of: "s3", "minio", "file"
    host - remote address. ex: "dgraph.s3.amazonaws.com"
    path - directory, bucket or container at target. ex: "/dgraph/backups/"
    args - specific arguments that are ok to appear in logs.

The --posting flag sets the posting list parent dir to store the loaded backup files.

Using the --zero flag will use a Dgraph Zero address to update the start timestamp using
the restored version. Otherwise, the timestamp must be manually updated through Zero's HTTP
'assign' command.

Dgraph backup creates a unique backup object for each node group, and restore will create
a posting directory 'p' matching the backup group ID. Such that a backup file
named '.../r32-g2.backup' will be loaded to posting dir 'p2'.

Usage examples:

# Restore from local dir or NFS mount:
$ dgraph restore -p . -l /var/backups/dgraph

# Restore from S3:
$ dgraph restore -p /var/db/dgraph -l s3://s3.us-west-2.amazonaws.com/srfrog/dgraph

# Restore from dir and update Ts:
$ dgraph restore -p . -l /var/backups/dgraph -z localhost:5080

		`,
		Args: cobra.NoArgs,
		Run: func(cmd *cobra.Command, args []string) {
			defer x.StartProfile(Restore.Conf).Stop()
			if err := runRestoreCmd(); err != nil {
				fmt.Fprintln(os.Stderr, err)
				os.Exit(1)
			}
		},
		Annotations: map[string]string{"group": "data-load"},
	}
	Restore.Cmd.SetHelpTemplate(x.NonRootTemplate)
	flag := Restore.Cmd.Flags()
	flag.StringVar(&opt.compression, "badger.compression", "snappy",
		"[none, zstd:level, snappy] Specifies the compression algorithm and the compression"+
			"level (if applicable) for the postings directory. none would disable compression,"+
			" while zstd:1 would set zstd compression at level 1.")
	flag.StringVarP(&opt.location, "location", "l", "",
		"Sets the source location URI (required).")
	flag.StringVarP(&opt.pdir, "postings", "p", "",
		"Directory where posting lists are stored (required).")
	flag.StringVarP(&opt.zero, "zero", "z", "", "gRPC address for Dgraph zero. ex: localhost:5080")
	flag.StringVarP(&opt.backupId, "backup_id", "", "", "The ID of the backup series to "+
		"restore. If empty, it will restore the latest series.")
	flag.BoolVarP(&opt.forceZero, "force_zero", "", true, "If false, no connection to "+
		"a zero in the cluster will be required. Keep in mind this requires you to manually "+
		"update the timestamp and max uid when you start the cluster. The correct values are "+
		"printed near the end of this command's output.")
	x.RegisterClientTLSFlags(flag)
	enc.RegisterFlags(flag)
	_ = Restore.Cmd.MarkFlagRequired("postings")
	_ = Restore.Cmd.MarkFlagRequired("location")
}

func initBackupLs() {
	LsBackup.Cmd = &cobra.Command{
		Use:   "lsbackup",
		Short: "List info on backups in a given location",
		Args:  cobra.NoArgs,
		Run: func(cmd *cobra.Command, args []string) {
			defer x.StartProfile(Restore.Conf).Stop()
			if err := runLsbackupCmd(); err != nil {
				fmt.Fprintln(os.Stderr, err)
				os.Exit(1)
			}
		},
		Annotations: map[string]string{"group": "tool"},
	}
	LsBackup.Cmd.SetHelpTemplate(x.NonRootTemplate)
	flag := LsBackup.Cmd.Flags()
	flag.StringVarP(&opt.location, "location", "l", "",
		"Sets the source location URI (required).")
	flag.BoolVar(&opt.verbose, "verbose", false,
		"Outputs additional info in backup list.")
	_ = LsBackup.Cmd.MarkFlagRequired("location")
}

func runRestoreCmd() error {
	var (
		start time.Time
		zc    pb.ZeroClient
		err   error
	)
	if opt.key, err = enc.ReadKey(Restore.Conf); err != nil {
		return err
	}
	fmt.Println("Restoring backups from:", opt.location)
	fmt.Println("Writing postings to:", opt.pdir)

	if opt.zero == "" && opt.forceZero {
		return errors.Errorf("No Dgraph Zero address passed. Use the --force_zero option if you " +
			"meant to do this")
	}

	if opt.zero != "" {
		fmt.Println("Updating Zero timestamp at:", opt.zero)
		ctx, cancel := context.WithTimeout(context.Background(), 10*time.Second)
		defer cancel()

		tlsConfig, err := x.LoadClientTLSConfigForInternalPort(Restore.Conf)
		x.Checkf(err, "Unable to generate helper TLS config")
		callOpts := []grpc.DialOption{grpc.WithBlock()}
		if tlsConfig != nil {
			callOpts = append(callOpts, grpc.WithTransportCredentials(credentials.NewTLS(tlsConfig)))
		} else {
			callOpts = append(callOpts, grpc.WithInsecure())
		}

		zero, err := grpc.DialContext(ctx, opt.zero, callOpts...)
		if err != nil {
			return errors.Wrapf(err, "Unable to connect to %s", opt.zero)
		}
		zc = pb.NewZeroClient(zero)
	}

	ctype, clevel := x.ParseCompression(opt.compression)

	start = time.Now()
	result := worker.RunRestore(opt.pdir, opt.location, opt.backupId, opt.key, ctype, clevel)
	if result.Err != nil {
		return result.Err
	}
	if result.Version == 0 {
		return errors.Errorf("Failed to obtain a restore version")
	}
	fmt.Printf("Restore version: %d\n", result.Version)
	fmt.Printf("Restore max uid: %d\n", result.MaxLeaseUid)

	if zc != nil {
		ctx, cancelTs := context.WithTimeout(context.Background(), time.Minute)
		defer cancelTs()

		if _, err := zc.Timestamps(ctx, &pb.Num{Val: result.Version}); err != nil {
			fmt.Printf("Failed to assign timestamp %d in Zero: %v", result.Version, err)
			return err
		}

		// MaxLeaseUid can be zero if the backup was taken on an empty DB.
		if result.MaxLeaseUid > 0 {
			ctx, cancelUid := context.WithTimeout(context.Background(), time.Minute)
			defer cancelUid()
			if _, err = zc.AssignIds(ctx, &pb.Num{Val: result.MaxLeaseUid, Type: pb.Num_UID}); err != nil {
				fmt.Printf("Failed to assign maxLeaseId %d in Zero: %v\n", result.MaxLeaseUid, err)
				return err
			}
		}
	}

	fmt.Printf("Restore: Time elapsed: %s\n", time.Since(start).Round(time.Second))
	return nil
}

func runLsbackupCmd() error {
	manifests, err := worker.ListBackupManifests(opt.location, nil)
	if err != nil {
		return errors.Wrapf(err, "while listing manifests")
	}

	var paths []string
	for path, _ := range manifests {
		paths = append(paths, path)
	}
	sort.Slice(paths, func(i, j int) bool {
		return paths[i] < paths[j]
	})

	type backupEntry struct {
		Path           string              `json:"path"`
		Since          uint64              `json:"since"`
		BackupId       string              `json:"backup_id"`
		BackupNum      uint64              `json:"backup_num"`
		Encrypted      bool                `json:"encrypted"`
		Type           string              `json:"type"`
		Groups         map[uint32][]string `json:"groups,omitempty"`
		DropOperations []*pb.DropOperation `json:"drop_operations,omitempty"`
	}

	type backupOutput []backupEntry

	var output backupOutput
	for i := 0; i < len(paths); i++ {
		path := paths[i]
		manifest := manifests[path]

		be := backupEntry{
			Path:      path,
			Since:     manifest.Since,
			BackupId:  manifest.BackupId,
			BackupNum: manifest.BackupNum,
			Encrypted: manifest.Encrypted,
			Type:      manifest.Type,
		}
		if opt.verbose {
			be.Groups = manifest.Groups
			be.DropOperations = manifest.DropOperations
		}
		output = append(output, be)
	}
	b, err := json.MarshalIndent(output, "", "\t")
	if err != nil {
		fmt.Println("error:", err)
	}
	os.Stdout.Write(b)
	fmt.Println()
	return nil
}

func initExportBackup() {
	ExportBackup.Cmd = &cobra.Command{
		Use:   "export_backup",
		Short: "Export data inside single full or incremental backup",
		Long:  ``,
		Args:  cobra.NoArgs,
		Run: func(cmd *cobra.Command, args []string) {
			defer x.StartProfile(ExportBackup.Conf).Stop()
			if err := runExportBackup(); err != nil {
				fmt.Fprintln(os.Stderr, err)
				os.Exit(1)
			}
		},
		Annotations: map[string]string{"group": "tool"},
	}

	flag := ExportBackup.Cmd.Flags()
	flag.StringVarP(&opt.location, "location", "l", "",
		"Sets the location of the backup. Only file URIs are supported for now.")
	flag.StringVarP(&opt.destination, "destination", "d", "",
		"The folder to which export the backups.")
	flag.StringVarP(&opt.format, "format", "f", "rdf",
		"The format of the export output. Accepts a value of either rdf or json")
	flag.Uint64VarP(&opt.namespace, "namespace", "n", math.MaxUint64, "The namespace for which the"+
		"backup has to be exported. By default, it will export all namespaces.")
	enc.RegisterFlags(flag)
}

func runExportBackup() error {
	var err error
	if opt.key, err = enc.ReadKey(ExportBackup.Conf); err != nil {
		return err
	}

	exporter := worker.BackupExporter{}
	return exporter.ExportBackup(opt.location, opt.destination, opt.format, opt.namespace, opt.key)
}<|MERGE_RESOLUTION|>--- conflicted
+++ resolved
@@ -50,11 +50,8 @@
 	forceZero   bool
 	destination string
 	format      string
-<<<<<<< HEAD
 	namespace   uint64
-=======
 	verbose     bool
->>>>>>> e8745c89
 }
 
 func init() {
