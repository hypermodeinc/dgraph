// +build !oss

/*
 * Copyright 2018 Dgraph Labs, Inc. and Contributors
 *
 * Licensed under the Dgraph Community License (the "License"); you
 * may not use this file except in compliance with the License. You
 * may obtain a copy of the License at
 *
 *     https://github.com/dgraph-io/dgraph/blob/master/licenses/DCL.txt
 */

package backup

import (
	"encoding/json"
	"fmt"
	"io/ioutil"
	"net/url"
	"os"
	"path/filepath"
	"sort"
	"strings"

	"github.com/dgraph-io/dgraph/protos/pb"
	"github.com/dgraph-io/dgraph/x"

	"github.com/golang/glog"
	"github.com/pkg/errors"
)

// fileHandler is used for 'file:' URI scheme.
type fileHandler struct {
	fp *os.File
}

// readManifest reads a manifest file at path using the handler.
// Returns nil on success, otherwise an error.
func (h *fileHandler) readManifest(path string, m *Manifest) error {
	b, err := ioutil.ReadFile(path)
	if err != nil {
		return err
	}
	return json.Unmarshal(b, m)
}

func (h *fileHandler) createFiles(uri *url.URL, req *pb.BackupRequest, fileName string) error {
	var dir, path string

	dir = filepath.Join(uri.Path, fmt.Sprintf(backupPathFmt, req.UnixTs))
	err := os.Mkdir(dir, 0700)
	if err != nil && !os.IsExist(err) {
		return err
	}

	path = filepath.Join(dir, fileName)
	h.fp, err = os.Create(path)
	if err != nil {
		return err
	}
	glog.V(2).Infof("Using file path: %q", path)
	return nil
}

// GetSinceTs reads the manifests at the given URL and returns the appropriate
// timestamp from which the current backup should be started.
func (h *fileHandler) GetSinceTs(uri *url.URL) (uint64, error) {
	if !pathExist(uri.Path) {
		return 0, errors.Errorf("The path %q does not exist or it is inaccessible.", uri.Path)
	}

	// Find the max Since value from the latest backup.
	var lastManifest string
	suffix := filepath.Join(string(filepath.Separator), backupManifest)
	_ = x.WalkPathFunc(uri.Path, func(path string, isdir bool) bool {
		if !isdir && strings.HasSuffix(path, suffix) && path > lastManifest {
			lastManifest = path
		}
		return false
	})

	if lastManifest == "" {
		return 0, nil
	}

	var m Manifest
	if err := h.readManifest(lastManifest, &m); err != nil {
		return 0, err
	}
	return m.Since, nil
}

// CreateBackupFile prepares the a path to save the backup file.
func (h *fileHandler) CreateBackupFile(uri *url.URL, req *pb.BackupRequest) error {
	if !pathExist(uri.Path) {
		return errors.Errorf("The path %q does not exist or it is inaccessible.", uri.Path)
	}

	fileName := backupName(req.ReadTs, req.GroupId)
	return h.createFiles(uri, req, fileName)
}

// CreateManifest completes the backup by writing the manifest to a file.
func (h *fileHandler) CreateManifest(uri *url.URL, req *pb.BackupRequest) error {
	if !pathExist(uri.Path) {
		return errors.Errorf("The path %q does not exist or it is inaccessible.", uri.Path)
	}

	return h.createFiles(uri, req, backupManifest)
}

// Load uses tries to load any backup files found.
// Returns the maximum value of Since on success, error otherwise.
func (h *fileHandler) Load(uri *url.URL, lastDir string, fn loadFn) (uint64, error) {
	if !pathExist(uri.Path) {
		return 0, errors.Errorf("The path %q does not exist or it is inaccessible.", uri.Path)
	}

	suffix := filepath.Join(string(filepath.Separator), backupManifest)
	paths := x.WalkPathFunc(uri.Path, func(path string, isdir bool) bool {
		return !isdir && strings.HasSuffix(path, suffix)
	})
	if len(paths) == 0 {
		return 0, errors.Errorf("No manifests found at path: %s", uri.Path)
	}
	sort.Strings(paths)
	if glog.V(3) {
		fmt.Printf("Found backup manifest(s): %v\n", paths)
	}

	// Read and filter the files to get the list of files to consider
	// for this restore operation.
	var files []*manifestFile
	for _, path := range paths {
		var m Manifest
		if err := h.readManifest(path, &m); err != nil {
			return 0, errors.Wrapf(err, "While reading %q", path)
		}
		files = append(files, &manifestFile{
			path:     path,
			manifest: &m,
		})
	}
	files, err := filterManifests(files, lastDir)
	if err != nil {
		return 0, err
	}

	// Process each manifest, first check that they are valid and then confirm the
	// backup files for each group exist. Each group in manifest must have a backup file,
	// otherwise this is a failure and the user must remedy.
	var since uint64
	for i, f := range files {
		if f.manifest.Since == 0 || len(f.manifest.Groups) == 0 {
			if glog.V(2) {
				fmt.Printf("Restore: skip backup: %s: %#v\n", f.path, f.manifest)
			}
			continue
		}

<<<<<<< HEAD
		path := filepath.Dir(paths[i])
		for _, groupId := range f.manifest.Groups {
			file := filepath.Join(path, fmt.Sprintf(backupNameFmt, f.manifest.Since, groupId))
=======
		path := filepath.Dir(manifestPaths[i])
		for _, groupId := range manifest.Groups {
			file := filepath.Join(path, backupName(manifest.Since, groupId))
>>>>>>> 221eef59
			fp, err := os.Open(file)
			if err != nil {
				return 0, errors.Wrapf(err, "Failed to open %q", file)
			}
			defer fp.Close()
			if err = fn(fp, int(groupId)); err != nil {
				return 0, err
			}
		}
		since = f.manifest.Since
	}
	return since, nil
}

// ListManifests loads the manifests in the locations and returns them.
func (h *fileHandler) ListManifests(uri *url.URL) ([]string, error) {
	if !pathExist(uri.Path) {
		return nil, errors.Errorf("The path %q does not exist or it is inaccessible.", uri.Path)
	}

	suffix := filepath.Join(string(filepath.Separator), backupManifest)
	manifests := x.WalkPathFunc(uri.Path, func(path string, isdir bool) bool {
		return !isdir && strings.HasSuffix(path, suffix)
	})
	if len(manifests) == 0 {
		return nil, errors.Errorf("No manifests found at path: %s", uri.Path)
	}
	sort.Strings(manifests)
	if glog.V(3) {
		fmt.Printf("Found backup manifest(s): %v\n", manifests)
	}
	return manifests, nil
}

func (h *fileHandler) ReadManifest(path string, m *Manifest) error {
	return h.readManifest(path, m)
}

func (h *fileHandler) Close() error {
	if h.fp == nil {
		return nil
	}
	if err := h.fp.Sync(); err != nil {
		glog.Errorf("While closing file: %s. Error: %v", h.fp.Name(), err)
		x.Ignore(h.fp.Close())
		return err
	}
	return h.fp.Close()
}

func (h *fileHandler) Write(b []byte) (int, error) {
	return h.fp.Write(b)
}

// pathExist checks if a path (file or dir) is found at target.
// Returns true if found, false otherwise.
func pathExist(path string) bool {
	_, err := os.Stat(path)
	if err == nil {
		return true
	}
	return !os.IsNotExist(err) && !os.IsPermission(err)
}<|MERGE_RESOLUTION|>--- conflicted
+++ resolved
@@ -158,15 +158,9 @@
 			continue
 		}
 
-<<<<<<< HEAD
 		path := filepath.Dir(paths[i])
 		for _, groupId := range f.manifest.Groups {
-			file := filepath.Join(path, fmt.Sprintf(backupNameFmt, f.manifest.Since, groupId))
-=======
-		path := filepath.Dir(manifestPaths[i])
-		for _, groupId := range manifest.Groups {
-			file := filepath.Join(path, backupName(manifest.Since, groupId))
->>>>>>> 221eef59
+			file := filepath.Join(path, backupName(f.manifest.Since, groupId))
 			fp, err := os.Open(file)
 			if err != nil {
 				return 0, errors.Wrapf(err, "Failed to open %q", file)
