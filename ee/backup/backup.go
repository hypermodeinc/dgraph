// +build !oss

/*
 * Copyright 2018 Dgraph Labs, Inc. and Contributors
 *
 * Licensed under the Dgraph Community License (the "License"); you
 * may not use this file except in compliance with the License. You
 * may obtain a copy of the License at
 *
 *     https://github.com/dgraph-io/dgraph/blob/master/licenses/DCL.txt
 */

package backup

import (
	"context"
	"io"
	"net/url"
	"strings"

	"github.com/dgraph-io/badger"
	"github.com/dgraph-io/dgraph/protos/pb"
	"github.com/dgraph-io/dgraph/x"

	"github.com/golang/glog"
)

// Request has all the information needed to perform a backup.
type Request struct {
	DB     *badger.DB // Badger pstore managed by this node.
	Sizex  uint64     // approximate upload size
	Backup *pb.BackupRequest
}

// Process uses the request values to create a stream writer then hand off the data
// retrieval to stream.Orchestrate. The writer will create all the fd's needed to
// collect the data and later move to the target.
// Returns errors on failure, nil on success.
func (r *Request) Process(ctx context.Context) error {
	h, err := r.newHandler()
	if err != nil {
		glog.Errorf("Unable to get handler for request: %+v. Error: %v", r, err)
		return err
	}

	stream := r.DB.NewStreamAt(r.Backup.ReadTs)
	stream.LogPrefix = "Dgraph.Backup"
	// Take full backups for now.
	if _, err := stream.Backup(h, 0); err != nil {
		glog.Errorf("While taking backup: %v", err)
		return err
	}
<<<<<<< HEAD
	if err = w.Close(); err != nil {
=======
	if err := h.Close(); err != nil {
		glog.Errorf("While closing handler: %v", err)
>>>>>>> 72b7e9b9
		return err
	}
	glog.Infof("Backup complete: group %d at %d", r.Backup.GroupId, r.Backup.ReadTs)
	return err
}

// handler interface is implemented by URI scheme handlers.
type handler interface {
	// Handlers know how to Write and Close to their target.
	io.WriteCloser
	// Session receives the host and path of the target. It should get all its configuration
	// from the environment.
	Open(*url.URL, *Request) error
}

// newWriter parses the requested target URI, finds a handler and then tries to create a session.
// Target URI formats:
//   [scheme]://[host]/[path]?[args]
//   [scheme]:///[path]?[args]
//   /[path]?[args] (only for local or NFS)
//
// Target URI parts:
//   scheme - service handler, one of: "s3", "gs", "az", "http", "file"
//     host - remote address. ex: "dgraph.s3.amazonaws.com"
//     path - directory, bucket or container at target. ex: "/dgraph/backups/"
//     args - specific arguments that are ok to appear in logs.
//
// Global args (might not be support by all handlers):
//     secure - true|false turn on/off TLS.
//   compress - true|false turn on/off data compression.
//
// Examples:
//   s3://dgraph.s3.amazonaws.com/dgraph/backups?secure=true
//   gs://dgraph/backups/
//   as://dgraph-container/backups/
//   http://backups.dgraph.io/upload
//   file:///tmp/dgraph/backups or /tmp/dgraph/backups?compress=gzip
func (r *Request) newHandler() (handler, error) {
	uri, err := url.Parse(r.Backup.Target)
	if err != nil {
		return nil, err
	}

	// find handler for this URI scheme
	var h handler
	switch uri.Scheme {
	case "file":
		h = &fileHandler{}
	case "s3":
		h = &s3Handler{}
	case "http", "https":
		if strings.HasPrefix(uri.Host, "s3") &&
			strings.HasSuffix(uri.Host, ".amazonaws.com") {
			h = &s3Handler{}
		}
	}
	if h == nil {
		return nil, x.Errorf("Unable to handle url: %v", uri)
	}

	if err := h.Open(uri, r); err != nil {
		return nil, err
	}
	return h, nil
}<|MERGE_RESOLUTION|>--- conflicted
+++ resolved
@@ -14,9 +14,7 @@
 
 import (
 	"context"
-	"io"
 	"net/url"
-	"strings"
 
 	"github.com/dgraph-io/badger"
 	"github.com/dgraph-io/dgraph/protos/pb"
@@ -50,28 +48,15 @@
 		glog.Errorf("While taking backup: %v", err)
 		return err
 	}
-<<<<<<< HEAD
-	if err = w.Close(); err != nil {
-=======
 	if err := h.Close(); err != nil {
 		glog.Errorf("While closing handler: %v", err)
->>>>>>> 72b7e9b9
 		return err
 	}
 	glog.Infof("Backup complete: group %d at %d", r.Backup.GroupId, r.Backup.ReadTs)
 	return err
 }
 
-// handler interface is implemented by URI scheme handlers.
-type handler interface {
-	// Handlers know how to Write and Close to their target.
-	io.WriteCloser
-	// Session receives the host and path of the target. It should get all its configuration
-	// from the environment.
-	Open(*url.URL, *Request) error
-}
-
-// newWriter parses the requested target URI, finds a handler and then tries to create a session.
+// newHandler parses the requested target URI, finds a handler and then tries to create a session.
 // Target URI formats:
 //   [scheme]://[host]/[path]?[args]
 //   [scheme]:///[path]?[args]
@@ -94,29 +79,18 @@
 //   http://backups.dgraph.io/upload
 //   file:///tmp/dgraph/backups or /tmp/dgraph/backups?compress=gzip
 func (r *Request) newHandler() (handler, error) {
-	uri, err := url.Parse(r.Backup.Target)
+	uri, err := url.Parse(r.Backup.Location)
 	if err != nil {
 		return nil, err
 	}
 
 	// find handler for this URI scheme
-	var h handler
-	switch uri.Scheme {
-	case "file":
-		h = &fileHandler{}
-	case "s3":
-		h = &s3Handler{}
-	case "http", "https":
-		if strings.HasPrefix(uri.Host, "s3") &&
-			strings.HasSuffix(uri.Host, ".amazonaws.com") {
-			h = &s3Handler{}
-		}
-	}
+	h := getHandler(uri.Scheme)
 	if h == nil {
 		return nil, x.Errorf("Unable to handle url: %v", uri)
 	}
 
-	if err := h.Open(uri, r); err != nil {
+	if err := h.Create(uri, r); err != nil {
 		return nil, err
 	}
 	return h, nil
