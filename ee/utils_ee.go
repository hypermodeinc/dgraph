// +build !oss

/*
 * Copyright 2020 Dgraph Labs, Inc. and Contributors
 *
 * Licensed under the Apache License, Version 2.0 (the "License");
 * you may not use this file except in compliance with the License.
 * You may obtain a copy of the License at
 *
 *     http://www.apache.org/licenses/LICENSE-2.0
 *
 * Unless required by applicable law or agreed to in writing, software
 * distributed under the License is distributed on an "AS IS" BASIS,
 * WITHOUT WARRANTIES OR CONDITIONS OF ANY KIND, either express or implied.
 * See the License for the specific language governing permissions and
 * limitations under the License.
 */

package ee

import (
	"io/ioutil"

	"github.com/dgraph-io/dgraph/ee/vault"
	"github.com/dgraph-io/dgraph/x"
	"github.com/golang/glog"
	"github.com/spf13/viper"
)

<<<<<<< HEAD
func GetKeys(config *viper.Viper) (aclKey, encKey x.SensitiveByteSlice) {
	const (
		flagAclKeyFile = "acl_secret_file"
		flagEncKeyFile = "encryption_key_file"
	)

	aclKey, encKey = vault.GetKeys(config)
	var err error

	aclKeyFile := config.GetString(flagAclKeyFile)
	if aclKeyFile != "" {
		if aclKey != nil {
			glog.Exit("flags: ACL secret key set in both vault and acl_secret_file")
		}
		if aclKey, err = ioutil.ReadFile(aclKeyFile); err != nil {
			glog.Exitf("error reading ACL secret key from file: %s: %s", aclKeyFile, err)
		}
=======
// GetEEFeaturesList returns a list of Enterprise Features that are available.
func GetEEFeaturesList() []string {
	if !worker.EnterpriseEnabled() {
		return nil
	}
	var ee []string
	if len(worker.Config.HmacSecret) > 0 {
		ee = append(ee, "acl")
		ee = append(ee, "multi_tenancy")
>>>>>>> c4c3248d
	}
	if l := len(aclKey); aclKey != nil && l < 32 {
		glog.Exitf("ACL secret key must have length of at least 32 bytes, got %d bytes instead", l)
	}

	encKeyFile := config.GetString(flagEncKeyFile)
	if encKeyFile != "" {
		if encKey != nil {
			glog.Exit("flags: Encryption key set in both vault and encryption_key_file")
		}
		if encKey, err = ioutil.ReadFile(encKeyFile); err != nil {
			glog.Exitf("error reading encryption key from file: %s: %s", encKeyFile, err)
		}
	}
	if l := len(encKey); encKey != nil && l != 16 && l != 32 && l != 64 {
		glog.Exitf("encryption key must have length of 16, 32, or 64 bytes, got %d bytes instead", l)
	}

	return
}<|MERGE_RESOLUTION|>--- conflicted
+++ resolved
@@ -23,45 +23,30 @@
 
 	"github.com/dgraph-io/dgraph/ee/vault"
 	"github.com/dgraph-io/dgraph/x"
+	"github.com/dgraph-io/ristretto/z"
 	"github.com/golang/glog"
 	"github.com/spf13/viper"
 )
 
-<<<<<<< HEAD
 func GetKeys(config *viper.Viper) (aclKey, encKey x.SensitiveByteSlice) {
-	const (
-		flagAclKeyFile = "acl_secret_file"
-		flagEncKeyFile = "encryption_key_file"
-	)
-
+	aclSuperFlag := z.NewSuperFlag(config.GetString("acl"))
 	aclKey, encKey = vault.GetKeys(config)
 	var err error
 
-	aclKeyFile := config.GetString(flagAclKeyFile)
+	aclKeyFile := aclSuperFlag.GetString("secret-file")
 	if aclKeyFile != "" {
 		if aclKey != nil {
-			glog.Exit("flags: ACL secret key set in both vault and acl_secret_file")
+			glog.Exit("flags: ACL secret key set in both vault and acl flags")
 		}
 		if aclKey, err = ioutil.ReadFile(aclKeyFile); err != nil {
 			glog.Exitf("error reading ACL secret key from file: %s: %s", aclKeyFile, err)
 		}
-=======
-// GetEEFeaturesList returns a list of Enterprise Features that are available.
-func GetEEFeaturesList() []string {
-	if !worker.EnterpriseEnabled() {
-		return nil
-	}
-	var ee []string
-	if len(worker.Config.HmacSecret) > 0 {
-		ee = append(ee, "acl")
-		ee = append(ee, "multi_tenancy")
->>>>>>> c4c3248d
 	}
 	if l := len(aclKey); aclKey != nil && l < 32 {
 		glog.Exitf("ACL secret key must have length of at least 32 bytes, got %d bytes instead", l)
 	}
 
-	encKeyFile := config.GetString(flagEncKeyFile)
+	encKeyFile := config.GetString("encryption_key_file")
 	if encKeyFile != "" {
 		if encKey != nil {
 			glog.Exit("flags: Encryption key set in both vault and encryption_key_file")
