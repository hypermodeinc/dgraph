// +build !oss

/*
 * Copyright 2018 Dgraph Labs, Inc. and Contributors
 *
 * Licensed under the Dgraph Community License (the "License"); you
 * may not use this file except in compliance with the License. You
 * may obtain a copy of the License at
 *
 *     https://github.com/dgraph-io/dgraph/blob/master/licenses/DCL.txt
 */

package acl

import (
	"context"
	"encoding/json"
	"fmt"
	"os"
	"strings"

	"github.com/dgraph-io/dgo"
	"github.com/dgraph-io/dgo/protos/api"
	"github.com/dgraph-io/dgraph/x"
	"github.com/golang/glog"
	"github.com/spf13/cobra"
	"github.com/spf13/viper"
)

type options struct {
	dgraph string
}

var (
	opt     options
	tlsConf x.TLSHelperConfig
	CmdAcl  x.SubCommand
)

const gPassword = "gpassword"

func init() {
	CmdAcl.Cmd = &cobra.Command{
		Use:   "acl",
		Short: "Run the Dgraph acl tool",
	}

	flag := CmdAcl.Cmd.PersistentFlags()
	flag.StringP("dgraph", "d", "127.0.0.1:9080", "Dgraph Alpha gRPC server address")
	flag.StringP(gPassword, "x", "", "Groot password to authorize this operation")

	// TLS configuration
	x.RegisterTLSFlags(flag)
	flag.String("tls_server_name", "", "Used to verify the server hostname.")

	subcommands := initSubcommands()
	for _, sc := range subcommands {
		CmdAcl.Cmd.AddCommand(sc.Cmd)
		sc.Conf = viper.New()
		if err := sc.Conf.BindPFlags(sc.Cmd.Flags()); err != nil {
			glog.Fatalf("Unable to bind flags for command %v: %v", sc, err)
		}
		if err := sc.Conf.BindPFlags(CmdAcl.Cmd.PersistentFlags()); err != nil {
			glog.Fatalf("Unable to bind persistent flags from acl for command %v: %v", sc, err)
		}
		sc.Conf.SetEnvPrefix(sc.EnvPrefix)
	}
}

func initSubcommands() []*x.SubCommand {
	var cmdAdd x.SubCommand
	cmdAdd.Cmd = &cobra.Command{
		Use:   "add",
		Short: "Run Dgraph acl tool to add a user or group",
		Run: func(cmd *cobra.Command, args []string) {
			if err := add(cmdAdd.Conf); err != nil {
				fmt.Printf("Unable to add user or group: %v\n", err)
				os.Exit(1)
			}
		},
	}
<<<<<<< HEAD
	userAddFlags := cmdUserAdd.Cmd.Flags()
	userAddFlags.StringP("user", "u", "", "The user id to be created")
	userAddFlags.StringP("password", "p", "", "The password for the user")

	// user change password command
	var cmdPasswd x.SubCommand
	cmdPasswd.Cmd = &cobra.Command{
		Use:   "passwd",
		Short: "Run Dgraph acl tool to change a user's password",
		Run: func(cmd *cobra.Command, args []string) {
			if err := userPasswd(cmdPasswd.Conf); err != nil {
				fmt.Printf("Unable to change password for user: %v\n", err)
				os.Exit(1)
			}
		},
	}
	chPwdFlags := cmdPasswd.Cmd.Flags()
	chPwdFlags.StringP("user", "u", "", "The user id to be created")
	chPwdFlags.StringP("new", "", "", "The new password for the user")

	// user deletion command
	var cmdUserDel x.SubCommand
	cmdUserDel.Cmd = &cobra.Command{
		Use:   "userdel",
		Short: "Run Dgraph acl tool to delete a user",
=======

	addFlags := cmdAdd.Cmd.Flags()
	addFlags.StringP("user", "u", "", "The user id to be created")
	addFlags.StringP("password", "p", "", "The password for the user")
	addFlags.StringP("group", "g", "", "The group id to be created")

	var cmdDel x.SubCommand
	cmdDel.Cmd = &cobra.Command{
		Use:   "del",
		Short: "Run Dgraph acl tool to delete a user or group",
>>>>>>> dd07251d
		Run: func(cmd *cobra.Command, args []string) {
			if err := del(cmdDel.Conf); err != nil {
				fmt.Printf("Unable to delete the user: %v\n", err)
				os.Exit(1)
			}
		},
	}

	delFlags := cmdDel.Cmd.Flags()
	delFlags.StringP("user", "u", "", "The user id to be deleted")
	delFlags.StringP("group", "g", "", "The group id to be deleted")

	var cmdMod x.SubCommand
	cmdMod.Cmd = &cobra.Command{
		Use: "mod",
		Short: "Run Dgraph acl tool to modify a user's password, a user's group list, or a" +
			"group's predicate permissions",
		Run: func(cmd *cobra.Command, args []string) {
			if err := mod(cmdMod.Conf); err != nil {
				fmt.Printf("Unable to modify: %v\n", err)
				os.Exit(1)
			}
		},
	}

	modFlags := cmdMod.Cmd.Flags()
	modFlags.StringP("user", "u", "", "The user id to be changed")
	modFlags.StringP("new_password", "", "", "The new password for the user")
	modFlags.StringP("group_list", "l", "", "The list of groups to be set for the user")
	modFlags.StringP("group", "g", "", "The group whose permission is to be changed")
	modFlags.StringP("pred", "p", "", "The predicates whose acls are to be changed")
	modFlags.StringP("pred_regex", "", "", "The regular expression specifying predicates"+
		" whose acls are to be changed")
	modFlags.IntP("perm", "P", 0, "The acl represented using "+
		"an integer: 4 for read, 2 for write, and 1 for modify.")

	var cmdInfo x.SubCommand
	cmdInfo.Cmd = &cobra.Command{
		Use:   "info",
		Short: "Show info about a user or group",
		Run: func(cmd *cobra.Command, args []string) {
			if err := info(cmdInfo.Conf); err != nil {
				fmt.Printf("Unable to show info: %v\n", err)
				os.Exit(1)
			}
		},
	}
	infoFlags := cmdInfo.Cmd.Flags()
	infoFlags.StringP("user", "u", "", "The user to be shown")
	infoFlags.StringP("group", "g", "", "The group to be shown")
	return []*x.SubCommand{&cmdAdd, &cmdDel, &cmdMod, &cmdInfo}
}

type CloseFunc func()

func getDgraphClient(conf *viper.Viper) (*dgo.Dgraph, CloseFunc) {
	opt = options{
		dgraph: conf.GetString("dgraph"),
	}
	fmt.Printf("\nRunning transaction with dgraph endpoint: %v\n", opt.dgraph)

	if len(opt.dgraph) == 0 {
		glog.Fatalf("The --dgraph option must be set in order to connect to dgraph")
	}

	x.LoadTLSConfig(&tlsConf, CmdAcl.Conf, x.TlsClientCert, x.TlsClientKey)
	tlsConf.ServerName = CmdAcl.Conf.GetString("tls_server_name")

	conn, err := x.SetupConnection(opt.dgraph, &tlsConf, false)
	x.Checkf(err, "While trying to setup connection to Dgraph alpha.")

	dc := api.NewDgraphClient(conn)
	return dgo.NewDgraphClient(dc), func() {
		if err := conn.Close(); err != nil {
			fmt.Printf("Error while closing connection: %v\n", err)
		}
	}
}

func info(conf *viper.Viper) error {
	userId := conf.GetString("user")
	groupId := conf.GetString("group")
	if (len(userId) == 0 && len(groupId) == 0) ||
		(len(userId) != 0 && len(groupId) != 0) {
		return fmt.Errorf("either the user or group should be specified, not both")
	}
	dc, cancel, err := getClientWithAdminCtx(conf)
	defer cancel()
	if err != nil {
		return fmt.Errorf("unable to get admin context: %v\n", err)
	}

	ctx := context.Background()
	txn := dc.NewTxn()
	defer func() {
		if err := txn.Discard(ctx); err != nil {
			fmt.Printf("Unable to discard transaction: %v\n", err)
		}
	}()

	if len(userId) != 0 {
		user, err := queryUser(ctx, txn, userId)
		if err != nil {
			return err
		}
		if user == nil {
			return fmt.Errorf("The user %q does not exist.\n", userId)
		}

		fmt.Println()
		fmt.Printf("User  : %s\n", userId)
		fmt.Printf("UID   : %s\n", user.Uid)
		for _, group := range user.Groups {
			fmt.Printf("Group : %-5s\n", group.GroupID)
		}
	}

	if len(groupId) != 0 {
		group, err := queryGroup(ctx, txn, groupId, "dgraph.xid", "~dgraph.user.group{dgraph.xid}",
			"dgraph.group.acl")
		if err != nil {
			return err
		}
		if group == nil {
			return fmt.Errorf("The group %q does not exist.\n", groupId)
		}
		fmt.Printf("Group: %s\n", groupId)
		fmt.Printf("UID  : %s\n", group.Uid)
		fmt.Printf("ID   : %s\n", group.GroupID)

		var userNames []string
		for _, user := range group.Users {
			userNames = append(userNames, user.UserID)
		}
		fmt.Printf("Users: %s\n", strings.Join(userNames, " "))

		var acls []Acl
		if len(group.Acls) != 0 {
			if err := json.Unmarshal([]byte(group.Acls), &acls); err != nil {
				return fmt.Errorf("unable to unmarshal the acls associated with the group %v: %v",
					groupId, err)
			}

			for _, acl := range acls {
				fmt.Printf("ACL  : %v\n", acl)
			}
		}
	}

	return nil
}<|MERGE_RESOLUTION|>--- conflicted
+++ resolved
@@ -79,33 +79,6 @@
 			}
 		},
 	}
-<<<<<<< HEAD
-	userAddFlags := cmdUserAdd.Cmd.Flags()
-	userAddFlags.StringP("user", "u", "", "The user id to be created")
-	userAddFlags.StringP("password", "p", "", "The password for the user")
-
-	// user change password command
-	var cmdPasswd x.SubCommand
-	cmdPasswd.Cmd = &cobra.Command{
-		Use:   "passwd",
-		Short: "Run Dgraph acl tool to change a user's password",
-		Run: func(cmd *cobra.Command, args []string) {
-			if err := userPasswd(cmdPasswd.Conf); err != nil {
-				fmt.Printf("Unable to change password for user: %v\n", err)
-				os.Exit(1)
-			}
-		},
-	}
-	chPwdFlags := cmdPasswd.Cmd.Flags()
-	chPwdFlags.StringP("user", "u", "", "The user id to be created")
-	chPwdFlags.StringP("new", "", "", "The new password for the user")
-
-	// user deletion command
-	var cmdUserDel x.SubCommand
-	cmdUserDel.Cmd = &cobra.Command{
-		Use:   "userdel",
-		Short: "Run Dgraph acl tool to delete a user",
-=======
 
 	addFlags := cmdAdd.Cmd.Flags()
 	addFlags.StringP("user", "u", "", "The user id to be created")
@@ -116,7 +89,6 @@
 	cmdDel.Cmd = &cobra.Command{
 		Use:   "del",
 		Short: "Run Dgraph acl tool to delete a user or group",
->>>>>>> dd07251d
 		Run: func(cmd *cobra.Command, args []string) {
 			if err := del(cmdDel.Conf); err != nil {
 				fmt.Printf("Unable to delete the user: %v\n", err)
