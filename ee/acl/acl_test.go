// +build !oss

/*
 * Copyright 2018 Dgraph Labs, Inc. and Contributors
 *
 * Licensed under the Dgraph Community License (the "License"); you
 * may not use this file except in compliance with the License. You
 * may obtain a copy of the License at
 *
 *     https://github.com/dgraph-io/dgraph/blob/master/licenses/DCL.txt
 */

package acl

import (
	"context"
	"fmt"
	"os"
	"os/exec"
	"path/filepath"
	"strconv"
	"testing"
	"time"

	"github.com/dgraph-io/dgo/v2"
	"github.com/dgraph-io/dgo/v2/protos/api"
	"github.com/dgraph-io/dgraph/testutil"
	"github.com/dgraph-io/dgraph/x"
	"github.com/golang/glog"
	"github.com/stretchr/testify/require"
)

var (
	userid         = "alice"
	userpassword   = "simplepassword"
	dgraphEndpoint = testutil.SockAddr
)

func checkOutput(t *testing.T, cmd *exec.Cmd, shouldFail bool) string {
	out, err := cmd.CombinedOutput()
	if (!shouldFail && err != nil) || (shouldFail && err == nil) {
		t.Errorf("Error output from command:%v", string(out))
		t.Fatal(err)
	}

	return string(out)
}

func TestCreateAndDeleteUsers(t *testing.T) {
	// clean up the user to allow repeated running of this test
	cleanUserCmd := exec.Command("dgraph", "acl", "del", "-a", dgraphEndpoint,
		"-u", userid, "-x", "password")
	cleanUserCmd.Run()
	glog.Infof("cleaned up db user state")

	createUserCmd1 := exec.Command("dgraph", "acl", "add", "-a", dgraphEndpoint, "-u", userid,
		"-p", userpassword, "-x", "password")
	checkOutput(t, createUserCmd1, false)

	createUserCmd2 := exec.Command("dgraph", "acl", "add", "-a", dgraphEndpoint, "-u", userid,
		"-p", userpassword, "-x", "password")
	// create the user again should fail
	checkOutput(t, createUserCmd2, true)

	// delete the user
	deleteUserCmd := exec.Command("dgraph", "acl", "del", "-a", dgraphEndpoint, "-u", userid,
		"-x", "password")
	checkOutput(t, deleteUserCmd, false)

	// now we should be able to create the user again
	createUserCmd3 := exec.Command("dgraph", "acl", "add", "-a", dgraphEndpoint, "-u", userid,
		"-p", userpassword, "-x", "password")
	checkOutput(t, createUserCmd3, false)
}

func resetUser(t *testing.T) {
	// delete and recreate the user to ensure a clean state
	deleteUserCmd := exec.Command("dgraph", "acl", "del", "-a", dgraphEndpoint,
		"-u", userid, "-x", "password")
	deleteUserCmd.Run()
	glog.Infof("deleted user")

	createUserCmd := exec.Command("dgraph", "acl", "add", "-a", dgraphEndpoint, "-u",
		userid, "-p", userpassword, "-x", "password")
	checkOutput(t, createUserCmd, false)
	glog.Infof("created user")
}

func TestReservedPredicates(t *testing.T) {
	// This test uses the groot account to ensure that reserved predicates
	// cannot be altered even if the permissions allow it.
	ctx := context.Background()

	dg1, err := testutil.DgraphClientWithGroot(testutil.SockAddr)
	if err != nil {
		t.Fatalf("Error while getting a dgraph client: %v", err)
	}
	alterReservedPredicates(t, dg1)

	dg2, err := testutil.DgraphClientWithGroot(testutil.SockAddr)
	if err != nil {
		t.Fatalf("Error while getting a dgraph client: %v", err)
	}
	if err := dg2.Login(ctx, x.GrootId, "password"); err != nil {
		t.Fatalf("unable to login using the groot account:%v", err)
	}
	alterReservedPredicates(t, dg2)
}

func TestAuthorization(t *testing.T) {
	if testing.Short() {
		t.Skip("skipping because -short=true")
	}

	glog.Infof("testing with port 9180")
	dg1, err := testutil.DgraphClientWithGroot(testutil.SockAddr)
	if err != nil {
		t.Fatalf("Error while getting a dgraph client: %v", err)
	}
	testAuthorization(t, dg1)
	glog.Infof("done")

	glog.Infof("testing with port 9182")
	dg2, err := testutil.DgraphClientWithGroot(":9182")
	if err != nil {
		t.Fatalf("Error while getting a dgraph client: %v", err)
	}
	testAuthorization(t, dg2)
	glog.Infof("done")
}

func testAuthorization(t *testing.T, dg *dgo.Dgraph) {
	createAccountAndData(t, dg)
	ctx := context.Background()
	if err := dg.Login(ctx, userid, userpassword); err != nil {
		t.Fatalf("unable to login using the account %v", userid)
	}

	// initially the query, mutate and alter operations should all succeed
	// when there are no rules defined on the predicates (the fail open approach)
	queryPredicateWithUserAccount(t, dg, false)
	mutatePredicateWithUserAccount(t, dg, false)
	alterPredicateWithUserAccount(t, dg, false)
	createGroupAndAcls(t, unusedGroup, false)
	// wait for 6 seconds to ensure the new acl have reached all acl caches
	glog.Infof("Sleeping for 6 seconds for acl caches to be refreshed")
	time.Sleep(6 * time.Second)

	// now all these operations should fail since there are rules defined on the unusedGroup
	queryPredicateWithUserAccount(t, dg, true)
	mutatePredicateWithUserAccount(t, dg, true)
	alterPredicateWithUserAccount(t, dg, true)
	// create the dev group and add the user to it
	createGroupAndAcls(t, devGroup, true)

	// wait for 6 seconds to ensure the new acl have reached all acl caches
	glog.Infof("Sleeping for 6 seconds for acl caches to be refreshed")
	time.Sleep(6 * time.Second)

	// now the operations should succeed again through the devGroup
	queryPredicateWithUserAccount(t, dg, false)
	// sleep long enough (10s per the docker-compose.yml)
	// for the accessJwt to expire in order to test auto login through refresh jwt
	glog.Infof("Sleeping for 4 seconds for accessJwt to expire")
	time.Sleep(4 * time.Second)
	mutatePredicateWithUserAccount(t, dg, false)
	glog.Infof("Sleeping for 4 seconds for accessJwt to expire")
	time.Sleep(4 * time.Second)
	alterPredicateWithUserAccount(t, dg, false)
}

var predicateToRead = "predicate_to_read"
var queryAttr = "name"
var predicateToWrite = "predicate_to_write"
var predicateToAlter = "predicate_to_alter"
var devGroup = "dev"
var unusedGroup = "unusedGroup"
var rootDir = filepath.Join(os.TempDir(), "acl_test")
var query = fmt.Sprintf(`
	{
		q(func: eq(%s, "SF")) {
			%s
		}
	}`, predicateToRead, queryAttr)
var schemaQuery = "schema {}"

func alterReservedPredicates(t *testing.T, dg *dgo.Dgraph) {
	ctx := context.Background()

	// Test that alter requests are allowed if the new update is the same as
	// the initial update for a reserved predicate.
	err := dg.Alter(ctx, &api.Operation{
		Schema: "dgraph.xid: string @index(exact) @upsert .",
	})
	require.NoError(t, err)

	err = dg.Alter(ctx, &api.Operation{
		Schema: "dgraph.xid: int .",
	})
	require.Error(t, err)
	require.Contains(t, err.Error(),
		"predicate dgraph.xid is reserved and is not allowed to be modified")

	err = dg.Alter(ctx, &api.Operation{
		DropAttr: "dgraph.xid",
	})
	require.Error(t, err)
	require.Contains(t, err.Error(),
		"predicate dgraph.xid is reserved and is not allowed to be dropped")

	// Test that reserved predicates act as case-insensitive.
	err = dg.Alter(ctx, &api.Operation{
		Schema: "dgraph.XID: int .",
	})
	require.Error(t, err)
	require.Contains(t, err.Error(),
		"predicate dgraph.XID is reserved and is not allowed to be modified")
}

func queryPredicateWithUserAccount(t *testing.T, dg *dgo.Dgraph, shouldFail bool) {
	ctx := context.Background()
	txn := dg.NewTxn()
	_, err := txn.Query(ctx, query)

	if shouldFail {
		require.Error(t, err, "the query should have failed")
	} else {
		require.NoError(t, err, "the query should have succeeded")
	}
}

func querySchemaWithUserAccount(t *testing.T, dg *dgo.Dgraph, shouldFail bool) {
	ctx := context.Background()
	txn := dg.NewTxn()
	_, err := txn.Query(ctx, schemaQuery)

	if shouldFail {
		require.Error(t, err, "the query should have failed")
	} else {
		require.NoError(t, err, "the query should have succeeded")
	}
}

func mutatePredicateWithUserAccount(t *testing.T, dg *dgo.Dgraph, shouldFail bool) {
	ctx := context.Background()
	txn := dg.NewTxn()
	_, err := txn.Mutate(ctx, &api.Mutation{
		CommitNow: true,
		SetNquads: []byte(fmt.Sprintf(`_:a <%s>  "string" .`, predicateToWrite)),
	})

	if shouldFail {
		require.Error(t, err, "the mutation should have failed")
	} else {
		require.NoError(t, err, "the mutation should have succeeded")
	}
}

func alterPredicateWithUserAccount(t *testing.T, dg *dgo.Dgraph, shouldFail bool) {
	ctx := context.Background()
	err := dg.Alter(ctx, &api.Operation{
		Schema: fmt.Sprintf(`%s: int .`, predicateToAlter),
	})
	if shouldFail {
		require.Error(t, err, "the alter should have failed")
	} else {
		require.NoError(t, err, "the alter should have succeeded")
	}
}

func createAccountAndData(t *testing.T, dg *dgo.Dgraph) {
	// use the groot account to clean the database
	ctx := context.Background()
	if err := dg.Login(ctx, x.GrootId, "password"); err != nil {
		t.Fatalf("unable to login using the groot account:%v", err)
	}
	op := api.Operation{
		DropAll: true,
	}
	if err := dg.Alter(ctx, &op); err != nil {
		t.Fatalf("Unable to cleanup db:%v", err)
	}
	require.NoError(t, dg.Alter(ctx, &api.Operation{
		Schema: fmt.Sprintf(`%s: string @index(exact) .`, predicateToRead),
	}))
	// wait for 6 seconds to ensure the new acl have reached all acl caches
	glog.Infof("Sleeping for 6 seconds for acl caches to be refreshed")
	time.Sleep(6 * time.Second)

	// create some data, e.g. user with name alice
	resetUser(t)

	txn := dg.NewTxn()
	_, err := txn.Mutate(ctx, &api.Mutation{
		SetNquads: []byte(fmt.Sprintf("_:a <%s> \"SF\" .", predicateToRead)),
	})
	require.NoError(t, err)
	require.NoError(t, txn.Commit(ctx))
}

func createGroupAndAcls(t *testing.T, group string, addUserToGroup bool) {
	// create a new group
	createGroupCmd := exec.Command(os.ExpandEnv("$GOPATH/bin/dgraph"),
		"acl", "add",
		"-a", dgraphEndpoint,
		"-g", group, "-x", "password")
	if errOutput, err := createGroupCmd.CombinedOutput(); err != nil {
		t.Fatalf("Unable to create group: %v", string(errOutput))
	}

	// add the user to the group
	if addUserToGroup {
		addUserToGroupCmd := exec.Command(os.ExpandEnv("$GOPATH/bin/dgraph"),
			"acl", "mod",
			"-a", dgraphEndpoint,
			"-u", userid, "--group_list", group, "-x", "password")
		if errOutput, err := addUserToGroupCmd.CombinedOutput(); err != nil {
			t.Fatalf("Unable to add user %s to group %s:%v", userid, group, string(errOutput))
		}
	}

	// add READ permission on the predicateToRead to the group
	addReadPermCmd1 := exec.Command(os.ExpandEnv("$GOPATH/bin/dgraph"),
		"acl", "mod",
		"-a", dgraphEndpoint,
		"-g", group, "-p", predicateToRead, "-m", strconv.Itoa(int(Read.Code)), "-x",
		"password")
	if errOutput, err := addReadPermCmd1.CombinedOutput(); err != nil {
		t.Fatalf("Unable to add READ permission on %s to group %s: %v",
			predicateToRead, group, string(errOutput))
	}

	// also add read permission to the attribute queryAttr, which is used inside the query block
	addReadPermCmd2 := exec.Command(os.ExpandEnv("$GOPATH/bin/dgraph"),
		"acl", "mod",
		"-a", dgraphEndpoint,
		"-g", group, "-p", queryAttr, "-m", strconv.Itoa(int(Read.Code)), "-x",
		"password")
	if errOutput, err := addReadPermCmd2.CombinedOutput(); err != nil {
		t.Fatalf("Unable to add READ permission on %s to group %s: %v", queryAttr, group,
			string(errOutput))
	}

	// add WRITE permission on the predicateToWrite
	addWritePermCmd := exec.Command(os.ExpandEnv("$GOPATH/bin/dgraph"),
		"acl", "mod",
		"-a", dgraphEndpoint,
		"-g", group, "-p", predicateToWrite, "-m", strconv.Itoa(int(Write.Code)), "-x",
		"password")
	if errOutput, err := addWritePermCmd.CombinedOutput(); err != nil {
		t.Fatalf("Unable to add permission on %s to group %s: %v", predicateToWrite, group,
			string(errOutput))
	}

	// add MODIFY permission on the predicateToAlter
	addModifyPermCmd := exec.Command(os.ExpandEnv("$GOPATH/bin/dgraph"),
		"acl", "mod",
		"-a", dgraphEndpoint,
		"-g", group, "-p", predicateToAlter, "-m", strconv.Itoa(int(Modify.Code)), "-x",
		"password")
	if errOutput, err := addModifyPermCmd.CombinedOutput(); err != nil {
		t.Fatalf("Unable to add permission on %s to group %s: %v", predicateToAlter, group,
			string(errOutput))
	}
}

func TestPredicateRegex(t *testing.T) {
	if testing.Short() {
		t.Skip("skipping because -short=true")
	}

	glog.Infof("testing with port 9180")
	dg, err := testutil.DgraphClientWithGroot(testutil.SockAddr)
	if err != nil {
		t.Fatalf("Error while getting a dgraph client: %v", err)
	}
	createAccountAndData(t, dg)
	ctx := context.Background()
	err = dg.Login(ctx, userid, userpassword)
	require.NoError(t, err, "Logging in with the current password should have succeeded")

	// The operations should be allowed when no rule is defined (the fail open approach).
	queryPredicateWithUserAccount(t, dg, false)
	querySchemaWithUserAccount(t, dg, false)
	mutatePredicateWithUserAccount(t, dg, false)
	alterPredicateWithUserAccount(t, dg, false)
	createGroupAndAcls(t, unusedGroup, false)

	// Wait for 6 seconds to ensure the new acl have reached all acl caches.
	glog.Infof("Sleeping for 6 seconds for acl caches to be refreshed")
	time.Sleep(6 * time.Second)
	// The operations should all fail when there is a rule defined, but the current user
	// is not allowed.
	queryPredicateWithUserAccount(t, dg, true)
	mutatePredicateWithUserAccount(t, dg, true)
	alterPredicateWithUserAccount(t, dg, true)
	// Schema queries should still succeed since they are not tied to specific predicates.
	querySchemaWithUserAccount(t, dg, false)

	// Create a new group.
	createGroupCmd := exec.Command(os.ExpandEnv("$GOPATH/bin/dgraph"),
		"acl", "add",
		"-a", dgraphEndpoint,
		"-g", devGroup, "-x", "password")
	if errOutput, err := createGroupCmd.CombinedOutput(); err != nil {
		t.Fatalf("Unable to create group:%v", string(errOutput))
	}

	// Add the user to the group.
	addUserToGroupCmd := exec.Command(os.ExpandEnv("$GOPATH/bin/dgraph"),
		"acl", "mod",
		"-a", dgraphEndpoint,
		"-u", userid, "--group_list", devGroup, "-x", "password")
	if errOutput, err := addUserToGroupCmd.CombinedOutput(); err != nil {
		t.Fatalf("Unable to add user %s to group %s:%v", userid, devGroup, string(errOutput))
	}

	addReadToNameCmd := exec.Command(os.ExpandEnv("$GOPATH/bin/dgraph"),
		"acl", "mod",
		"-a", dgraphEndpoint,
		"-g", devGroup, "--pred", "name", "-m", strconv.Itoa(int(Read.Code)|int(Write.Code)),
		"-x",
		"password")
	if errOutput, err := addReadToNameCmd.CombinedOutput(); err != nil {
		t.Fatalf("Unable to add READ permission on %s to group %s:%v",
			"name", devGroup, string(errOutput))
	}

	// Add READ+WRITE permission on the regex ^predicate_to(.*)$ pred filter to the group.
	predRegex := "^predicate_to(.*)$"
	addReadWriteToRegexPermCmd := exec.Command(os.ExpandEnv("$GOPATH/bin/dgraph"),
		"acl", "mod",
		"-a", dgraphEndpoint,
		"-g", devGroup, "-P", predRegex, "-m",
		strconv.Itoa(int(Read.Code)|int(Write.Code)), "-x", "password")
	if errOutput, err := addReadWriteToRegexPermCmd.CombinedOutput(); err != nil {
		t.Fatalf("Unable to add READ+WRITE permission on %s to group %s:%v",
			predRegex, devGroup, string(errOutput))
	}

	glog.Infof("Sleeping for 6 seconds for acl caches to be refreshed")
	time.Sleep(6 * time.Second)
	queryPredicateWithUserAccount(t, dg, false)
	mutatePredicateWithUserAccount(t, dg, false)
	// The alter operation should still fail since the regex pred does not have the Modify
	// permission.
	alterPredicateWithUserAccount(t, dg, true)
	// Schema queries should still succeed since they are not tied to specific predicates.
	querySchemaWithUserAccount(t, dg, false)
}

func TestAccessWithoutLoggingIn(t *testing.T) {
<<<<<<< HEAD
	dg := testutil.DgraphClientWithGroot(testutil.SockAddr)
=======
	dg, err := testutil.DgraphClientWithGroot(testutil.SockAddr)
	if err != nil {
		t.Fatalf("Error while getting a dgraph client: %v", err)
	}

>>>>>>> 8a5c2f25
	createAccountAndData(t, dg)
	dg = testutil.DgraphClient(testutil.SockAddr)

	// Without logging in, the anonymous user should be evaluated as if the user does not
	// belong to any group, and access should be granted if there is no ACL rule defined
	// for a predicate (fail open).
	queryPredicateWithUserAccount(t, dg, false)
	mutatePredicateWithUserAccount(t, dg, false)
	alterPredicateWithUserAccount(t, dg, false)

	// Schema queries should fail if the user has not logged in.
	querySchemaWithUserAccount(t, dg, true)
}<|MERGE_RESOLUTION|>--- conflicted
+++ resolved
@@ -450,17 +450,12 @@
 }
 
 func TestAccessWithoutLoggingIn(t *testing.T) {
-<<<<<<< HEAD
-	dg := testutil.DgraphClientWithGroot(testutil.SockAddr)
-=======
 	dg, err := testutil.DgraphClientWithGroot(testutil.SockAddr)
-	if err != nil {
-		t.Fatalf("Error while getting a dgraph client: %v", err)
-	}
-
->>>>>>> 8a5c2f25
+	require.NoError(t, err);
+
 	createAccountAndData(t, dg)
-	dg = testutil.DgraphClient(testutil.SockAddr)
+	dg, err = testutil.DgraphClient(testutil.SockAddr)
+	require.NoError(t, err)
 
 	// Without logging in, the anonymous user should be evaluated as if the user does not
 	// belong to any group, and access should be granted if there is no ACL rule defined
