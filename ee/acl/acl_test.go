--- conflicted
+++ resolved
@@ -1278,7 +1278,6 @@
 	testutil.CompareJSON(t, `{"data": {"getGroup": null}}`, string(b))
 }
 
-<<<<<<< HEAD
 func TestDeleteUserShouldDeleteUserFromGroup(t *testing.T) {
 	resetUser(t)
 
@@ -1425,7 +1424,8 @@
 			]
 		}
 	}`, string(b))
-=======
+}
+
 func TestWrongPermission(t *testing.T) {
 	ctx, _ := context.WithTimeout(context.Background(), 100*time.Second)
 
@@ -1463,5 +1463,4 @@
 
 	require.Error(t, err, "Setting permission to -1 shouldn't have returned error")
 	require.Contains(t, err.Error(), "Value for this predicate should be between 0 and 7")
->>>>>>> 4980fb26
 }