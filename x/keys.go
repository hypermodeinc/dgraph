/*
 * Copyright 2016-2018 Dgraph Labs, Inc. and Contributors
 *
 * Licensed under the Apache License, Version 2.0 (the "License");
 * you may not use this file except in compliance with the License.
 * You may obtain a copy of the License at
 *
 *     http://www.apache.org/licenses/LICENSE-2.0
 *
 * Unless required by applicable law or agreed to in writing, software
 * distributed under the License is distributed on an "AS IS" BASIS,
 * WITHOUT WARRANTIES OR CONDITIONS OF ANY KIND, either express or implied.
 * See the License for the specific language governing permissions and
 * limitations under the License.
 */

package x

import (
	"encoding/binary"
	"math"
	"strings"

	"github.com/pkg/errors"

	"github.com/dgraph-io/dgraph/protos/pb"
)

const (
	// TODO(pawan) - Make this 2 bytes long. Right now ParsedKey has byteType and
	// bytePrefix. Change it so that it just has one field which has all the information.

	// ByteData indicates the key stores data.
	ByteData = byte(0x00)
	// ByteIndex indicates the key stores an index.
	ByteIndex = byte(0x02)
	// ByteReverse indicates the key stores a reverse index.
	ByteReverse = byte(0x04)
	// ByteCount indicates the key stores a count index.
	ByteCount = byte(0x08)
	// ByteCountRev indicates the key stores a reverse count index.
	ByteCountRev = ByteCount | ByteReverse
	// DefaultPrefix is the prefix used for data, index and reverse keys so that relative
	// order of data doesn't change keys of same attributes are located together.
	DefaultPrefix = byte(0x00)
	byteSchema    = byte(0x01)
	byteType      = byte(0x02)
	// ByteSplit is a constant to specify a given key corresponds to a posting list split
	// into multiple parts.
	ByteSplit = byte(0x01)
	// ByteUnused is a constant to specify keys which need to be discarded.
	ByteUnused = byte(0xff)
)

func writeAttr(buf []byte, attr string) []byte {
	AssertTrue(len(attr) < math.MaxUint16)
	binary.BigEndian.PutUint16(buf[:2], uint16(len(attr)))

	rest := buf[2:]
	AssertTrue(len(attr) == copy(rest, attr))

	return rest[len(attr):]
}

// genKey creates the key and writes the initial bytes (type byte, length of attribute,
// and the attribute itself). It leaves the rest of the key empty for further processing
// if necessary.
func generateKey(typeByte byte, attr string, totalLen int) []byte {
	AssertTrue(totalLen >= 1+2+len(attr))

	buf := make([]byte, totalLen)
	buf[0] = typeByte
	rest := buf[1:]

	writeAttr(rest, attr)
	return buf
}

// SchemaKey returns schema key for given attribute. Schema keys are stored
// separately with unique prefix, since we need to iterate over all schema keys.
// The structure of a schema key is as follows:
//
// byte 0: key type prefix (set to byteSchema)
// byte 1-2: length of attr
// next len(attr) bytes: value of attr
func SchemaKey(attr string) []byte {
	return generateKey(byteSchema, attr, 1+2+len(attr))
}

// TypeKey returns type key for given type name. Type keys are stored separately
// with a unique prefix, since we need to iterate over all type keys.
// The structure of a type key is as follows:
//
// byte 0: key type prefix (set to byteType)
// byte 1-2: length of typeName
// next len(attr) bytes: value of attr (the type name)
func TypeKey(attr string) []byte {
	return generateKey(byteType, attr, 1+2+len(attr))
}

// DataKey generates a data key with the given attribute and UID.
// The structure of a data key is as follows:
//
// byte 0: key type prefix (set to DefaultPrefix)
// byte 1-2: length of attr
// next len(attr) bytes: value of attr
// next byte: data type prefix (set to ByteData)
// next byte: byte to determine if this key corresponds to a list that has been split
//   into multiple parts
// next eight bytes: value of uid
// next eight bytes (optional): if the key corresponds to a split list, the startUid of
//   the split stored in this key.
func DataKey(attr string, uid uint64) []byte {
	prefixLen := 1 + 2 + len(attr)
	totalLen := prefixLen + 1 + 1 + 8
	buf := generateKey(DefaultPrefix, attr, totalLen)

	rest := buf[prefixLen:]
	rest[0] = ByteData

	// By default, this key does not correspond to a part of a split key.
	rest = rest[1:]
	rest[0] = 0

	rest = rest[1:]
	binary.BigEndian.PutUint64(rest, uid)
	return buf
}

// ReverseKey generates a reverse key with the given attribute and UID.
// The structure of a reverse key is as follows:
//
// byte 0: key type prefix (set to DefaultPrefix)
// byte 1-2: length of attr
// next len(attr) bytes: value of attr
// next byte: data type prefix (set to ByteReverse)
// next byte: byte to determine if this key corresponds to a list that has been split
//   into multiple parts
// next eight bytes: value of uid
// next eight bytes (optional): if the key corresponds to a split list, the startUid of
//   the split stored in this key.
func ReverseKey(attr string, uid uint64) []byte {
	prefixLen := 1 + 2 + len(attr)
	totalLen := prefixLen + 1 + 1 + 8
	buf := generateKey(DefaultPrefix, attr, totalLen)

	rest := buf[prefixLen:]
	rest[0] = ByteReverse

	// By default, this key does not correspond to a part of a split key.
	rest = rest[1:]
	rest[0] = 0

	rest = rest[1:]
	binary.BigEndian.PutUint64(rest, uid)
	return buf
}

// IndexKey generates a index key with the given attribute and term.
// The structure of an index key is as follows:
//
// byte 0: key type prefix (set to DefaultPrefix)
// byte 1-2: length of attr
// next len(attr) bytes: value of attr
// next byte: data type prefix (set to ByteIndex)
// next byte: byte to determine if this key corresponds to a list that has been split
//   into multiple parts
// next len(term) bytes: value of term
// next eight bytes (optional): if the key corresponds to a split list, the startUid of
//   the split stored in this key.
func IndexKey(attr, term string) []byte {
	prefixLen := 1 + 2 + len(attr)
	totalLen := prefixLen + 1 + 1 + len(term)
	buf := generateKey(DefaultPrefix, attr, totalLen)

	rest := buf[prefixLen:]
	rest[0] = ByteIndex

	// By default, this key does not correspond to a part of a split key.
	rest = rest[1:]
	rest[0] = 0

	rest = rest[1:]
	AssertTrue(len(term) == copy(rest, term))
	return buf
}

// CountKey generates a count key with the given attribute and uid.
// The structure of a count key is as follows:
//
// byte 0: key type prefix (set to DefaultPrefix)
// byte 1-2: length of attr
// next len(attr) bytes: value of attr
// next byte: data type prefix (set to ByteCount or ByteCountRev)
// next byte: byte to determine if this key corresponds to a list that has been split
//   into multiple parts. Since count indexes only store one number, this value will
//   always be zero.
// next four bytes: value of count.
func CountKey(attr string, count uint32, reverse bool) []byte {
	prefixLen := 1 + 2 + len(attr)
	totalLen := prefixLen + 1 + 1 + 4
	buf := generateKey(DefaultPrefix, attr, totalLen)

	rest := buf[prefixLen:]
	if reverse {
		rest[0] = ByteCountRev
	} else {
		rest[0] = ByteCount
	}

	// By default, this key does not correspond to a part of a split key.
	rest = rest[1:]
	rest[0] = 0

	rest = rest[1:]
	binary.BigEndian.PutUint32(rest, count)
	return buf
}

// ParsedKey represents a key that has been parsed into its multiple attributes.
type ParsedKey struct {
	byteType    byte
	Attr        string
	Uid         uint64
	HasStartUid bool
	StartUid    uint64
	Term        string
	Count       uint32
	bytePrefix  byte
}

// IsData returns whether the key is a data key.
func (p ParsedKey) IsData() bool {
	return p.bytePrefix == DefaultPrefix && p.byteType == ByteData
}

// IsReverse returns whether the key is a reverse key.
func (p ParsedKey) IsReverse() bool {
	return p.bytePrefix == DefaultPrefix && p.byteType == ByteReverse
}

// IsCountOrCountRev returns whether the key is a count or a count rev key.
func (p ParsedKey) IsCountOrCountRev() bool {
	return p.IsCount() || p.IsCountRev()
}

// IsCount returns whether the key is a count key.
func (p ParsedKey) IsCount() bool {
	return p.bytePrefix == DefaultPrefix && p.byteType == ByteCount
}

// IsCountRev returns whether the key is a count rev key.
func (p ParsedKey) IsCountRev() bool {
	return p.bytePrefix == DefaultPrefix && p.byteType == ByteCountRev
}

// IsIndex returns whether the key is an index key.
func (p ParsedKey) IsIndex() bool {
	return p.bytePrefix == DefaultPrefix && p.byteType == ByteIndex
}

// IsSchema returns whether the key is a schema key.
func (p ParsedKey) IsSchema() bool {
	return p.bytePrefix == byteSchema
}

// IsType returns whether the key is a type key.
func (p ParsedKey) IsType() bool {
	return p.bytePrefix == byteType
}

// IsOfType checks whether the key is of the given type.
func (p ParsedKey) IsOfType(typ byte) bool {
	switch typ {
	case ByteCount, ByteCountRev:
		return p.IsCountOrCountRev()
	case ByteReverse:
		return p.IsReverse()
	case ByteIndex:
		return p.IsIndex()
	case ByteData:
		return p.IsData()
	default:
	}
	return false
}

// SkipPredicate returns the first key after the keys corresponding to the predicate
// of this key. Useful when iterating in the reverse order.
func (p ParsedKey) SkipPredicate() []byte {
	buf := make([]byte, 1+2+len(p.Attr)+1)
	buf[0] = p.bytePrefix
	rest := buf[1:]
	k := writeAttr(rest, p.Attr)
	AssertTrue(len(k) == 1)
	k[0] = 0xFF
	return buf
}

// SkipSchema returns the first key after all the schema keys.
func (p ParsedKey) SkipSchema() []byte {
	var buf [1]byte
	buf[0] = byteSchema + 1
	return buf[:]
}

// SkipType returns the first key after all the type keys.
func (p ParsedKey) SkipType() []byte {
	var buf [1]byte
	buf[0] = byteType + 1
	return buf[:]
}

// DataPrefix returns the prefix for data keys.
func (p ParsedKey) DataPrefix() []byte {
	buf := make([]byte, 1+2+len(p.Attr)+1+1)
	buf[0] = p.bytePrefix
	rest := buf[1:]
	k := writeAttr(rest, p.Attr)
	AssertTrue(len(k) == 2)
	k[0] = ByteData
	k[1] = 0
	return buf
}

// IndexPrefix returns the prefix for index keys.
func (p ParsedKey) IndexPrefix() []byte {
	buf := make([]byte, 1+2+len(p.Attr)+1+1)
	buf[0] = p.bytePrefix
	rest := buf[1:]
	k := writeAttr(rest, p.Attr)
	AssertTrue(len(k) == 2)
	k[0] = ByteIndex
	k[1] = 0
	return buf
}

// ReversePrefix returns the prefix for index keys.
func (p ParsedKey) ReversePrefix() []byte {
	buf := make([]byte, 1+2+len(p.Attr)+1+1)
	buf[0] = p.bytePrefix
	rest := buf[1:]
	k := writeAttr(rest, p.Attr)
	AssertTrue(len(k) == 2)
	k[0] = ByteReverse
	k[1] = 0
	return buf
}

// CountPrefix returns the prefix for count keys.
func (p ParsedKey) CountPrefix(reverse bool) []byte {
	buf := make([]byte, 1+2+len(p.Attr)+1+1)
	buf[0] = p.bytePrefix
	rest := buf[1:]
	k := writeAttr(rest, p.Attr)
	AssertTrue(len(k) == 2)
	if reverse {
		k[0] = ByteCountRev
	} else {
		k[0] = ByteCount
	}
	k[1] = 0
	return buf
}

// ToBackupKey returns the key in the format used for writing backups.
func (p ParsedKey) ToBackupKey() *pb.BackupKey {
	key := pb.BackupKey{}
	key.Attr = p.Attr
	key.Uid = p.Uid
	key.StartUid = p.StartUid
	key.Term = p.Term
	key.Count = p.Count

	switch {
	case p.IsData():
		key.Type = pb.BackupKey_DATA
	case p.IsIndex():
		key.Type = pb.BackupKey_INDEX
	case p.IsReverse():
		key.Type = pb.BackupKey_REVERSE
	case p.IsCount():
		key.Type = pb.BackupKey_COUNT
	case p.IsCountRev():
		key.Type = pb.BackupKey_COUNT_REV
	case p.IsSchema():
		key.Type = pb.BackupKey_SCHEMA
	case p.IsType():
		key.Type = pb.BackupKey_TYPE
	}
	return &key
}

// FromBackupKey takes a key in the format used for backups and converts it to a key.
func FromBackupKey(backupKey *pb.BackupKey) []byte {
	if backupKey == nil {
		return nil
	}

	var key []byte
	switch backupKey.Type {
	case pb.BackupKey_DATA:
		key = DataKey(backupKey.Attr, backupKey.Uid)
	case pb.BackupKey_INDEX:
		key = IndexKey(backupKey.Attr, backupKey.Term)
	case pb.BackupKey_REVERSE:
		key = ReverseKey(backupKey.Attr, backupKey.Uid)
	case pb.BackupKey_COUNT:
		key = CountKey(backupKey.Attr, backupKey.Count, false)
	case pb.BackupKey_COUNT_REV:
		key = CountKey(backupKey.Attr, backupKey.Count, true)
	case pb.BackupKey_SCHEMA:
		key = SchemaKey(backupKey.Attr)
	case pb.BackupKey_TYPE:
		key = TypeKey(backupKey.Attr)
	}

	if backupKey.StartUid > 0 {
		var err error
		key, err = GetSplitKey(key, backupKey.StartUid)
		Check(err)
	}
	return key
}

// SchemaPrefix returns the prefix for Schema keys.
func SchemaPrefix() []byte {
	var buf [1]byte
	buf[0] = byteSchema
	return buf[:]
}

// TypePrefix returns the prefix for Schema keys.
func TypePrefix() []byte {
	var buf [1]byte
	buf[0] = byteType
	return buf[:]
}

// PredicatePrefix returns the prefix for all keys belonging to this predicate except schema key.
func PredicatePrefix(predicate string) []byte {
	buf := make([]byte, 1+2+len(predicate))
	buf[0] = DefaultPrefix
	k := writeAttr(buf[1:], predicate)
	AssertTrue(len(k) == 0)
	return buf
}

// GetSplitKey takes a key baseKey and generates the key of the list split that starts at startUid.
func GetSplitKey(baseKey []byte, startUid uint64) ([]byte, error) {
	keyCopy := make([]byte, len(baseKey)+8)
	copy(keyCopy, baseKey)

	p, err := Parse(baseKey)
	if err != nil {
		return nil, err
	}

	index := 1 + 2 + len(p.Attr) + 1
	if index >= len(keyCopy) {
		panic("Cannot write to key. Key is too small")
	}
	keyCopy[index] = ByteSplit
	binary.BigEndian.PutUint64(keyCopy[len(baseKey):], startUid)

	return keyCopy, nil
}

// Parse would parse the key. ParsedKey does not reuse the key slice, so the key slice can change
// without affecting the contents of ParsedKey.
func Parse(key []byte) (ParsedKey, error) {
	var p ParsedKey

	p.bytePrefix = key[0]
	if p.bytePrefix == ByteUnused {
		return p, nil
	}

	sz := int(binary.BigEndian.Uint16(key[1:3]))
	k := key[3:]

	p.Attr = string(k[:sz])
	k = k[sz:]

	switch p.bytePrefix {
	case byteSchema, byteType:
		return p, nil
	default:
	}

	p.byteType = k[0]
	k = k[1:]

	p.HasStartUid = k[0] == ByteSplit
	k = k[1:]

	switch p.byteType {
	case ByteData, ByteReverse:
		if len(k) < 8 {
			return p, errors.Errorf("uid length < 8 for key: %q, parsed key: %+v", key, p)
		}
		p.Uid = binary.BigEndian.Uint64(k)

		if !p.HasStartUid {
			break
		}

		if len(k) != 16 {
			return p, errors.Errorf("StartUid length != 8 for key: %q, parsed key: %+v", key, p)
		}

		k = k[8:]
		p.StartUid = binary.BigEndian.Uint64(k)
	case ByteIndex:
		if !p.HasStartUid {
			p.Term = string(k)
			break
		}

		if len(k) < 8 {
			return p, errors.Errorf("StartUid length < 8 for key: %q, parsed key: %+v", key, p)
		}

		term := k[:len(k)-8]
		startUid := k[len(k)-8:]
		p.Term = string(term)
		p.StartUid = binary.BigEndian.Uint64(startUid)
	case ByteCount, ByteCountRev:
		if len(k) < 4 {
			return p, errors.Errorf("count length < 4 for key: %q, parsed key: %+v", key, p)
		}
		p.Count = binary.BigEndian.Uint32(k)

		if !p.HasStartUid {
			break
		}

		if len(k) != 12 {
			return p, errors.Errorf("StartUid length != 8 for key: %q, parsed key: %+v", key, p)
		}

		k = k[4:]
		p.StartUid = binary.BigEndian.Uint64(k)
	default:
		// Some other data type.
		return p, errors.Errorf("Invalid data type")
	}
	return p, nil
}

var reservedPredicateMap = map[string]struct{}{
<<<<<<< HEAD
	"dgraph.type": {},
=======
	"dgraph.type":           {},
	"dgraph.graphql.schema": {},
>>>>>>> 34b6bf2e
}

var aclPredicateMap = map[string]struct{}{
	"dgraph.xid":        {},
	"dgraph.password":   {},
	"dgraph.user.group": {},
	"dgraph.group.acl":  {},
}

var graphqlReservedPredicate = map[string]struct{}{
	"dgraph.graphql.schema": {},
}

// internalPredicateMap stores a set of Dgraph's internal predicate. An internal
// predicate is a predicate that has a special meaning in Dgraph and its query
// language and should not be allowed as a user-defined  predicate.
var internalPredicateMap = map[string]struct{}{
	"uid": {},
}

// IsGraphqlReservedPredicate returns true if it is the predicate is reserved by graphql.
func IsGraphqlReservedPredicate(pred string) bool {
	_, ok := graphqlReservedPredicate[pred]
	return ok
}

// IsReservedPredicate returns true if the predicate is in the reserved predicate list.
func IsReservedPredicate(pred string) bool {
	_, ok := reservedPredicateMap[strings.ToLower(pred)]
	return ok || IsAclPredicate(pred) || IsGraphqlReservedPredicate(pred)
}

// IsAclPredicate returns true if the predicate is in the list of reserved
// predicates for the ACL feature.
func IsAclPredicate(pred string) bool {
	_, ok := aclPredicateMap[strings.ToLower(pred)]
	return ok
}

// ReservedPredicates returns the complete list of reserved predicates.
func ReservedPredicates() []string {
	var preds []string
	for pred := range reservedPredicateMap {
		preds = append(preds, pred)
	}
	for pred := range aclPredicateMap {
		preds = append(preds, pred)
	}
	return preds
}

// IsInternalPredicate returns true if the predicate is in the internal predicate list.
func IsInternalPredicate(pred string) bool {
	_, ok := internalPredicateMap[strings.ToLower(pred)]
	return ok
}<|MERGE_RESOLUTION|>--- conflicted
+++ resolved
@@ -549,12 +549,7 @@
 }
 
 var reservedPredicateMap = map[string]struct{}{
-<<<<<<< HEAD
 	"dgraph.type": {},
-=======
-	"dgraph.type":           {},
-	"dgraph.graphql.schema": {},
->>>>>>> 34b6bf2e
 }
 
 var aclPredicateMap = map[string]struct{}{
