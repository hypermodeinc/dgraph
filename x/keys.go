--- conflicted
+++ resolved
@@ -646,21 +646,10 @@
 // predicates, but for all those which are PreDefined and whose value is not allowed to be mutated
 // by users. When renaming this also rename the IsGraphql context key in edgraph/server.go.
 var graphqlReservedPredicate = map[string]struct{}{
-<<<<<<< HEAD
-	"dgraph.graphql.xid":               {},
-	"dgraph.graphql.schema":            {},
-	"dgraph.cors":                      {},
-	"dgraph.drop.op":                   {},
-	"dgraph.graphql.schema_history":    {},
-	"dgraph.graphql.schema_created_at": {},
-	"dgraph.graphql.p_query":           {},
-=======
-	"dgraph.graphql.xid":          {},
-	"dgraph.graphql.schema":       {},
-	"dgraph.drop.op":              {},
-	"dgraph.graphql.p_query":      {},
-	"dgraph.graphql.p_sha256hash": {},
->>>>>>> 2c7de573
+	"dgraph.graphql.xid":     {},
+	"dgraph.graphql.schema":  {},
+	"dgraph.drop.op":         {},
+	"dgraph.graphql.p_query": {},
 }
 
 // internalPredicateMap stores a set of Dgraph's internal predicate. An internal
