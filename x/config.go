/*
 * Copyright 2017-2018 Dgraph Labs, Inc. and Contributors
 *
 * Licensed under the Apache License, Version 2.0 (the "License");
 * you may not use this file except in compliance with the License.
 * You may obtain a copy of the License at
 *
 *     http://www.apache.org/licenses/LICENSE-2.0
 *
 * Unless required by applicable law or agreed to in writing, software
 * distributed under the License is distributed on an "AS IS" BASIS,
 * WITHOUT WARRANTIES OR CONDITIONS OF ANY KIND, either express or implied.
 * See the License for the specific language governing permissions and
 * limitations under the License.
 */

package x

import (
	"crypto/tls"
	"net"
	"time"

	"github.com/dgraph-io/ristretto/z"
	"github.com/spf13/viper"
)

// Options stores the options for this package.
type Options struct {
	// PortOffset will be used to determine the ports to use (port = default port + offset).
	PortOffset int
	// Limit options:
	//
	// query-edge uint64 - maximum number of edges that can be returned in a query
	// normalize-node int - maximum number of nodes that can be returned in a query that uses the
	//                      normalize directive
	// mutations-nquad int - maximum number of nquads that can be inserted in a mutation request
	// BlockDropAll bool - if set to true, the drop all operation will be rejected by the server.
<<<<<<< HEAD
=======
	// query-timeout duration - Maximum time after which a query execution will fail.
>>>>>>> 071d5de9
	Limit                *z.SuperFlag
	LimitMutationsNquad  int
	LimitQueryEdge       uint64
	BlockClusterWideDrop bool
<<<<<<< HEAD
	LimitNormalizeNode   int
=======
	QueryTimeout         time.Duration
>>>>>>> 071d5de9

	// GraphQL options:
	//
	// extensions bool - Will be set to see extensions in GraphQL results
	// debug bool - Will enable debug mode in GraphQL.
	// lambda-url string - Stores the URL of lambda functions for custom GraphQL resolvers
	// 			The configured lambda-url can have a parameter `$ns`,
	//			which should be replaced with the correct namespace value at runtime.
	// 	===========================================================================================
	// 	|                lambda-url                | $ns |           namespacedLambdaUrl          |
	// 	|==========================================|=====|========================================|
	// 	| http://localhost:8686/graphql-worker/$ns |  1  | http://localhost:8686/graphql-worker/1 |
	// 	| http://localhost:8686/graphql-worker     |  1  | http://localhost:8686/graphql-worker   |
	// 	|=========================================================================================|
	//
	// poll-interval duration - The polling interval for graphql subscription.
	GraphQL      *z.SuperFlag
	GraphQLDebug bool
}

// Config stores the global instance of this package's options.
var Config Options

// IPRange represents an IP range.
type IPRange struct {
	Lower, Upper net.IP
}

// WorkerOptions stores the options for the worker package. It's declared here
// since it's used by multiple packages.
type WorkerOptions struct {
	// TmpDir is a directory to store temporary buffers.
	TmpDir string
	// ExportPath indicates the folder to which exported data will be saved.
	ExportPath string
	// Trace options:
	//
	// ratio float64 - the ratio of queries to trace (must be between 0 and 1)
	// jaeger string - URL of Jaeger to send OpenCensus traces
	// datadog string - URL of Datadog to to send OpenCensus traces
	Trace *z.SuperFlag
	// MyAddr stores the address and port for this alpha.
	MyAddr string
	// ZeroAddr stores the list of address:port for the zero instances associated with this alpha.
	// Alpha would communicate via only one zero address from the list. All
	// the other addresses serve as fallback.
	ZeroAddr []string
	// TLS client config which will be used to connect with zero and alpha internally
	TLSClientConfig *tls.Config
	// TLS server config which will be used to initiate server internal port
	TLSServerConfig *tls.Config
	// Raft stores options related to Raft.
	Raft *z.SuperFlag
	// Badger stores options related to Badger.
	Badger *z.SuperFlag
	// WhiteListedIPRanges is a list of IP ranges from which requests will be allowed.
	WhiteListedIPRanges []IPRange
	// StrictMutations will cause mutations to unknown predicates to fail if set to true.
	StrictMutations bool
	// AclEnabled indicates whether the enterprise ACL feature is turned on.
	AclEnabled bool
	// HmacSecret stores the secret used to sign JSON Web Tokens (JWT).
	HmacSecret SensitiveByteSlice
	// AbortOlderThan tells Dgraph to discard transactions that are older than this duration.
	AbortOlderThan time.Duration
	// ProposedGroupId will be used if there's a file in the p directory called group_id with the
	// proposed group ID for this server.
	ProposedGroupId uint32
	// StartTime is the start time of the alpha
	StartTime time.Time
	// Ludicrous options:
	//
	// enabled bool - turn Ludicrous mode on or off
	// concurrency int - number of concurrent threads in Ludicrous mode
	Ludicrous *z.SuperFlag
	// LudicrousEnabled mirrors the "enabled" flag of the Ludicrous SuperFlag for usage in critical
	// paths.
	LudicrousEnabled bool
	// Security options:
	//
	// whitelist string - comma separated IP addresses
	// token string - if set, all Admin requests to Dgraph will have this token.
	Security *z.SuperFlag
	// EncryptionKey is the key used for encryption at rest, backups, exports. Enterprise only feature.
	EncryptionKey SensitiveByteSlice
	// LogRequest indicates whether alpha should log all query/mutation requests coming to it.
	// Ideally LogRequest should be a bool value. But we are reading it using atomics across
	// queries hence it has been kept as int32. LogRequest value 1 enables logging of requests
	// coming to alphas and 0 disables it.
	LogRequest int32
	// If true, we should call msync or fsync after every write to survive hard reboots.
	HardSync bool
	// Audit contains the audit flags that enables the audit.
	Audit bool
}

// WorkerConfig stores the global instance of the worker package's options.
var WorkerConfig WorkerOptions

func (w *WorkerOptions) Parse(conf *viper.Viper) {
	w.MyAddr = conf.GetString("my")
	w.Trace = z.NewSuperFlag(conf.GetString("trace")).MergeAndCheckDefault(TraceDefaults)

	if w.LudicrousEnabled {
		w.HardSync = false
	} else {
		survive := conf.GetString("survive")
		AssertTruef(survive == "process" || survive == "filesystem",
			"Invalid survival mode: %s", survive)
		w.HardSync = survive == "filesystem"
	}
}<|MERGE_RESOLUTION|>--- conflicted
+++ resolved
@@ -36,19 +36,13 @@
 	//                      normalize directive
 	// mutations-nquad int - maximum number of nquads that can be inserted in a mutation request
 	// BlockDropAll bool - if set to true, the drop all operation will be rejected by the server.
-<<<<<<< HEAD
-=======
 	// query-timeout duration - Maximum time after which a query execution will fail.
->>>>>>> 071d5de9
 	Limit                *z.SuperFlag
 	LimitMutationsNquad  int
 	LimitQueryEdge       uint64
 	BlockClusterWideDrop bool
-<<<<<<< HEAD
 	LimitNormalizeNode   int
-=======
 	QueryTimeout         time.Duration
->>>>>>> 071d5de9
 
 	// GraphQL options:
 	//
