--- conflicted
+++ resolved
@@ -1404,7 +1404,6 @@
 	return matches
 }
 
-<<<<<<< HEAD
 // LimiterConf is the configuration options for LimiterConf.
 type LimiterConf struct {
 	UidLeaseLimit uint64
@@ -1477,10 +1476,10 @@
 			refill()
 		}
 	}
-=======
+}
+
 // LambdaUrl returns the correct lambda-url for the given namespace
 func LambdaUrl(ns uint64) string {
 	return strings.Replace(Config.GraphQL.GetString("lambda-url"), "$ns", strconv.FormatUint(ns,
 		10), 1)
->>>>>>> 071d5de9
 }