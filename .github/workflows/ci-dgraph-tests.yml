name: ci-dgraph-tests
on: [push, pull_request]
jobs:
  dgraph-tests:
    runs-on: ubuntu-latest
    steps:
      - uses: actions/checkout@v3
      - name: Set up Go
        uses: actions/setup-go@v3
        with:
          go-version: 1.18
      - name: Set up Node
        uses: actions/setup-node@v3
        with:
          node-version: 16
      - name: Install protobuf-compiler
        run: sudo apt-get install -y protobuf-compiler
      - name: Make Linux Build
        run: |
          #!/bin/bash
          # go settings
          export GOOS=linux
          export GOARCH=amd64
          # make dgraph binary
          make dgraph
      - name: Check protobuf
        run: |
          cd ./protos
          go mod tidy
          make regenerate
          git diff --exit-code -- .
      - name: Run unit tests
        run: |
          #!/bin/bash
          # go env settings
          export GOPATH=~/go
          # move the binary
          cp ~/work/dgraph/dgraph/dgraph/dgraph ~/go/bin 
          # build the test binary
          cd t; go build .
          # clean up docker containers before test execution
          ./t -r
          # run the tests
<<<<<<< HEAD
          ./t --skip contrib,dgraph,ee,filestore,graphql,protos,systest,t,tok,upgrade,worker,xidmap
=======
          ./t --skip contrib,dgraph/cmd/live/load-json,ee,filestore,protos,systest,t,tlstest,tok,upgrade,worker,xidmap
>>>>>>> 3b720df2
          # clean up docker containers after test execution
          ./t -r<|MERGE_RESOLUTION|>--- conflicted
+++ resolved
@@ -41,10 +41,6 @@
           # clean up docker containers before test execution
           ./t -r
           # run the tests
-<<<<<<< HEAD
-          ./t --skip contrib,dgraph,ee,filestore,graphql,protos,systest,t,tok,upgrade,worker,xidmap
-=======
-          ./t --skip contrib,dgraph/cmd/live/load-json,ee,filestore,protos,systest,t,tlstest,tok,upgrade,worker,xidmap
->>>>>>> 3b720df2
+          ./t --skip contrib,dgraph/cmd/live/load-json,ee,filestore,protos,systest,t,tlstest/acl,tok,upgrade,worker,xidmap
           # clean up docker containers after test execution
           ./t -r