--- conflicted
+++ resolved
@@ -60,11 +60,7 @@
           # build the test binary
           cd t; go build .
           # run the tests
-<<<<<<< HEAD
-          ./t --coverage=true --skip systest/backup,systest/loader
-=======
-          ./t --coverage=true --skip systest/online-restore,systest/loader
->>>>>>> c3697c6f
+          ./t --coverage=true --skip systest/loader
           # clean up docker containers after test execution
           ./t -r
       - name: Install Goveralls
