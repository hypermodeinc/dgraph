name: ci-dgraph-tests
on: [push, pull_request]
jobs:
  dgraph-tests:
    runs-on: ubuntu-latest
    steps:
      - uses: actions/checkout@v3
      - name: Set up Go
        uses: actions/setup-go@v3
        with:
          go-version: 1.18
      - name: Set up Node
        uses: actions/setup-node@v3
        with:
          node-version: 16
      - name: Install protobuf-compiler
        run: sudo apt-get install -y protobuf-compiler
      - name: Make Linux Build
        run: |
          #!/bin/bash
          # go settings
          export GOOS=linux
          export GOARCH=amd64
          # make dgraph binary
          make dgraph
      - name: Check protobuf
        run: |
          cd ./protos
          go mod tidy
          make regenerate
          git diff --exit-code -- .
      - name: Run unit tests
        run: |
          #!/bin/bash
          # go env settings
          export GOPATH=~/go
          # move the binary
          cp ~/work/dgraph/dgraph/dgraph/dgraph ~/go/bin 
          # build the test binary
          cd t; go build .
          # clean up docker containers before test execution
          ./t -r
          # run the tests
<<<<<<< HEAD
          ./t --skip chunker,contrib,dgraph,ee,filestore,graphql,lex,paper,present,protos,systest,t,tok,upgrade,worker,xidmap 
=======
          ./t --skip contrib,dgraph,ee,filestore,graphql,protos,systest,t,tlstest,tok,upgrade,worker,xidmap
>>>>>>> 99f63e4f
          # clean up docker containers after test execution
          ./t -r<|MERGE_RESOLUTION|>--- conflicted
+++ resolved
@@ -41,10 +41,6 @@
           # clean up docker containers before test execution
           ./t -r
           # run the tests
-<<<<<<< HEAD
-          ./t --skip chunker,contrib,dgraph,ee,filestore,graphql,lex,paper,present,protos,systest,t,tok,upgrade,worker,xidmap 
-=======
-          ./t --skip contrib,dgraph,ee,filestore,graphql,protos,systest,t,tlstest,tok,upgrade,worker,xidmap
->>>>>>> 99f63e4f
+          ./t --skip contrib,dgraph,ee,filestore,graphql,protos,systest,t,tok,upgrade,worker,xidmap
           # clean up docker containers after test execution
           ./t -r