name: ci-dgraph-tests
on: [push, pull_request]
jobs:
  dgraph-tests:
    runs-on: ubuntu-latest
    steps:
      - uses: actions/checkout@v3
      - name: Set up Go
        uses: actions/setup-go@v3
        with:
          go-version: 1.18
      - name: Set up Node
        uses: actions/setup-node@v3
        with:
          node-version: 16
      - name: Install protobuf-compiler
        run: sudo apt-get install -y protobuf-compiler
      - name: Make Linux Build
        run: |
          #!/bin/bash
          # go settings
          export GOOS=linux
          export GOARCH=amd64
          # make dgraph binary
          make dgraph
      - name: Check protobuf
        run: |
          cd ./protos
          go mod tidy
          make regenerate
          git diff --exit-code -- .
      - name: Run unit tests
        run: |
          #!/bin/bash
          # go env settings
          export GOPATH=~/go
          # move the binary
          cp ~/work/dgraph/dgraph/dgraph/dgraph ~/go/bin 
          # build the test binary
          cd t; go build .
          # clean up docker containers before test execution
          ./t -r
<<<<<<< HEAD
          ./t --skip algo,chunker,codec,conn,contrib,dgraph,edgraph,ee,filestore,gql,graphql,lex,licenses,ocagent,paper,posting,present,protos,query,raftwal,schema,static,systest,t,task,telemetry,testutil,tlstest,tok,types,upgrade,worker,xidmap 
=======
          # run the tests
          ./t --skip chunker,contrib,dgraph,ee,filestore,graphql,lex,paper,present,protos,query,systest,t,tlstest,tok,upgrade,worker,x,xidmap 
>>>>>>> d60b4bfb
          # clean up docker containers after test execution
          ./t -r<|MERGE_RESOLUTION|>--- conflicted
+++ resolved
@@ -40,11 +40,7 @@
           cd t; go build .
           # clean up docker containers before test execution
           ./t -r
-<<<<<<< HEAD
-          ./t --skip algo,chunker,codec,conn,contrib,dgraph,edgraph,ee,filestore,gql,graphql,lex,licenses,ocagent,paper,posting,present,protos,query,raftwal,schema,static,systest,t,task,telemetry,testutil,tlstest,tok,types,upgrade,worker,xidmap 
-=======
           # run the tests
-          ./t --skip chunker,contrib,dgraph,ee,filestore,graphql,lex,paper,present,protos,query,systest,t,tlstest,tok,upgrade,worker,x,xidmap 
->>>>>>> d60b4bfb
+          ./t --skip chunker,contrib,dgraph,ee,filestore,graphql,lex,paper,present,protos,query,systest,t,tlstest,tok,upgrade,worker,xidmap 
           # clean up docker containers after test execution
           ./t -r