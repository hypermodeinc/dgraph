name: cd-dgraph
on:
  workflow_dispatch:
    inputs:
      latest:
        type: boolean
        default: false
        description: release latest tag docker-images on dockerhub
      releasetag:
        description: releasetag
        required: true
        type: string
      custom-build:
        type: boolean
        default: false
        description: if checked, images will be pushed to dgraph-custom repo in Dockerhub 
jobs:
  dgraph-build-amd64:
    runs-on: warp-ubuntu-latest-x64-16x
    steps:
      - uses: actions/checkout@v4
        with:
          ref: '${{ github.event.inputs.releasetag }}'
      - name: Get Go Version
        run: |
          #!/bin/bash
          GOVERSION=$({ [ -f .go-version ] && cat .go-version; })
          echo "GOVERSION=$GOVERSION" >> $GITHUB_ENV
      - name: Set up Go
        uses: actions/setup-go@v5
        with:
          go-version: ${{ env.GOVERSION }}
      - name: Install protobuf-compiler
        run: sudo apt-get install -y protobuf-compiler
      - name: Check protobuf
        run: |
          cd ./protos
          go mod tidy
          make regenerate
          git diff --exit-code -- .
      - name: Set Badger Release Version
        run: |
          #!/bin/bash
          BADGER_RELEASE_VERSION=$(cat go.mod | grep -i "github.com/dgraph-io/badger" | awk '{print $2}')
          echo "setting badger version "$BADGER_RELEASE_VERSION
          echo "BADGER_RELEASE_VERSION=$BADGER_RELEASE_VERSION" >> $GITHUB_ENV
      - name: Download Badger Artifacts
        run: |
          #!/bin/bash
          mkdir badger
          cd badger
          wget https://github.com/dgraph-io/badger/releases/download/${{ env.BADGER_RELEASE_VERSION }}/badger-checksum-linux-amd64.sha256
          wget https://github.com/dgraph-io/badger/releases/download/${{ env.BADGER_RELEASE_VERSION }}/badger-linux-amd64.tar.gz
      - name: Set Dgraph Release Version
        run: |
          #!/bin/bash
          GIT_TAG_NAME='${{ github.event.inputs.releasetag }}'
          if [[ "$GIT_TAG_NAME" == "v"* ]];
          then
            echo "this is a release branch"
          else
            echo "this is NOT a release branch"
            exit 1
          fi
          DGRAPH_RELEASE_VERSION='${{ github.event.inputs.releasetag }}'
          echo "making a new release for dgraph "$DGRAPH_RELEASE_VERSION
          echo "DGRAPH_RELEASE_VERSION=$DGRAPH_RELEASE_VERSION" >> $GITHUB_ENV
      - name: Make Dgraph Linux Build
        run: make dgraph DGRAPH_VERSION=${{ env.DGRAPH_RELEASE_VERSION }}
      - name: Generate SHA for Dgraph Linux Build
        run: cd dgraph && sha256sum dgraph | cut -c-64 > dgraph-checksum-linux-amd64.sha256
      - name: Tar Archive for Dgraph Linux Build
        run: cd dgraph && tar -zcvf dgraph-linux-amd64.tar.gz dgraph
      - name: Upload Build Artifacts
        uses: actions/upload-artifact@v3
        with:
          path: |
            badger/badger-checksum-linux-amd64.sha256
            badger/badger-linux-amd64.tar.gz
            dgraph/dgraph-checksum-linux-amd64.sha256
            dgraph/dgraph-linux-amd64.tar.gz
      - name: Move Badger Binary into Linux Directory
        run: |
          tar -xzf badger/badger-linux-amd64.tar.gz --directory badger
          [ -d "linux" ] || mkdir linux
          # linux directory will be added to docker image in build step
          cp badger/badger-linux-amd64 linux/badger
      - name: Make Dgraph Docker Image
        run: |
          make docker-image DGRAPH_VERSION=${{ env.DGRAPH_RELEASE_VERSION }}-amd64
          [[ "${{ inputs.latest }}" = true ]] && docker tag dgraph/dgraph:${{ env.DGRAPH_RELEASE_VERSION }}-amd64 dgraph/dgraph:latest-amd64 || true
      - name: Make Dgraph Standalone Docker Image with Version
        #No need to build and push Standalone Image when its a custom build
        if: ${{ inputs.custom-build == 'false' }}
        run: |
          make docker-image-standalone DGRAPH_VERSION=${{ env.DGRAPH_RELEASE_VERSION }}-amd64
          [[ "${{ inputs.latest }}" = true ]] && docker tag dgraph/standalone:${{ env.DGRAPH_RELEASE_VERSION }}-amd64 dgraph/standalone:latest-amd64 || true
      - name: Login to DockerHub
        uses: docker/login-action@v2
        with:
          username: ${{ secrets.DOCKERHUB_USERNAME }}
          password: ${{ secrets.DOCKERHUB_PASSWORD_TOKEN }}
      - name: Push Images to DockerHub
        run: |
          if [ "${{ inputs.custom-build }}" = "true" ]; then
            docker push dgraph/dgraph-custom:${{ env.DGRAPH_RELEASE_VERSION }}-amd64
          else
            docker push dgraph/standalone:${{ env.DGRAPH_RELEASE_VERSION }}-amd64
            docker push dgraph/dgraph:${{ env.DGRAPH_RELEASE_VERSION }}-amd64
          fi

  dgraph-build-arm64:
    runs-on: warp-ubuntu-latest-arm64-16x
    steps:
      - uses: actions/checkout@v4
        with:
          ref: '${{ github.event.inputs.releasetag }}'
      - name: Get Go Version
        run: |
          #!/bin/bash
          GOVERSION=$({ [ -f .go-version ] && cat .go-version; })
          echo "GOVERSION=$GOVERSION" >> $GITHUB_ENV
      - name: Set up Go
        uses: actions/setup-go@v5
        with:
          go-version: ${{ env.GOVERSION }}
      - name: Install protobuf-compiler
        run: sudo apt-get install -y protobuf-compiler
      - name: Check protobuf
        run: |
          cd ./protos
          go mod tidy
          make regenerate
          git diff --exit-code -- .
      - name: Set Badger Release Version
        run: |
          #!/bin/bash
          BADGER_RELEASE_VERSION=$(cat go.mod | grep -i "github.com/dgraph-io/badger" | awk '{print $2}')
          echo "setting badger version "$BADGER_RELEASE_VERSION
          echo "BADGER_RELEASE_VERSION=$BADGER_RELEASE_VERSION" >> $GITHUB_ENV
      - name: Download Badger Artifacts
        run: |
          #!/bin/bash
          mkdir badger
          cd badger
          wget https://github.com/dgraph-io/badger/releases/download/${{ env.BADGER_RELEASE_VERSION }}/badger-checksum-linux-arm64.sha256
          wget https://github.com/dgraph-io/badger/releases/download/${{ env.BADGER_RELEASE_VERSION }}/badger-linux-arm64.tar.gz
      - name: Set Dgraph Release Version
        run: |
          #!/bin/bash
          GIT_TAG_NAME='${{ github.event.inputs.releasetag }}'
          if [[ "$GIT_TAG_NAME" == "v"* ]]; 
          then
            echo "this is a release branch"
          else
            echo "this is NOT a release branch"
            exit 1
          fi
          DGRAPH_RELEASE_VERSION='${{ github.event.inputs.releasetag }}'
          echo "making a new release for dgraph "$DGRAPH_RELEASE_VERSION
          echo "DGRAPH_RELEASE_VERSION=$DGRAPH_RELEASE_VERSION" >> $GITHUB_ENV
      - name: Make Dgraph Linux Build
        run: make dgraph DGRAPH_VERSION=${{ env.DGRAPH_RELEASE_VERSION }}
      - name: Generate SHA for Dgraph Linux Build
        run: cd dgraph && sha256sum dgraph | cut -c-64 > dgraph-checksum-linux-arm64.sha256
      - name: Tar Archive for Dgraph Linux Build
        run: cd dgraph && tar -zcvf dgraph-linux-arm64.tar.gz dgraph
      - name: Upload Build Artifacts
        uses: actions/upload-artifact@v3
        with:
          path: |
            badger/badger-checksum-linux-arm64.sha256
            badger/badger-linux-arm64.tar.gz
            dgraph/dgraph-checksum-linux-arm64.sha256
            dgraph/dgraph-linux-arm64.tar.gz
      - name: Move Badger Binary into Linux Directory
        run: |
          tar -xzf badger/badger-linux-arm64.tar.gz --directory badger
          [ -d "linux" ] || mkdir linux
          # linux directory will be added to docker image in build step
          cp badger/badger-linux-arm64 linux/badger
      - name: Make Dgraph Docker Image
        run: |
          make docker-image DGRAPH_VERSION=${{ env.DGRAPH_RELEASE_VERSION }}-arm64
          [[ "${{ inputs.latest }}" = true ]] && docker tag dgraph/dgraph:${{ env.DGRAPH_RELEASE_VERSION }}-arm64 dgraph/dgraph:latest-arm64 || true
      - name: Make Dgraph Standalone Docker Image with Version
         #No need to build and push Standalone Image when its a custom build
        if: ${{ inputs.custom-build == 'false' }}
        run: |
          make docker-image-standalone DGRAPH_VERSION=${{ env.DGRAPH_RELEASE_VERSION }}-arm64
          [[ "${{ inputs.latest }}" = true ]] && docker tag dgraph/standalone:${{ env.DGRAPH_RELEASE_VERSION }}-arm64 dgraph/standalone:latest-arm64 || true
      - name: Login to DockerHub
        uses: docker/login-action@v2
        with:
          username: ${{ secrets.DOCKERHUB_USERNAME }}
          password: ${{ secrets.DOCKERHUB_PASSWORD_TOKEN }}
      - name: Push Images to DockerHub
        run: |
          if [ "${{ inputs.custom-build }}" = "true" ]; then
            docker push dgraph/dgraph-custom:${{ env.DGRAPH_RELEASE_VERSION }}-arm64
          else
            docker push dgraph/standalone:${{ env.DGRAPH_RELEASE_VERSION }}-arm64
            docker push dgraph/dgraph:${{ env.DGRAPH_RELEASE_VERSION }}-arm64
          fi

  dgraph-docker-manifest:
    needs: [dgraph-build-amd64, dgraph-build-arm64]
    runs-on: warp-ubuntu-latest-x64-16x
    steps:
      - uses: actions/checkout@v4
        with:
          ref: '${{ github.event.inputs.releasetag }}'
      - name: Set Dgraph Release Version
        run: |
          #!/bin/bash
          GIT_TAG_NAME='${{ github.event.inputs.releasetag }}'
          if [[ "$GIT_TAG_NAME" == "v"* ]]; 
          then
            echo "this is a release branch"
          else
            echo "this is NOT a release branch"
            exit 1
          fi
          DGRAPH_RELEASE_VERSION='${{ github.event.inputs.releasetag }}'
          echo "making a new release for dgraph "$DGRAPH_RELEASE_VERSION
          echo "DGRAPH_RELEASE_VERSION=$DGRAPH_RELEASE_VERSION" >> $GITHUB_ENV
      - name: Login to DockerHub
        uses: docker/login-action@v2
        with:
          username: ${{ secrets.DOCKERHUB_USERNAME }}
          password: ${{ secrets.DOCKERHUB_PASSWORD_TOKEN }}
      - name: Docker Manifest
        run: |
<<<<<<< HEAD
            if [ "${{ github.event.inputs.custom-build }}" = "true" ]; then
               docker manifest create dgraph/dgraph-custom:${{ env.DGRAPH_RELEASE_VERSION }} --amend dgraph/dgraph-custom:${{ env.DGRAPH_RELEASE_VERSION }}-amd64 --amend dgraph/dgraph-custom:${{ env.DGRAPH_RELEASE_VERSION }}-arm64
               docker manifest push dgraph/dgraph-custom:${{ env.DGRAPH_RELEASE_VERSION }}
          else
            # standalone
            docker manifest create dgraph/standalone:${{ env.DGRAPH_RELEASE_VERSION }} --amend dgraph/standalone:${{ env.DGRAPH_RELEASE_VERSION }}-amd64 --amend dgraph/standalone:${{ env.DGRAPH_RELEASE_VERSION }}-arm64      
            docker manifest push dgraph/standalone:${{ env.DGRAPH_RELEASE_VERSION }}
            if [ "${{ github.event.inputs.latest }}" = "true" ]; then
              docker manifest create dgraph/standalone:latest --amend dgraph/standalone:${{ env.DGRAPH_RELEASE_VERSION }}-amd64 --amend dgraph/standalone:${{ env.DGRAPH_RELEASE_VERSION }}-arm64
              docker manifest push dgraph/standalone:latest
            fi
            # dgraph
            docker manifest create dgraph/dgraph:${{ env.DGRAPH_RELEASE_VERSION }} --amend dgraph/dgraph:${{ env.DGRAPH_RELEASE_VERSION }}-amd64 --amend dgraph/dgraph:${{ env.DGRAPH_RELEASE_VERSION }}-arm64
            docker manifest push dgraph/dgraph:${{ env.DGRAPH_RELEASE_VERSION }}
            if [ "${{ github.event.inputs.latest }}" = "true" ]; then
              docker manifest create dgraph/dgraph:latest --amend dgraph/dgraph:${{ env.DGRAPH_RELEASE_VERSION }}-amd64 --amend dgraph/dgraph:${{ env.DGRAPH_RELEASE_VERSION }}-arm64
              docker manifest push dgraph/dgraph:latest
            fi
          fi
=======
          if [ "${{ inputs.custom-build }}" = "true" ]; then
            docker manifest create dgraph/dgraph-custom:${{ env.DGRAPH_RELEASE_VERSION }} --amend dgraph/dgraph-custom:${{ env.DGRAPH_RELEASE_VERSION }}-amd64 --amend dgraph/dgraph-custom:${{ env.DGRAPH_RELEASE_VERSION }}-arm64
            docker manifest push dgraph/dgraph-custom:${{ env.DGRAPH_RELEASE_VERSION }}
          else
            # standalone
            docker manifest create dgraph/standalone:${{ env.DGRAPH_RELEASE_VERSION }} --amend dgraph/standalone:${{ env.DGRAPH_RELEASE_VERSION }}-amd64 --amend dgraph/standalone:${{ env.DGRAPH_RELEASE_VERSION }}-arm64
            docker manifest push dgraph/standalone:${{ env.DGRAPH_RELEASE_VERSION }}
            [[ "${{ inputs.latest }}" = true ]] && docker manifest create dgraph/standalone:latest --amend dgraph/standalone:${{ env.DGRAPH_RELEASE_VERSION }}-amd64 --amend dgraph/standalone:${{ env.DGRAPH_RELEASE_VERSION }}-arm64
            [[ "${{ inputs.latest }}" = true ]] && docker manifest push dgraph/standalone:latest || true
            # dgraph
            docker manifest create dgraph/dgraph:${{ env.DGRAPH_RELEASE_VERSION }} --amend dgraph/dgraph:${{ env.DGRAPH_RELEASE_VERSION }}-amd64 --amend dgraph/dgraph:${{ env.DGRAPH_RELEASE_VERSION }}-arm64
            docker manifest push dgraph/dgraph:${{ env.DGRAPH_RELEASE_VERSION }}
            [[ "${{ inputs.latest }}" = true ]] && docker manifest create dgraph/dgraph:latest --amend dgraph/dgraph:${{ env.DGRAPH_RELEASE_VERSION }}-amd64 --amend dgraph/dgraph:${{ env.DGRAPH_RELEASE_VERSION }}-arm64 || true
            [[ "${{ inputs.latest }}" = true ]] && docker manifest push dgraph/dgraph:latest || true
        fi 
>>>>>>> 4656d85a
<|MERGE_RESOLUTION|>--- conflicted
+++ resolved
@@ -231,7 +231,6 @@
           password: ${{ secrets.DOCKERHUB_PASSWORD_TOKEN }}
       - name: Docker Manifest
         run: |
-<<<<<<< HEAD
             if [ "${{ github.event.inputs.custom-build }}" = "true" ]; then
                docker manifest create dgraph/dgraph-custom:${{ env.DGRAPH_RELEASE_VERSION }} --amend dgraph/dgraph-custom:${{ env.DGRAPH_RELEASE_VERSION }}-amd64 --amend dgraph/dgraph-custom:${{ env.DGRAPH_RELEASE_VERSION }}-arm64
                docker manifest push dgraph/dgraph-custom:${{ env.DGRAPH_RELEASE_VERSION }}
@@ -251,20 +250,3 @@
               docker manifest push dgraph/dgraph:latest
             fi
           fi
-=======
-          if [ "${{ inputs.custom-build }}" = "true" ]; then
-            docker manifest create dgraph/dgraph-custom:${{ env.DGRAPH_RELEASE_VERSION }} --amend dgraph/dgraph-custom:${{ env.DGRAPH_RELEASE_VERSION }}-amd64 --amend dgraph/dgraph-custom:${{ env.DGRAPH_RELEASE_VERSION }}-arm64
-            docker manifest push dgraph/dgraph-custom:${{ env.DGRAPH_RELEASE_VERSION }}
-          else
-            # standalone
-            docker manifest create dgraph/standalone:${{ env.DGRAPH_RELEASE_VERSION }} --amend dgraph/standalone:${{ env.DGRAPH_RELEASE_VERSION }}-amd64 --amend dgraph/standalone:${{ env.DGRAPH_RELEASE_VERSION }}-arm64
-            docker manifest push dgraph/standalone:${{ env.DGRAPH_RELEASE_VERSION }}
-            [[ "${{ inputs.latest }}" = true ]] && docker manifest create dgraph/standalone:latest --amend dgraph/standalone:${{ env.DGRAPH_RELEASE_VERSION }}-amd64 --amend dgraph/standalone:${{ env.DGRAPH_RELEASE_VERSION }}-arm64
-            [[ "${{ inputs.latest }}" = true ]] && docker manifest push dgraph/standalone:latest || true
-            # dgraph
-            docker manifest create dgraph/dgraph:${{ env.DGRAPH_RELEASE_VERSION }} --amend dgraph/dgraph:${{ env.DGRAPH_RELEASE_VERSION }}-amd64 --amend dgraph/dgraph:${{ env.DGRAPH_RELEASE_VERSION }}-arm64
-            docker manifest push dgraph/dgraph:${{ env.DGRAPH_RELEASE_VERSION }}
-            [[ "${{ inputs.latest }}" = true ]] && docker manifest create dgraph/dgraph:latest --amend dgraph/dgraph:${{ env.DGRAPH_RELEASE_VERSION }}-amd64 --amend dgraph/dgraph:${{ env.DGRAPH_RELEASE_VERSION }}-arm64 || true
-            [[ "${{ inputs.latest }}" = true ]] && docker manifest push dgraph/dgraph:latest || true
-        fi 
->>>>>>> 4656d85a
