#!/bin/bash
#
# usage: test.sh [-v] [pkg_regex]

readonly ME=${0##*/}
readonly DGRAPH_ROOT=${GOPATH:-$HOME}/src/github.com/dgraph-io/dgraph

source $DGRAPH_ROOT/contrib/scripts/functions.sh

PATH+=:$DGRAPH_ROOT/contrib/scripts/
TEST_FAILED=0
RUN_ALL=
GO_TEST_OPTS=( "-short=true" )

TMP_DIR=$(mktemp --tmpdir --directory $ME.tmp-XXXXXX)
MATCHING_TESTS=$TMP_DIR/tests
CUSTOM_CLUSTER_TESTS=$TMP_DIR/custom
trap "rm -rf $TMP_DIR" EXIT

#
# Functions
#

function Info {
    echo -e "\e[1;36mINFO: $*\e[0m"
}

function FindCustomClusterTests {
    # look for directories containing a docker compose and *_test.go files
    for FILE in $(find -type f -name docker-compose.yml); do
        DIR=$(dirname $FILE)
        if grep -q $DIR $MATCHING_TESTS && ls $DIR | grep -q "_test.go$"; then
            echo "${DIR:1}\$" >> $CUSTOM_CLUSTER_TESTS
        fi
    done
}

function Run {
    set -o pipefail
<<<<<<< HEAD
    go test -v -short=true $@ \
=======
    go test ${GO_TEST_OPTS[*]} $@ \
>>>>>>> c736b19f
    | GREP_COLORS='mt=01;32' egrep --line-buffered --color=always '^ok\ .*|$' \
    | GREP_COLORS='mt=00;38;5;226' egrep --line-buffered --color=always '^\?\ .*|$' \
    | GREP_COLORS='mt=01;31' egrep --line-buffered --color=always '.*FAIL.*|$'
}

function RunDefaultClusterTests {
    for PKG in $(grep -v -f $CUSTOM_CLUSTER_TESTS $MATCHING_TESTS); do
        Info "Running test for $PKG"
        Run $PKG || TEST_FAILED=1
    done
    return $TEST_FAILED
}

function RunCustomClusterTests {
    while read -r LINE; do
        DIR="${LINE:1:-1}"
        CFG="$DIR/docker-compose.yml"
        Info "Running tests in directory $DIR"
        restartCluster $DIR/docker-compose.yml
        pushd $DIR >/dev/null
        Run || TEST_FAILED=1
        popd >/dev/null
    done < $CUSTOM_CLUSTER_TESTS
    return $TEST_FAILED
}

#
# MAIN
#


ARGS=$(/usr/bin/getopt -n$ME -o"v" -- "$@") || exit 1
eval set -- "$ARGS"
while true; do
    case "$1" in
        -v) GO_TEST_OPTS+=( "-v" ) ;;
        --) shift; break         ;;
    esac
    shift
done

cd $DGRAPH_ROOT

if [[ $# -eq 0 ]]; then
    go list ./... > $MATCHING_TESTS
    RUN_ALL=yes
elif [[ $# -eq 1 ]]; then
    go list ./... | grep $1 > $MATCHING_TESTS
    Info "Running only tests matching $1"
else
    echo >&2 "usage: $ME [regex]"
    exit 1
fi

FindCustomClusterTests

Info "Running tests using the default cluster"
restartCluster
RunDefaultClusterTests || TEST_FAILED=1

Info "Running tests using custom clusters"
RunCustomClusterTests || TEST_FAILED=1

if [[ $RUN_ALL ]]; then
    Info "Running load-test.sh"
    ./contrib/scripts/load-test.sh

    Info "Running custom test scripts"
    ./contrib/scripts/test-backup-restore.sh
    ./dgraph/cmd/bulk/systest/test-bulk-schema.sh
fi

Info "Stopping cluster"
stopCluster

if [[ $TEST_FAILED -eq 0 ]]; then
    Info "\e[1;32mAll tests passed!"
else
    Info "\e[1;31m*** One or more tests failed! ***"
fi

exit $TEST_FAILED<|MERGE_RESOLUTION|>--- conflicted
+++ resolved
@@ -37,11 +37,7 @@
 
 function Run {
     set -o pipefail
-<<<<<<< HEAD
-    go test -v -short=true $@ \
-=======
     go test ${GO_TEST_OPTS[*]} $@ \
->>>>>>> c736b19f
     | GREP_COLORS='mt=01;32' egrep --line-buffered --color=always '^ok\ .*|$' \
     | GREP_COLORS='mt=00;38;5;226' egrep --line-buffered --color=always '^\?\ .*|$' \
     | GREP_COLORS='mt=01;31' egrep --line-buffered --color=always '.*FAIL.*|$'
