--- conflicted
+++ resolved
@@ -151,15 +151,10 @@
     ./contrib/scripts/load-test.sh || TEST_FAILED=1
 
     Info "Running custom test scripts"
-<<<<<<< HEAD
-    ./dgraph/cmd/bulk/systest/test-bulk-schema.sh
-=======
-    ./contrib/scripts/test-backup-restore.sh || TEST_FAILED=1
     ./dgraph/cmd/bulk/systest/test-bulk-schema.sh || TEST_FAILED=1
 
     Info "Running large load test"
     ./systest/21million/test-21million.sh || TEST_FAILED=1
->>>>>>> e8f528d4
 fi
 
 Info "Stopping cluster"
