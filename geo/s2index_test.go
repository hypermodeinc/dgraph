/*
 * Copyright 2016 Dgraph Labs, Inc.
 *
 * Licensed under the Apache License, Version 2.0 (the "License");
 * you may not use this file except in compliance with the License.
 * You may obtain a copy of the License at
 *
 * 		http://www.apache.org/licenses/LICENSE-2.0
 *
 * Unless required by applicable law or agreed to in writing, software
 * distributed under the License is distributed on an "AS IS" BASIS,
 * WITHOUT WARRANTIES OR CONDITIONS OF ANY KIND, either express or implied.
 * See the License for the specific language governing permissions and
 * limitations under the License.
 */

package geo

import (
	"bytes"
	"fmt"
	"io"
	"os"
<<<<<<< HEAD
=======
	"testing"
>>>>>>> 44269f93

	"github.com/twpayne/go-geom"
	"github.com/twpayne/go-geom/encoding/geojson"
)

func loadPolygon(name string) (*geom.Polygon, error) {
	f, err := os.Open(name)
	if err != nil {
		return nil, err
	}
	defer f.Close()
	var b bytes.Buffer
	_, err = io.Copy(&b, f)
	if err != nil {
		return nil, err
	}

	var gf geojson.Feature
	if err := gf.UnmarshalJSON(b.Bytes()); err != nil {
		return nil, err
	}
	if p, ok := gf.Geometry.(*geom.Polygon); ok {
		return p, nil
	}
	return nil, fmt.Errorf("Did not load a polygon from the json.")
}

/*
TODO: Fix these

func TestIndexCellsPoint(t *testing.T) {
	p := geom.NewPoint(geom.XY).MustSetCoords(geom.Coord{-122.082506, 37.4249518})
	parents, cover, err := indexCells(types.Geo{p})
	require.NoError(t, err)
	require.Len(t, parents, MaxCellLevel-MinCellLevel+1)
	c := parents[0]
	if c.Level() != MinCellLevel {
		t.Errorf("Expected cell level %d. Got %d instead.", MinCellLevel, c.Level())
	}
	if c.ToToken() != "808c" {
		t.Errorf("Unexpected cell token %s.", c.ToToken())
	}
	c = parents[len(parents)-1]
	if c.Level() != MaxCellLevel {
		t.Errorf("Expected cell level %d. Got %d instead.", MaxCellLevel, c.Level())
	}
	if c.ToToken() != "808fb9f81" {
		t.Errorf("Unexpected cell token %s.", c.ToToken())
	}
	// check that all cell levels are different
	pc := parents[0]
	for _, c := range parents[1:] {
		if c.Level() <= pc.Level() {
			t.Errorf("Expected cell to have level greater than %d. Got %d", pc.Level(), c.Level())
		}
		pc = c
	}

	// Check that cover only has one item
	require.Len(t, cover, 1)
	c = cover[0]
	require.Equal(t, c.Level(), MaxCellLevel)
	require.Equal(t, c.ToToken(), "808fb9f81")
}

func printCells(cu s2.CellUnion) {
	for _, c := range cu {
		cell := s2.CellFromCellID(c)
		area := EarthArea(cell.ExactArea())
		r := cell.RectBound()
		top := r.Vertex(0).Distance(r.Vertex(1))
		side := r.Vertex(1).Distance(r.Vertex(2))
		fmt.Printf("Level: %d, Cell: %s, area: %s, boundary: %s x %s\n", c.Level(), c.ToToken(),
			area, EarthDistance(top), EarthDistance(side))
	}
}

func TestIndexCellsPolygon(t *testing.T) {
	p, err := loadPolygon("zip.json")
	require.NoError(t, err)
	parents, cover, err := indexCells(types.Geo{p})
	require.NoError(t, err)
	if len(cover) > MaxCells {
		t.Errorf("Expected less than %d cells. Got %d instead.", MaxCells, len(cover))
	}
	for _, c := range cover {
		if c.Level() > MaxCellLevel || c.Level() < MinCellLevel {
			t.Errorf("Invalid cell level %d.", c.Level())
		}
		require.Contains(t, parents, c)
	}
	require.True(t, len(parents) > len(cover))
}

func TestKeyGeneratorPoint(t *testing.T) {
	p := geom.NewPoint(geom.XY).MustSetCoords(geom.Coord{-122.082506, 37.4249518})
	data, err := wkb.Marshal(p, binary.LittleEndian)
	require.NoError(t, err)

	var g types.Geo
	err = g.UnmarshalBinary(data)
	require.NoError(t, err)

	keys, err := IndexTokens(&g)
	require.NoError(t, err)
	require.Len(t, keys, MaxCellLevel-MinCellLevel+1+1) // +1 for the cover
}

func TestKeyGeneratorPolygon(t *testing.T) {
	p, err := loadPolygon("zip.json")
	require.NoError(t, err)
	data, err := wkb.Marshal(p, binary.LittleEndian)
	require.NoError(t, err)

	var g types.Geo
	err = g.UnmarshalBinary(data)
	require.NoError(t, err)
	keys, err := IndexTokens(&g)
	require.NoError(t, err)
	require.Len(t, keys, 65)
}

func testCover(file string, max int) {
	fmt.Printf("Testing %s with max %d\n", file, max)
	p, err := loadPolygon(file)
	if err != nil {
		return
	}
	l, _ := loopFromPolygon(p)
	cu := coverLoop(l, MinCellLevel, MaxCellLevel, max)
	printCells(cu)
	printCoverAccuracy(l, cu)
}

func printCoverAccuracy(l *s2.Loop, cu s2.CellUnion) {
	a1 := cellUnionArea(cu)
	a2 := loopArea(l)
	fmt.Printf("Loop area: %v. Cell area %v. Ratio %.3f\n", EarthArea(a2), EarthArea(a1), a1/a2)
}

func cellUnionArea(cu s2.CellUnion) float64 {
	var area float64
	for _, c := range cu {
		cell := s2.CellFromCellID(c)
		area += cell.ExactArea()
	}
	return area
}

func loopArea(l *s2.Loop) float64 {
	n := l.NumEdges()
	origin := l.Vertex(0)
	var area float64
	for i := 1; i < n-1; i++ {
		area += s2.PointArea(origin, l.Vertex(i), l.Vertex(i+1)) * float64(s2.RobustSign(origin, l.Vertex(i), l.Vertex(i+1)))
	}
	return area
}

func BenchmarkToLoopZip(b *testing.B) {
	benchToLoop(b, "zip.json")
}

func BenchmarkToLoopAruba(b *testing.B) {
	benchToLoop(b, "aruba.json")
}

func BenchmarkCoverZip_10(b *testing.B) {
	benchCover(b, "zip.json", 10)
}

func BenchmarkCoverZip_15(b *testing.B) {
	benchCover(b, "zip.json", 15)
}

func BenchmarkCoverZip_18(b *testing.B) {
	benchCover(b, "zip.json", 18)
}

func BenchmarkCoverZip_30(b *testing.B) {
	benchCover(b, "zip.json", 30)
}

func BenchmarkCoverAruba_10(b *testing.B) {
	benchCover(b, "aruba.json", 10)
}

func BenchmarkCoverAruba_15(b *testing.B) {
	benchCover(b, "aruba.json", 15)
}

func BenchmarkCoverAruba_18(b *testing.B) {
	benchCover(b, "aruba.json", 18)
}

func BenchmarkCoverAruba_30(b *testing.B) {
	benchCover(b, "aruba.json", 30)
}

func BenchmarkKeyGeneratorPoint(b *testing.B) {
	p := geom.NewPoint(geom.XY).MustSetCoords(geom.Coord{-122.082506, 37.4249518})
	data, err := wkb.Marshal(p, binary.LittleEndian)
	if err != nil {
		b.Error(err)
	}
	var g types.Geo
	g.UnmarshalBinary(data)
	b.ResetTimer()
	for n := 0; n < b.N; n++ {
		IndexTokens(&g)
	}
}

func BenchmarkKeyGeneratorPolygon(b *testing.B) {
	p, err := loadPolygon("zip.json")
	if err != nil {
		b.Error(err)
	}
	data, err := wkb.Marshal(p, binary.LittleEndian)
	if err != nil {
		b.Error(err)
	}
	var g types.Geo
	g.UnmarshalBinary(data)
	b.ResetTimer()
	for n := 0; n < b.N; n++ {
		IndexTokens(&g)
	}
}

func benchCover(b *testing.B, file string, max int) {
	p, err := loadPolygon(file)
	if err != nil {
		b.Error(err)
	}
	l, _ := loopFromPolygon(p)
	var cu s2.CellUnion
	b.ResetTimer()
	for n := 0; n < b.N; n++ {
		cu = coverLoop(l, MinCellLevel, MaxCellLevel, max)
	}
	printCoverAccuracy(l, cu)
}

func benchToLoop(b *testing.B, file string) {
	p, err := loadPolygon(file)
	if err != nil {
		b.Error(err)
	}
	b.ResetTimer()
	for n := 0; n < b.N; n++ {
		_, _ = loopFromPolygon(p)
	}
}
*/<|MERGE_RESOLUTION|>--- conflicted
+++ resolved
@@ -18,16 +18,19 @@
 
 import (
 	"bytes"
+	"encoding/binary"
 	"fmt"
 	"io"
 	"os"
-<<<<<<< HEAD
-=======
 	"testing"
->>>>>>> 44269f93
-
+
+	"github.com/golang/geo/s2"
+	"github.com/stretchr/testify/require"
 	"github.com/twpayne/go-geom"
 	"github.com/twpayne/go-geom/encoding/geojson"
+	"github.com/twpayne/go-geom/encoding/wkb"
+
+	"github.com/dgraph-io/dgraph/types"
 )
 
 func loadPolygon(name string) (*geom.Polygon, error) {
@@ -51,9 +54,6 @@
 	}
 	return nil, fmt.Errorf("Did not load a polygon from the json.")
 }
-
-/*
-TODO: Fix these
 
 func TestIndexCellsPoint(t *testing.T) {
 	p := geom.NewPoint(geom.XY).MustSetCoords(geom.Coord{-122.082506, 37.4249518})
@@ -278,5 +278,4 @@
 	for n := 0; n < b.N; n++ {
 		_, _ = loopFromPolygon(p)
 	}
-}
-*/+}