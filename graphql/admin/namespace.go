package admin

import (
	"context"
	"encoding/json"
	"strconv"

	"github.com/dgraph-io/dgraph/edgraph"
	"github.com/dgraph-io/dgraph/graphql/resolve"
	"github.com/dgraph-io/dgraph/graphql/schema"
)

type namespaceInput struct {
	NamespaceId int
}

func resolveGetNewNamespace(ctx context.Context, m schema.Query) *resolve.Resolved {
	var ns uint64
	var err error
	if ns, err = (&edgraph.Server{}).CreateNamespace(ctx); err != nil {
		return resolve.EmptyResult(m, err)
	}
	return resolve.DataResult(
		m,
		map[string]interface{}{m.Name(): map[string]interface{}{
<<<<<<< HEAD
			// TODO(naman): Fix coersion issue.
			"namespaceId": strconv.Itoa(int(ns)),
=======
			"namespaceId": json.Number(strconv.Itoa(req.NamespaceId)),
>>>>>>> b9a00c40
			"message":     "Created namespace successfully",
		}},
		nil,
	)
}

func resolveDeleteNamespace(ctx context.Context, m schema.Mutation) (*resolve.Resolved, bool) {
	req, err := getNamespaceInput(m)
	if err != nil {
		return resolve.EmptyResult(m, err), false
	}
	if err = (&edgraph.Server{}).DeleteNamespace(ctx, uint64(req.NamespaceId)); err != nil {
		return resolve.EmptyResult(m, err), false
	}
	return resolve.DataResult(
		m,
		map[string]interface{}{m.Name(): map[string]interface{}{
<<<<<<< HEAD
			"namespaceId": strconv.Itoa(req.NamespaceId),
=======
			"namespaceId": json.Number(strconv.Itoa(req.NamespaceId)),
>>>>>>> b9a00c40
			"message":     "Deleted namespace successfully",
		}},
		nil,
	), true
}

func getNamespaceInput(m schema.Mutation) (*namespaceInput, error) {
	inputArg := m.ArgValue(schema.InputArgName)
	inputByts, err := json.Marshal(inputArg)
	if err != nil {
		return nil, schema.GQLWrapf(err, "couldn't get input argument")
	}

	var input namespaceInput
	err = json.Unmarshal(inputByts, &input)
	return &input, schema.GQLWrapf(err, "couldn't get input argument")
}<|MERGE_RESOLUTION|>--- conflicted
+++ resolved
@@ -23,12 +23,8 @@
 	return resolve.DataResult(
 		m,
 		map[string]interface{}{m.Name(): map[string]interface{}{
-<<<<<<< HEAD
 			// TODO(naman): Fix coersion issue.
 			"namespaceId": strconv.Itoa(int(ns)),
-=======
-			"namespaceId": json.Number(strconv.Itoa(req.NamespaceId)),
->>>>>>> b9a00c40
 			"message":     "Created namespace successfully",
 		}},
 		nil,
@@ -46,11 +42,7 @@
 	return resolve.DataResult(
 		m,
 		map[string]interface{}{m.Name(): map[string]interface{}{
-<<<<<<< HEAD
-			"namespaceId": strconv.Itoa(req.NamespaceId),
-=======
 			"namespaceId": json.Number(strconv.Itoa(req.NamespaceId)),
->>>>>>> b9a00c40
 			"message":     "Deleted namespace successfully",
 		}},
 		nil,
