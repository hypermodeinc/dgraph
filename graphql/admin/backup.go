--- conflicted
+++ resolved
@@ -20,13 +20,7 @@
 	"context"
 	"encoding/json"
 
-<<<<<<< HEAD
-	dgoapi "github.com/dgraph-io/dgo/v200/protos/api"
-	"github.com/dgraph-io/dgraph/edgraph"
-	"github.com/dgraph-io/dgraph/gql"
-=======
 	"github.com/dgraph-io/dgraph/graphql/resolve"
->>>>>>> 36ae3788
 	"github.com/dgraph-io/dgraph/graphql/schema"
 	"github.com/dgraph-io/dgraph/protos/pb"
 	"github.com/dgraph-io/dgraph/worker"
@@ -42,42 +36,12 @@
 	ForceFull    bool
 }
 
-<<<<<<< HEAD
-func (br *backupResolver) Rewrite(m schema.Mutation) (*gql.GraphQuery, []*dgoapi.Mutation, error) {
-	glog.Info("Got backup request")
-
-	br.mutation = m
-	return nil, nil, nil
-}
-
-func (br *backupResolver) FromMutationResult(
-	mutation schema.Mutation,
-	assigned map[string]string,
-	result map[string]interface{}) (*gql.GraphQuery, error) {
-
-	return nil, nil
-}
-
-func (br *backupResolver) Mutate(
-	ctx context.Context,
-	query *gql.GraphQuery,
-	mutations []*dgoapi.Mutation) (map[string]string, map[string]interface{}, error) {
-	err := edgraph.AuthorizeGuardians(ctx)
-	if err != nil {
-		return nil, nil, err
-	}
-
-	input, err := getBackupInput(br.mutation)
-	if err != nil {
-		return nil, nil, err
-=======
 func resolveBackup(ctx context.Context, m schema.Mutation) (*resolve.Resolved, bool) {
 	glog.Info("Got backup request")
 
 	input, err := getBackupInput(m)
 	if err != nil {
 		return emptyResult(m, err), false
->>>>>>> 36ae3788
 	}
 
 	err = worker.ProcessBackupRequest(context.Background(), &pb.BackupRequest{
@@ -88,35 +52,8 @@
 		Anonymous:    input.Anonymous,
 	}, input.ForceFull)
 
-<<<<<<< HEAD
-	return nil, nil, err
-}
-
-func (br *backupResolver) Query(ctx context.Context, query *gql.GraphQuery) ([]byte, error) {
-	var buf bytes.Buffer
-
-	x.Check2(buf.WriteString(`{ "`))
-	x.Check2(buf.WriteString(br.mutation.SelectionSet()[0].ResponseName() + `": [{`))
-
-	for i, sel := range br.mutation.SelectionSet()[0].SelectionSet() {
-		var val string
-		switch sel.Name() {
-		case "code":
-			val = "Success"
-		case "message":
-			val = "Backup completed."
-		}
-		if i != 0 {
-			x.Check2(buf.WriteString(","))
-		}
-		x.Check2(buf.WriteString(`"`))
-		x.Check2(buf.WriteString(sel.ResponseName()))
-		x.Check2(buf.WriteString(`":`))
-		x.Check2(buf.WriteString(`"` + val + `"`))
-=======
 	if err != nil {
 		return emptyResult(m, err), false
->>>>>>> 36ae3788
 	}
 
 	return &resolve.Resolved{
