--- conflicted
+++ resolved
@@ -96,8 +96,8 @@
 func (asr *updateSchemaResolver) Mutate(
 	ctx context.Context,
 	query *gql.GraphQuery,
-	mutations []*dgoapi.Mutation) (map[string]string, map[string]interface{},
-	*schema.Extensions, error) {
+	mutations []*dgoapi.Mutation) (map[string]string, map[string]interface{}, *schema.Extensions,
+	error) {
 	assigned, result, ext, err := asr.baseMutationExecutor.Mutate(ctx, query, mutations)
 	if err != nil {
 		return nil, nil, ext, err
@@ -112,15 +112,9 @@
 	return assigned, result, ext, nil
 }
 
-<<<<<<< HEAD
 func (asr *updateSchemaResolver) Query(ctx context.Context, query *gql.GraphQuery) ([]byte,
 	*schema.Extensions, error) {
-	data, err := doQuery(asr.admin.schema, asr.mutation.SelectionSet()[0])
-	return data, nil, err
-=======
-func (asr *updateSchemaResolver) Query(ctx context.Context, query *gql.GraphQuery) ([]byte, error) {
 	return doQuery(asr.admin.schema, asr.mutation.QueryField())
->>>>>>> 285064a3
 }
 
 func (gsr *getSchemaResolver) Rewrite(ctx context.Context,
@@ -131,11 +125,10 @@
 
 func (gsr *getSchemaResolver) Query(ctx context.Context, query *gql.GraphQuery) ([]byte,
 	*schema.Extensions, error) {
-	data, err := doQuery(gsr.admin.schema, gsr.gqlQuery)
-	return data, nil, err
+	return doQuery(gsr.admin.schema, gsr.gqlQuery)
 }
 
-func doQuery(gql *gqlSchema, field schema.Field) ([]byte, error) {
+func doQuery(gql *gqlSchema, field schema.Field) ([]byte, *schema.Extensions, error) {
 
 	var buf bytes.Buffer
 	x.Check2(buf.WriteString(`{ "`))
@@ -165,7 +158,7 @@
 	}
 	x.Check2(buf.WriteString("}]}"))
 
-	return buf.Bytes(), nil
+	return buf.Bytes(), nil, nil
 }
 
 func getSchemaInput(m schema.Mutation) (*updateGQLSchemaInput, error) {
