/*
 * Copyright 2020 Dgraph Labs, Inc. and Contributors
 *
 * Licensed under the Apache License, Version 2.0 (the "License");
 * you may not use this file except in compliance with the License.
 * You may obtain a copy of the License at
 *
 *     http://www.apache.org/licenses/LICENSE-2.0
 *
 * Unless required by applicable law or agreed to in writing, software
 * distributed under the License is distributed on an "AS IS" BASIS,
 * WITHOUT WARRANTIES OR CONDITIONS OF ANY KIND, either express or implied.
 * See the License for the specific language governing permissions and
 * limitations under the License.
 */

package admin

import (
	"context"
	"fmt"

	"github.com/dgraph-io/dgraph/graphql/resolve"
	"github.com/dgraph-io/dgraph/graphql/schema"
	"github.com/dgraph-io/dgraph/x"
	"github.com/golang/glog"
)

func resolveDraining(ctx context.Context, m schema.Mutation) (*resolve.Resolved, bool) {
	glog.Info("Got draining request through GraphQL admin API")

	enable := getDrainingInput(m)
	x.UpdateDrainingMode(enable)
<<<<<<< HEAD
	return nil, nil, nil
}

func (dr *drainingResolver) FromMutationResult(
	mutation schema.Mutation,
	assigned map[string]string,
	result map[string]interface{}) (*gql.GraphQuery, error) {

	return nil, nil
}

func (dr *drainingResolver) Mutate(
	ctx context.Context,
	query *gql.GraphQuery,
	mutations []*dgoapi.Mutation) (map[string]string, map[string]interface{},
	*schema.Extensions, error) {

	return nil, nil, nil, nil
}

func (dr *drainingResolver) Query(ctx context.Context, query *gql.GraphQuery) ([]byte,
	*schema.Extensions, error) {
	buf := writeResponse(dr.mutation, "Success",
		fmt.Sprintf("draining mode has been set to %v", dr.enable))
	return buf, nil, nil
=======

	return &resolve.Resolved{
		Data: map[string]interface{}{
			m.Name(): response("Success", fmt.Sprintf("draining mode has been set to %v", enable))},
		Field: m,
	}, true
>>>>>>> 285064a3
}

func getDrainingInput(m schema.Mutation) bool {
	enable, _ := m.ArgValue("enable").(bool)
	return enable
}<|MERGE_RESOLUTION|>--- conflicted
+++ resolved
@@ -31,40 +31,12 @@
 
 	enable := getDrainingInput(m)
 	x.UpdateDrainingMode(enable)
-<<<<<<< HEAD
-	return nil, nil, nil
-}
-
-func (dr *drainingResolver) FromMutationResult(
-	mutation schema.Mutation,
-	assigned map[string]string,
-	result map[string]interface{}) (*gql.GraphQuery, error) {
-
-	return nil, nil
-}
-
-func (dr *drainingResolver) Mutate(
-	ctx context.Context,
-	query *gql.GraphQuery,
-	mutations []*dgoapi.Mutation) (map[string]string, map[string]interface{},
-	*schema.Extensions, error) {
-
-	return nil, nil, nil, nil
-}
-
-func (dr *drainingResolver) Query(ctx context.Context, query *gql.GraphQuery) ([]byte,
-	*schema.Extensions, error) {
-	buf := writeResponse(dr.mutation, "Success",
-		fmt.Sprintf("draining mode has been set to %v", dr.enable))
-	return buf, nil, nil
-=======
 
 	return &resolve.Resolved{
 		Data: map[string]interface{}{
 			m.Name(): response("Success", fmt.Sprintf("draining mode has been set to %v", enable))},
 		Field: m,
 	}, true
->>>>>>> 285064a3
 }
 
 func getDrainingInput(m schema.Mutation) bool {
