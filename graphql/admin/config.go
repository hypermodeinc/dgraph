--- conflicted
+++ resolved
@@ -46,10 +46,9 @@
 		return emptyResult(m, err), false
 	}
 
-<<<<<<< HEAD
 	if input.LruMB > 0 {
 		if err = worker.UpdateLruMb(input.LruMB); err != nil {
-			return nil, nil, err
+			return emptyResult(m, err), false
 		}
 	}
 	if input.LogRequest != nil {
@@ -59,31 +58,6 @@
 			atomic.StoreInt32(&x.WorkerConfig.LogRequest, -1)
 		}
 	}
-
-	return nil, nil, nil
-}
-
-func (cr *configResolver) FromMutationResult(
-	mutation schema.Mutation,
-	assigned map[string]string,
-	result map[string]interface{}) (*gql.GraphQuery, error) {
-
-	return nil, nil
-}
-
-func (cr *configResolver) Mutate(
-	ctx context.Context,
-	query *gql.GraphQuery,
-	mutations []*dgoapi.Mutation) (map[string]string, map[string]interface{}, error) {
-
-	return nil, nil, nil
-}
-=======
-	err = worker.UpdateLruMb(input.LruMB)
-	if err != nil {
-		return emptyResult(m, err), false
-	}
->>>>>>> cbc764b3
 
 	return &resolve.Resolved{
 		Data:  map[string]interface{}{m.Name(): response("Success", "Config updated successfully")},
