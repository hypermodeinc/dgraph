/*
 * Copyright 2020 Dgraph Labs, Inc. and Contributors
 *
 * Licensed under the Apache License, Version 2.0 (the "License");
 * you may not use this file except in compliance with the License.
 * You may obtain a copy of the License at
 *
 *     http://www.apache.org/licenses/LICENSE-2.0
 *
 * Unless required by applicable law or agreed to in writing, software
 * distributed under the License is distributed on an "AS IS" BASIS,
 * WITHOUT WARRANTIES OR CONDITIONS OF ANY KIND, either express or implied.
 * See the License for the specific language governing permissions and
 * limitations under the License.
 */

package admin

import (
	"context"
	"encoding/json"

	"github.com/dgraph-io/dgraph/graphql/resolve"
	"github.com/dgraph-io/dgraph/graphql/schema"
	"github.com/dgraph-io/dgraph/worker"
	"github.com/golang/glog"
)

type configInput struct {
	LruMB float64
	// LogRequest is used to update WorkerOptions.LogRequest. true value of LogRequest enables
	// logging of all requests coming to alphas. LogRequest type has been kept as *bool instead of
	// bool to avoid updating WorkerOptions.LogRequest when it has default value of false.
	LogRequest *bool
}

func resolveConfig(ctx context.Context, m schema.Mutation) (*resolve.Resolved, bool) {
	glog.Info("Got config request through GraphQL admin API")

	input, err := getConfigInput(m)
	if err != nil {
		return resolve.EmptyResult(m, err), false
	}

<<<<<<< HEAD
	err = worker.UpdateLruMb(input.LruMB)
	if err != nil {
		return resolve.EmptyResult(m, err), false
=======
	if input.LruMB > 0 {
		if err = worker.UpdateLruMb(input.LruMB); err != nil {
			return emptyResult(m, err), false
		}
	}

	// input.LogRequest will be nil, when it is not specified explicitly in config request.
	if input.LogRequest != nil {
		worker.UpdateLogRequest(*input.LogRequest)
>>>>>>> 02c90d23
	}

	return &resolve.Resolved{
		Data:  map[string]interface{}{m.Name(): response("Success", "Config updated successfully")},
		Field: m,
	}, true
}

func getConfigInput(m schema.Mutation) (*configInput, error) {
	inputArg := m.ArgValue(schema.InputArgName)
	inputByts, err := json.Marshal(inputArg)
	if err != nil {
		return nil, schema.GQLWrapf(err, "couldn't get input argument")
	}

	var input configInput
	err = json.Unmarshal(inputByts, &input)
	return &input, schema.GQLWrapf(err, "couldn't get input argument")
}<|MERGE_RESOLUTION|>--- conflicted
+++ resolved
@@ -42,21 +42,15 @@
 		return resolve.EmptyResult(m, err), false
 	}
 
-<<<<<<< HEAD
-	err = worker.UpdateLruMb(input.LruMB)
-	if err != nil {
-		return resolve.EmptyResult(m, err), false
-=======
 	if input.LruMB > 0 {
 		if err = worker.UpdateLruMb(input.LruMB); err != nil {
-			return emptyResult(m, err), false
+			return resolve.EmptyResult(m, err), false
 		}
 	}
 
 	// input.LogRequest will be nil, when it is not specified explicitly in config request.
 	if input.LogRequest != nil {
 		worker.UpdateLogRequest(*input.LogRequest)
->>>>>>> 02c90d23
 	}
 
 	return &resolve.Resolved{
