--- conflicted
+++ resolved
@@ -753,11 +753,6 @@
 		if !f.Type().IsGeo() {
 			selectionAuth = addSelectionSetFrom(child, f, auth)
 		}
-<<<<<<< HEAD
-
-		addedFields[f.Name()] = true
-=======
->>>>>>> 0c28a88f
 
 		if len(f.SelectionSet()) > 0 && !auth.isWritingAuth && auth.hasAuthRules {
 			// Restore the state after processing is done.
@@ -1132,12 +1127,13 @@
 				}
 				switch fn {
 				// in takes List of Scalars as argument, for eg:
-				// code : { in: {"abc", "def", "ghi"} } -> eq(State.code,"abc","def","ghi")
+				// code : { in: ["abc", "def", "ghi"] } -> eq(State.code,"abc","def","ghi")
 				case "in":
 					// No need to check for List types as this would pass GraphQL validation
 					// if val was not list
 					vals := val.([]interface{})
 					fn = "eq"
+
 					for _, v := range vals {
 						args = append(args, gql.Arg{Value: maybeQuoteArg(fn, v)})
 					}
@@ -1148,15 +1144,11 @@
 					distance := geoParams["distance"]
 
 					coordinate, _ := geoParams["coordinate"].(map[string]interface{})
-<<<<<<< HEAD
 					if coordinate == nil {
 						return nil
 					}
-					args = []gql.Arg{
-						{Value: typ.DgraphPredicate(field)},
-						{Value: writePoint(coordinate)},
-						{Value: fmt.Sprintf("%v", distance)},
-					}
+					args = append(args, gql.Arg{Value: writePoint(coordinate)},
+						gql.Arg{Value: fmt.Sprintf("%v", distance)})
 				case "within":
 					// For Geo type we have `within` filter which is written as follows:
 					// { within: { polygon: { coordinates: [ { points: [{ latitude: 11.11, longitude: 22.22}, { latitude: 15.15, longitude: 16.16} , { latitude: 20.20, longitude: 21.21} ]}] } } }
@@ -1168,10 +1160,7 @@
 
 					var buf bytes.Buffer
 					writePolygon(polygon, &buf)
-					args = []gql.Arg{
-						{Value: typ.DgraphPredicate(field)},
-						{Value: buf.String()},
-					}
+					args = append(args, gql.Arg{Value: buf.String()})
 				case "contains":
 					// For Geo type we have `contains` filter which is either point or polygon and is written as follows:
 					// For point: { contains: { point: { latitude: 11.11, longitude: 22.22 }}}
@@ -1185,11 +1174,7 @@
 					} else if point, ok := geoParams["point"].(map[string]interface{}); ok {
 						res = writePoint(point)
 					}
-
-					args = []gql.Arg{
-						{Value: typ.DgraphPredicate(field)},
-						{Value: res},
-					}
+					args = append(args, gql.Arg{Value: res})
 				case "intersects":
 					// For Geo type we have `contains` filter which is either multi-polygon or polygon and is written as follows:
 					// For multi-polygon : { intersect: { multiPolygon: { coordinates: [{ coordinates: [ { points: [{ latitude: 11.11, longitude: 22.22}, { latitude: 15.15, longitude: 16.16} , { latitude: 20.20, longitude: 21.21} ]}] }] } } }
@@ -1201,25 +1186,9 @@
 					} else if multiPolygon, ok := geoParams["multiPolygon"].(map[string]interface{}); ok {
 						writeMultiPolygon(multiPolygon, &buf)
 					}
-
-					args = []gql.Arg{
-						{Value: typ.DgraphPredicate(field)},
-						{Value: buf.String()},
-					}
-				default:
-					args = []gql.Arg{
-						{Value: typ.DgraphPredicate(field)},
-						{Value: maybeQuoteArg(fn, val)},
-					}
-=======
-					lat := coordinate["latitude"]
-					long := coordinate["longitude"]
-					args = append(args, gql.Arg{Value: fmt.Sprintf("[%v,%v]", long, lat)},
-						gql.Arg{Value: fmt.Sprintf("%v", distance)})
-
+					args = append(args, gql.Arg{Value: buf.String()})
 				default:
 					args = append(args, gql.Arg{Value: maybeQuoteArg(fn, val)})
->>>>>>> 0c28a88f
 				}
 				ands = append(ands, &gql.FilterTree{
 					Func: &gql.Function{
