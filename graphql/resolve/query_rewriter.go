/*
 * Copyright 2019 Dgraph Labs, Inc. and Contributors
 *
 * Licensed under the Apache License, Version 2.0 (the "License");
 * you may not use this file except in compliance with the License.
 * You may obtain a copy of the License at
 *
 *     http://www.apache.org/licenses/LICENSE-2.0
 *
 * Unless required by applicable law or agreed to in writing, software
 * distributed under the License is distributed on an "AS IS" BASIS,
 * WITHOUT WARRANTIES OR CONDITIONS OF ANY KIND, either express or implied.
 * See the License for the specific language governing permissions and
 * limitations under the License.
 */

package resolve

import (
	"context"
	"fmt"
	"reflect"
	"sort"
	"strconv"

	"github.com/dgraph-io/dgraph/gql"
	"github.com/dgraph-io/dgraph/graphql/authorization"
	"github.com/dgraph-io/dgraph/graphql/schema"
	"github.com/dgraph-io/dgraph/protos/pb"
	"github.com/pkg/errors"
)

type queryRewriter struct{}

type authRewriter struct {
	authVariables map[string]interface{}
	isWritingAuth bool
	// `filterByUid` is used to when we have to rewrite top level query with uid function. The
	// variable name is passed in `varName`. If true it will rewrite as following:
	// queryType(uid(varName)) {
	// Once such case is when we perform query in delete mutation.
	filterByUid bool
	selector    func(t schema.Type) *schema.RuleNode
	varGen      *VariableGenerator
	varName     string
	// `parentVarName` is used to link a query with it's previous level.
	parentVarName string
	// `hasAuthRules` indicates if any of fields in the complete query hierarchy has auth rules.
	hasAuthRules bool
	// `hasCascade` indicates if any of fields in the complete query hierarchy has cascade directive.
	hasCascade bool
}

// NewQueryRewriter returns a new QueryRewriter.
func NewQueryRewriter() QueryRewriter {
	return &queryRewriter{}
}

func hasAuthRules(field schema.Field, authRw *authRewriter) bool {
	rn := authRw.selector(field.Type())
	if rn != nil {
		return true
	}

	for _, childField := range field.SelectionSet() {
		if authRules := hasAuthRules(childField, authRw); authRules {
			return true
		}
	}
	return false
}

func hasCascadeDirective(field schema.Field) bool {
	if c := field.Cascade(); c != nil {
		return true
	}

	for _, childField := range field.SelectionSet() {
		if res := hasCascadeDirective(childField); res {
			return true
		}
	}
	return false
}

// Rewrite rewrites a GraphQL query into a Dgraph GraphQuery.
func (qr *queryRewriter) Rewrite(
	ctx context.Context,
	gqlQuery schema.Query) (*gql.GraphQuery, error) {

	if gqlQuery.Type().InterfaceImplHasAuthRules() {
		return &gql.GraphQuery{Attr: gqlQuery.ResponseName() + "()"}, nil
	}

	authVariables, _ := ctx.Value(authorization.AuthVariables).(map[string]interface{})

	if authVariables == nil {
		customClaims, err := authorization.ExtractCustomClaims(ctx)
		if err != nil {
			return nil, err
		}
		authVariables = customClaims.AuthVariables
	}

	authRw := &authRewriter{
		authVariables: authVariables,
		varGen:        NewVariableGenerator(),
		selector:      queryAuthSelector,
		parentVarName: gqlQuery.Type().Name() + "Root",
	}
	authRw.hasAuthRules = hasAuthRules(gqlQuery, authRw)
	authRw.hasCascade = hasCascadeDirective(gqlQuery)

	switch gqlQuery.QueryType() {
	case schema.GetQuery:

		// TODO: The only error that can occur in query rewriting is if an ID argument
		// can't be parsed as a uid: e.g. the query was something like:
		//
		// getT(id: "HI") { ... }
		//
		// But that's not a rewriting error!  It should be caught by validation
		// way up when the query first comes in.  All other possible problems with
		// the query are caught by validation.
		// ATM, I'm not sure how to hook into the GraphQL validator to get that to happen
		xid, uid, err := gqlQuery.IDArgValue()
		if err != nil {
			return nil, err
		}

		dgQuery := rewriteAsGet(gqlQuery, uid, xid, authRw)
		return dgQuery, nil

	case schema.FilterQuery:
		return rewriteAsQuery(gqlQuery, authRw), nil
	case schema.PasswordQuery:
		return passwordQuery(gqlQuery, authRw)
	default:
		return nil, errors.Errorf("unimplemented query type %s", gqlQuery.QueryType())
	}
}

func passwordQuery(m schema.Query, authRw *authRewriter) (*gql.GraphQuery, error) {
	xid, uid, err := m.IDArgValue()
	if err != nil {
		return nil, err
	}

	dgQuery := rewriteAsGet(m, uid, xid, authRw)

	queriedType := m.Type()
	name := queriedType.PasswordField().Name()
	predicate := queriedType.DgraphPredicate(name)
	password := m.ArgValue(name).(string)

	op := &gql.GraphQuery{
		Attr:   "checkPwd",
		Func:   dgQuery.Func,
		Filter: dgQuery.Filter,
		Children: []*gql.GraphQuery{{
			Var: "pwd",
			Attr: fmt.Sprintf(`checkpwd(%s, "%s")`, predicate,
				password),
		}},
	}

	ft := &gql.FilterTree{
		Op: "and",
		Child: []*gql.FilterTree{{
			Func: &gql.Function{
				Name: "eq",
				Args: []gql.Arg{
					{
						Value: "val(pwd)",
					},
					{
						Value: "1",
					},
				},
			},
		}},
	}

	if dgQuery.Filter != nil {
		ft.Child = append(ft.Child, dgQuery.Filter)
	}

	dgQuery.Filter = ft

	qry := &gql.GraphQuery{
		Children: []*gql.GraphQuery{dgQuery, op},
	}

	return qry, nil
}

func intersection(a, b []uint64) []uint64 {
	m := make(map[uint64]bool)
	var c []uint64

	for _, item := range a {
		m[item] = true
	}

	for _, item := range b {
		if _, ok := m[item]; ok {
			c = append(c, item)
		}
	}

	return c
}

// addUID adds UID for every node that we query. Otherwise we can't tell the
// difference in a query result between a node that's missing and a node that's
// missing a single value.  E.g. if we are asking for an Author and only the
// 'text' of all their posts e.g. getAuthor(id: 0x123) { posts { text } }
// If the author has 10 posts but three of them have a title, but no text,
// then Dgraph would just return 7 posts.  And we'd have no way of knowing if
// there's only 7 posts, or if there's more that are missing 'text'.
// But, for GraphQL, we want to know about those missing values.
func addUID(dgQuery *gql.GraphQuery) {
	if len(dgQuery.Children) == 0 {
		return
	}
	hasUid := false
	for _, c := range dgQuery.Children {
		if c.Attr == "uid" {
			hasUid = true
		}
		addUID(c)
	}

	// If uid was already requested by the user then we don't need to add it again.
	if hasUid {
		return
	}
	uidChild := &gql.GraphQuery{
		Attr:  "uid",
		Alias: "dgraph.uid",
	}
	dgQuery.Children = append(dgQuery.Children, uidChild)
}

func rewriteAsQueryByIds(field schema.Field, uids []uint64, authRw *authRewriter) *gql.GraphQuery {
	rbac := authRw.evaluateStaticRules(field.Type())
	dgQuery := &gql.GraphQuery{
		Attr: field.Name(),
	}

	if rbac == schema.Negative {
		dgQuery.Attr = dgQuery.Attr + "()"
		return dgQuery
	}

	dgQuery.Func = &gql.Function{
		Name: "uid",
		UID:  uids,
	}

	if ids := idFilter(extractQueryFilter(field), field.Type().IDField()); ids != nil {
		addUIDFunc(dgQuery, intersection(ids, uids))
	}

	addArgumentsToField(dgQuery, field)
	selectionAuth := addSelectionSetFrom(dgQuery, field, authRw)
	addUID(dgQuery)
	addCascadeDirective(dgQuery, field)

	dgQuery = authRw.addAuthQueries(field.Type(), dgQuery, rbac)

	if len(selectionAuth) > 0 {
		dgQuery = &gql.GraphQuery{Children: append([]*gql.GraphQuery{dgQuery}, selectionAuth...)}
	}

	return dgQuery
}

// addArgumentsToField adds various different arguments to a field, such as
// filter, order, pagination and selection set.
func addArgumentsToField(dgQuery *gql.GraphQuery, field schema.Field) {
	filter, _ := field.ArgValue("filter").(map[string]interface{})
	addFilter(dgQuery, field.Type(), filter)
	addOrder(dgQuery, field)
	addPagination(dgQuery, field)
}

func addFilterToField(dgQuery *gql.GraphQuery, field schema.Field) {
	filter, _ := field.ArgValue("filter").(map[string]interface{})
	addFilter(dgQuery, field.Type(), filter)
}

func addTopLevelTypeFilter(query *gql.GraphQuery, field schema.Field) {
	if query.Attr != "" {
		addTypeFilter(query, field.Type())
		return
	}

	var rootQuery *gql.GraphQuery
	for _, q := range query.Children {
		if q.Attr == field.Name() {
			rootQuery = q
			break
		}
		for _, cq := range q.Children {
			if cq.Attr == field.Name() {
				rootQuery = cq
				break
			}
		}
	}

	if rootQuery != nil {
		addTypeFilter(rootQuery, field.Type())
	}
}

func rewriteAsGet(
	field schema.Field,
	uid uint64,
	xid *string,
	auth *authRewriter) *gql.GraphQuery {

	var dgQuery *gql.GraphQuery
	rbac := auth.evaluateStaticRules(field.Type())
	if rbac == schema.Negative {
		return &gql.GraphQuery{Attr: field.ResponseName() + "()"}
	}

	if xid == nil {
		dgQuery = rewriteAsQueryByIds(field, []uint64{uid}, auth)

		// Add the type filter to the top level get query. When the auth has been written into the
		// query the top level get query may be present in query's children.
		addTopLevelTypeFilter(dgQuery, field)
		return dgQuery
	}

	xidArgName := field.XIDArg()
	eqXidFunc := &gql.Function{
		Name: "eq",
		Args: []gql.Arg{
			{Value: xidArgName},
			{Value: maybeQuoteArg("eq", *xid)},
		},
	}

	if uid > 0 {
		dgQuery = &gql.GraphQuery{
			Attr: field.Name(),
			Func: &gql.Function{
				Name: "uid",
				UID:  []uint64{uid},
			},
		}
		dgQuery.Filter = &gql.FilterTree{
			Func: eqXidFunc,
		}

	} else {
		dgQuery = &gql.GraphQuery{
			Attr: field.Name(),
			Func: eqXidFunc,
		}
	}
	selectionAuth := addSelectionSetFrom(dgQuery, field, auth)
	addUID(dgQuery)
	addTypeFilter(dgQuery, field.Type())
	addCascadeDirective(dgQuery, field)

	dgQuery = auth.addAuthQueries(field.Type(), dgQuery, rbac)

	if len(selectionAuth) > 0 {
		dgQuery = &gql.GraphQuery{Children: append([]*gql.GraphQuery{dgQuery}, selectionAuth...)}
	}

	return dgQuery
}

func rewriteAsQuery(field schema.Field, authRw *authRewriter) *gql.GraphQuery {
	rbac := authRw.evaluateStaticRules(field.Type())
	dgQuery := &gql.GraphQuery{
		Attr: field.Name(),
	}

	if rbac == schema.Negative {
		dgQuery.Attr = dgQuery.Attr + "()"
		return dgQuery
	}

	if authRw != nil && (authRw.isWritingAuth || authRw.filterByUid) && (authRw.varName != "" || authRw.parentVarName != "") {
		// When rewriting auth rules, they always start like
		//   Todo2 as var(func: uid(Todo1)) @cascade {
		// Where Todo1 is the variable generated from the filter of the field
		// we are adding auth to.

		authRw.addVariableUIDFunc(dgQuery)
		// This is executed when querying while performing delete mutation request since
		// in case of delete mutation we already have variable `MutationQueryVar` at root level.
		if authRw.filterByUid {
			// Since the variable is only added at the top level we reset the `authRW` variables.
			authRw.varName = ""
			authRw.filterByUid = false
		}
	} else if ids := idFilter(extractQueryFilter(field), field.Type().IDField()); ids != nil {
		addUIDFunc(dgQuery, ids)
	} else {
		addTypeFunc(dgQuery, field.Type().DgraphName())
	}

	addArgumentsToField(dgQuery, field)
	selectionAuth := addSelectionSetFrom(dgQuery, field, authRw)
	addUID(dgQuery)
	addCascadeDirective(dgQuery, field)

	dgQuery = authRw.addAuthQueries(field.Type(), dgQuery, rbac)

	if len(selectionAuth) > 0 {
		dgQuery = &gql.GraphQuery{Children: append([]*gql.GraphQuery{dgQuery}, selectionAuth...)}
	}

	return dgQuery
}

func (authRw *authRewriter) writingAuth() bool {
	return authRw != nil && authRw.isWritingAuth

}

// addAuthQueries takes a field and the GraphQuery that has so far been constructed for
// the field and builds any auth queries that are need to restrict the result to only
// the nodes authorized to be queried, returning a new graphQuery that does the
// original query and the auth.
func (authRw *authRewriter) addAuthQueries(
	typ schema.Type,
	dgQuery *gql.GraphQuery,
	rbacEval schema.RuleResult) *gql.GraphQuery {

	// There's no need to recursively inject auth queries into other auth queries, so if
	// we are already generating an auth query, there's nothing to add.
	if authRw == nil || authRw.isWritingAuth {
		return dgQuery
	}

	authRw.varName = authRw.varGen.Next(typ, "", "", authRw.isWritingAuth)

	fldAuthQueries, filter := authRw.rewriteAuthQueries(typ)
	if len(fldAuthQueries) == 0 && !authRw.hasAuthRules {
		return dgQuery
	}

	if rbacEval != schema.Uncertain {
		fldAuthQueries = nil
		filter = nil
	}

	// build a query like
	//   Todo1 as var(func: ... ) @filter(...)
	// that has the filter from the user query in it.  This is then used as
	// the starting point for both the user query and the auth query.
	//
	// We already have the query, so just copy it and modify the original
	varQry := &gql.GraphQuery{
		Var:    authRw.varName,
		Attr:   "var",
		Func:   dgQuery.Func,
		Filter: dgQuery.Filter,
	}

	rootQry := &gql.GraphQuery{
		Var:  authRw.parentVarName,
		Attr: "var",
		Func: &gql.Function{
			Name: "uid",
			Args: []gql.Arg{{Value: authRw.varName}},
		},
		Filter: filter,
	}

	dgQuery.Filter = nil

	// The user query starts from the var query generated above and is filtered
	// by the the filter generated from auth processing, so now we build
	//   queryTodo(func: uid(Todo1)) @filter(...auth-queries...) { ... }
	dgQuery.Func = &gql.Function{
		Name: "uid",
		Args: []gql.Arg{{Value: authRw.parentVarName}},
	}

	// The final query that includes the user's filter and auth processsing is thus like
	//
	// queryTodo(func: uid(Todo1)) @filter(uid(Todo2) AND uid(Todo3)) { ... }
	// Todo1 as var(func: ... ) @filter(...)
	// Todo2 as var(func: uid(Todo1)) @cascade { ...auth query 1... }
	// Todo3 as var(func: uid(Todo1)) @cascade { ...auth query 2... }
	return &gql.GraphQuery{Children: append([]*gql.GraphQuery{dgQuery, rootQry, varQry}, fldAuthQueries...)}
}

func (authRw *authRewriter) addVariableUIDFunc(q *gql.GraphQuery) {
	varName := authRw.parentVarName
	if authRw.varName != "" {
		varName = authRw.varName
	}

	q.Func = &gql.Function{
		Name: "uid",
		Args: []gql.Arg{{Value: varName}},
	}
}

func queryAuthSelector(t schema.Type) *schema.RuleNode {
	auth := t.AuthRules()
	if auth == nil || auth.Rules == nil {
		return nil
	}

	return auth.Rules.Query
}

func (authRw *authRewriter) rewriteAuthQueries(typ schema.Type) ([]*gql.GraphQuery, *gql.FilterTree) {
	if authRw == nil || authRw.isWritingAuth {
		return nil, nil
	}

	return (&authRewriter{
		authVariables: authRw.authVariables,
		varGen:        authRw.varGen,
		isWritingAuth: true,
		varName:       authRw.varName,
		selector:      authRw.selector,
		parentVarName: authRw.parentVarName,
		hasAuthRules:  authRw.hasAuthRules,
	}).rewriteRuleNode(typ, authRw.selector(typ))
}

func (authRw *authRewriter) evaluateStaticRules(typ schema.Type) schema.RuleResult {
	if authRw == nil || authRw.isWritingAuth {
		return schema.Uncertain
	}

	rn := authRw.selector(typ)
	return rn.EvaluateStatic(authRw.authVariables)
}

func (authRw *authRewriter) rewriteRuleNode(
	typ schema.Type,
	rn *schema.RuleNode) ([]*gql.GraphQuery, *gql.FilterTree) {

	if typ == nil || rn == nil {
		return nil, nil
	}

	nodeList := func(
		typ schema.Type,
		rns []*schema.RuleNode) ([]*gql.GraphQuery, []*gql.FilterTree) {

		var qrys []*gql.GraphQuery
		var filts []*gql.FilterTree
		for _, orRn := range rns {
			q, f := authRw.rewriteRuleNode(typ, orRn)
			qrys = append(qrys, q...)
			if f != nil {
				filts = append(filts, f)
			}
		}
		return qrys, filts
	}

	switch {
	case len(rn.And) > 0:
		qrys, filts := nodeList(typ, rn.And)
		if len(filts) == 0 {
			return qrys, nil
		}
		if len(filts) == 1 {
			return qrys, filts[0]
		}
		return qrys, &gql.FilterTree{
			Op:    "and",
			Child: filts,
		}
	case len(rn.Or) > 0:
		qrys, filts := nodeList(typ, rn.Or)
		if len(filts) == 0 {
			return qrys, nil
		}
		if len(filts) == 1 {
			return qrys, filts[0]
		}
		return qrys, &gql.FilterTree{
			Op:    "or",
			Child: filts,
		}
	case rn.Not != nil:
		qrys, filter := authRw.rewriteRuleNode(typ, rn.Not)
		if filter == nil {
			return qrys, nil
		}
		return qrys, &gql.FilterTree{
			Op:    "not",
			Child: []*gql.FilterTree{filter},
		}
	case rn.Rule != nil:
		if rn.EvaluateStatic(authRw.authVariables) == schema.Negative {
			return nil, nil
		}

		// create a copy of the auth query that's specialized for the values from the JWT
		qry := rn.Rule.AuthFor(typ, authRw.authVariables)

		// build
		// Todo2 as var(func: uid(Todo1)) @cascade { ...auth query 1... }
		varName := authRw.varGen.Next(typ, "", "", authRw.isWritingAuth)
		r1 := rewriteAsQuery(qry, authRw)
		r1.Var = varName
		r1.Attr = "var"
		r1.Cascade = append(r1.Cascade, "__all__")

		return []*gql.GraphQuery{r1}, &gql.FilterTree{
			Func: &gql.Function{
				Name: "uid",
				Args: []gql.Arg{{Value: varName}},
			},
		}
	}
	return nil, nil
}

func addTypeFilter(q *gql.GraphQuery, typ schema.Type) {
	thisFilter := &gql.FilterTree{
		Func: &gql.Function{
			Name: "type",
			Args: []gql.Arg{{Value: typ.DgraphName()}},
		},
	}
	addToFilterTree(q, thisFilter)
}

func addToFilterTree(q *gql.GraphQuery, filter *gql.FilterTree) {
	if q.Filter == nil {
		q.Filter = filter
	} else {
		q.Filter = &gql.FilterTree{
			Op:    "and",
			Child: []*gql.FilterTree{q.Filter, filter},
		}
	}
}

func addUIDFunc(q *gql.GraphQuery, uids []uint64) {
	q.Func = &gql.Function{
		Name: "uid",
		UID:  uids,
	}
}

func addTypeFunc(q *gql.GraphQuery, typ string) {
	q.Func = &gql.Function{
		Name: "type",
		Args: []gql.Arg{{Value: typ}},
	}
}

// addSelectionSetFrom adds all the selections from field into q, and returns a list
// of extra queries needed to satisfy auth requirements
func addSelectionSetFrom(
	q *gql.GraphQuery,
	field schema.Field,
	auth *authRewriter) []*gql.GraphQuery {

	var authQueries []*gql.GraphQuery

	// Only add dgraph.type as a child if this field is an interface type and has some children.
	// dgraph.type would later be used in completeObject as different objects in the resulting
	// JSON would return different fields based on their concrete type.
	selSet := field.SelectionSet()
	if len(selSet) > 0 {
		if field.InterfaceType() {
			q.Children = append(q.Children, &gql.GraphQuery{
				Attr: "dgraph.type",
			})

		} else if !auth.writingAuth() &&
			len(selSet) == 1 &&
			selSet[0].Name() == schema.Typename {
			q.Children = append(q.Children, &gql.GraphQuery{
				//we don't need this for auth queries because they are added by us used for internal purposes.
				// Querying it for them would just add an overhead which we can avoid.
				Attr:  "uid",
				Alias: "dgraph.uid",
			})
		}
	}

	// These fields might not have been requested by the user directly as part of the query but
	// are required in the body template for other fields requested within the query. We must
	// fetch them from Dgraph.
	requiredFields := make(map[string]bool)
	// addedFields is a map from field name to bool
	addedFields := make(map[string]bool)
	// fieldAdded is a map from field's dgraph alias to bool
	fieldAdded := make(map[string]bool)
	for _, f := range field.SelectionSet() {
		hasCustom, rf := f.HasCustomDirective()
		if hasCustom {
			for k := range rf {
				requiredFields[k] = true
			}
			// This field is resolved through a custom directive so its selection set doesn't need
			// to be part of query rewriting.
			continue
		}
		// We skip typename because we can generate the information from schema or
		// dgraph.type depending upon if the type is interface or not. For interface type
		// we always query dgraph.type and can pick up the value from there.
		if f.Skip() || !f.Include() || f.Name() == schema.Typename {
			continue
		}

		// skip if we have already added a query for this field in DQL. It helps make sure that if
		// a field is being asked twice or more, each time with a new alias, then we only add it
		// once in DQL query.
		if _, ok := fieldAdded[f.DgraphAlias()]; ok {
			continue
		}
		fieldAdded[f.DgraphAlias()] = true

		child := &gql.GraphQuery{
			Alias: f.DgraphAlias(),
		}

		if f.Type().Name() == schema.IDType {
			child.Attr = "uid"
		} else {
			child.Attr = f.DgraphPredicate()
		}

		filter, _ := f.ArgValue("filter").(map[string]interface{})
		addFilter(child, f.Type(), filter)
		addOrder(child, f)
		addPagination(child, f)
		addCascadeDirective(child, f)
		rbac := auth.evaluateStaticRules(f.Type())

		// Since the recursion processes the query in bottom up way, we store the state of the so
		// that we can restore it later.
		var parentVarName, parentQryName string
		if len(f.SelectionSet()) > 0 && !auth.isWritingAuth && auth.hasAuthRules {
			parentVarName = auth.parentVarName
			parentQryName = auth.varGen.Next(f.Type(), "", "", auth.isWritingAuth)
			auth.parentVarName = parentQryName
			auth.varName = parentQryName
		}

		var selectionAuth []*gql.GraphQuery
		if !f.Type().IsPoint() {
			selectionAuth = addSelectionSetFrom(child, f, auth)
		}
		addedFields[f.Name()] = true

		if len(f.SelectionSet()) > 0 && !auth.isWritingAuth && auth.hasAuthRules {
			// Restore the state after processing is done.
			auth.parentVarName = parentVarName
			auth.varName = parentQryName
		}

		if rbac == schema.Positive || rbac == schema.Uncertain {
			q.Children = append(q.Children, child)
		}

		var fieldAuth []*gql.GraphQuery
		var authFilter *gql.FilterTree
		if rbac == schema.Negative && auth.hasAuthRules && auth.hasCascade && !auth.isWritingAuth {
			// If RBAC rules are evaluated to Negative but we have cascade directive we continue
			// to write the query and add a dummy filter that doesn't return anything.
			// Example: AdminTask5 as var(func: uid())
			q.Children = append(q.Children, child)
			varName := auth.varGen.Next(f.Type(), "", "", auth.isWritingAuth)
			fieldAuth = append(fieldAuth, &gql.GraphQuery{
				Var:  varName,
				Attr: "var",
				Func: &gql.Function{
					Name: "uid",
				},
			})
			authFilter = &gql.FilterTree{
				Func: &gql.Function{
					Name: "uid",
					Args: []gql.Arg{{Value: varName}},
				},
			}
			rbac = schema.Positive
		} else if rbac == schema.Negative {
			// If RBAC rules are evaluated to Negative, we don't write queries for deeper levels.
			// Hence we don't need to do any further processing for this field.
			continue
		}

		// If RBAC rules are evaluated to `Uncertain` then we add the Auth rules.
		if rbac == schema.Uncertain {
			fieldAuth, authFilter = auth.rewriteAuthQueries(f.Type())
		}

		if authFilter != nil {
			if child.Filter == nil {
				child.Filter = authFilter
			} else {
				child.Filter = &gql.FilterTree{
					Op:    "and",
					Child: []*gql.FilterTree{child.Filter, authFilter},
				}
			}
		}

		if len(f.SelectionSet()) > 0 && !auth.isWritingAuth && auth.hasAuthRules {
			// This adds the following query.
			//	var(func: uid(Ticket)) {
			//		User as Ticket.assignedTo
			//	}
			// where `Ticket` is the nodes selected at parent level and `User` is the nodes we
			// need on the current level.
			parentQry := &gql.GraphQuery{
				Func: &gql.Function{
					Name: "uid",
					Args: []gql.Arg{{Value: auth.parentVarName}},
				},
				Attr:     "var",
				Children: []*gql.GraphQuery{{Attr: f.DgraphPredicate(), Var: parentQryName}},
			}

			// This query aggregates all filters and auth rules and is used by root query to filter
			// the final nodes for the current level.
			// User6 as var(func: uid(User2), orderasc: ...) @filter((eq(User.username, "User1") AND (...Auth Filter))))
			filtervarName := auth.varGen.Next(f.Type(), "", "", auth.isWritingAuth)
			selectionQry := &gql.GraphQuery{
				Var:  filtervarName,
				Attr: "var",
				Func: &gql.Function{
					Name: "uid",
					Args: []gql.Arg{{Value: parentQryName}},
				},
			}

			addFilterToField(selectionQry, f)
			selectionQry.Filter = child.Filter
			authQueries = append(authQueries, parentQry, selectionQry)
			child.Filter = &gql.FilterTree{
				Func: &gql.Function{
					Name: "uid",
					Args: []gql.Arg{{Value: filtervarName}},
				},
			}
		}
		authQueries = append(authQueries, selectionAuth...)
		authQueries = append(authQueries, fieldAuth...)
	}

	// Sort the required fields before adding them to q.Children so that the query produced after
	// rewriting has a predictable order.
	rfset := make([]string, 0, len(requiredFields))
	for fname := range requiredFields {
		rfset = append(rfset, fname)
	}
	sort.Strings(rfset)

	// Add fields required by other custom fields which haven't already been added as a
	// child to be fetched from Dgraph.
	for _, fname := range rfset {
		if _, ok := addedFields[fname]; !ok {
			f := field.Type().Field(fname)
			child := &gql.GraphQuery{
				Alias: f.DgraphAlias(),
			}

			if f.Type().Name() == schema.IDType {
				child.Attr = "uid"
			} else {
				child.Attr = f.DgraphPredicate()
			}
			q.Children = append(q.Children, child)
		}
	}

	return authQueries
}

func addOrder(q *gql.GraphQuery, field schema.Field) {
	orderArg := field.ArgValue("order")
	order, ok := orderArg.(map[string]interface{})
	for ok {
		ascArg := order["asc"]
		descArg := order["desc"]
		thenArg := order["then"]

		if asc, ok := ascArg.(string); ok {
			q.Order = append(q.Order,
				&pb.Order{Attr: field.Type().DgraphPredicate(asc)})
		} else if desc, ok := descArg.(string); ok {
			q.Order = append(q.Order,
				&pb.Order{Attr: field.Type().DgraphPredicate(desc), Desc: true})
		}

		order, ok = thenArg.(map[string]interface{})
	}
}

func addPagination(q *gql.GraphQuery, field schema.Field) {
	q.Args = make(map[string]string)

	first := field.ArgValue("first")
	if first != nil {
		q.Args["first"] = fmt.Sprintf("%v", first)
	}

	offset := field.ArgValue("offset")
	if offset != nil {
		q.Args["offset"] = fmt.Sprintf("%v", offset)
	}
}

func addCascadeDirective(q *gql.GraphQuery, field schema.Field) {
	q.Cascade = field.Cascade()
}

func convertIDs(idsSlice []interface{}) []uint64 {
	ids := make([]uint64, 0, len(idsSlice))
	for _, id := range idsSlice {
		uid, err := strconv.ParseUint(id.(string), 0, 64)
		if err != nil {
			// Skip sending the is part of the query to Dgraph.
			continue
		}
		ids = append(ids, uid)
	}
	return ids
}

func extractQueryFilter(f schema.Field) map[string]interface{} {
	filter, _ := f.ArgValue("filter").(map[string]interface{})
	return filter
}

func idFilter(filter map[string]interface{}, idField schema.FieldDefinition) []uint64 {
	if filter == nil || idField == nil {
		return nil
	}

	idsFilter := filter[idField.Name()]
	if idsFilter == nil {
		return nil
	}
	idsSlice := idsFilter.([]interface{})
	return convertIDs(idsSlice)
}

func addFilter(q *gql.GraphQuery, typ schema.Type, filter map[string]interface{}) {
	if len(filter) == 0 {
		return
	}

	// There are two cases here.
	// 1. It could be the case of a filter at root.  In this case we would have added a uid
	// function at root. Lets delete the ids key so that it isn't added in the filter.
	// Also, we need to add a dgraph.type filter.
	// 2. This could be a deep filter. In that case we don't need to do anything special.
	idField := typ.IDField()
	idName := ""
	if idField != nil {
		idName = idField.Name()
	}

	_, hasIDsFilter := filter[idName]
	filterAtRoot := hasIDsFilter && q.Func != nil && q.Func.Name == "uid"
	if filterAtRoot {
		// If id was present as a filter,
		delete(filter, idName)
	}
	q.Filter = buildFilter(typ, filter)
	if filterAtRoot {
		addTypeFilter(q, typ)
	}
}

// buildFilter builds a Dgraph gql.FilterTree from a GraphQL 'filter' arg.
//
// All the 'filter' args built by the GraphQL layer look like
// filter: { title: { anyofterms: "GraphQL" }, ... }
// or
// filter: { title: { anyofterms: "GraphQL" }, isPublished: true, ... }
// or
// filter: { title: { anyofterms: "GraphQL" }, and: { not: { ... } } }
// etc
//
// typ is the GraphQL type we are filtering on, and is needed to turn for example
// title (the GraphQL field) into Post.title (to Dgraph predicate).
//
// buildFilter turns any one filter object into a conjunction
// eg:
// filter: { title: { anyofterms: "GraphQL" }, isPublished: true }
// into:
// @filter(anyofterms(Post.title, "GraphQL") AND eq(Post.isPublished, true))
//
// Filters with `or:` and `not:` get translated to Dgraph OR and NOT.
//
// TODO: There's cases that don't make much sense like
// filter: { or: { title: { anyofterms: "GraphQL" } } }
// ATM those will probably generate junk that might cause a Dgraph error.  And
// bubble back to the user as a GraphQL error when the query fails. Really,
// they should fail query validation and never get here.
func buildFilter(typ schema.Type, filter map[string]interface{}) *gql.FilterTree {

	var ands []*gql.FilterTree
	var or *gql.FilterTree
	// Get a stable ordering so we generate the same thing each time.
	var keys []string
	for key := range filter {
		keys = append(keys, key)
	}
	sort.Strings(keys)

	// Each key in filter is either "and", "or", "not" or the field name it
	// applies to such as "title" in: `title: { anyofterms: "GraphQL" }``
	for _, field := range keys {
		switch field {

		// In 'and', 'or' and 'not' cases, filter[field] must be a map[string]interface{}
		// or it would have failed GraphQL validation - e.g. 'filter: { and: 10 }'
		// would have failed validation.

		case "and":
			// title: { anyofterms: "GraphQL" }, and: { ... }
			//                       we are here ^^
			// ->
			// @filter(anyofterms(Post.title, "GraphQL") AND ... )
			ft := buildFilter(typ, filter[field].(map[string]interface{}))
			ands = append(ands, ft)
		case "or":
			// title: { anyofterms: "GraphQL" }, or: { ... }
			//                       we are here ^^
			// ->
			// @filter(anyofterms(Post.title, "GraphQL") OR ... )
			or = buildFilter(typ, filter[field].(map[string]interface{}))
		case "not":
			// title: { anyofterms: "GraphQL" }, not: { isPublished: true}
			//                       we are here ^^
			// ->
			// @filter(anyofterms(Post.title, "GraphQL") AND NOT eq(Post.isPublished, true))
			not := buildFilter(typ, filter[field].(map[string]interface{}))
			ands = append(ands,
				&gql.FilterTree{
					Op:    "not",
					Child: []*gql.FilterTree{not},
				})
		default:
			//// It's a base case like:
			//// title: { anyofterms: "GraphQL" } ->  anyofterms(Post.title: "GraphQL")
			//// numLikes: { between : { min : 10,  max:100 }}
			switch dgFunc := filter[field].(type) {
			case map[string]interface{}:
				// title: { anyofterms: "GraphQL" } ->  anyofterms(Post.title, "GraphQL")
				// OR
				// numLikes: { le: 10 } -> le(Post.numLikes, 10)
<<<<<<< HEAD
				// OR
				// numLikes: {between: {min: 10, max:100}} -> between(Post.numLikes, 10, 100)
				fn, val := first(dgFunc)

				v := reflect.ValueOf(val)
				if v.Kind() == reflect.Map {
					// between:{min:10, max: 100}, val = map[min:10, max:100]
					args := []gql.Arg{
						gql.Arg{Value: typ.DgraphPredicate(field)},
					}
					for _, key := range v.MapKeys() {
						args = append(args, gql.Arg{Value: maybeQuoteArg(fn, v.MapIndex(key))})

					}

					ands = append(ands, &gql.FilterTree{
						Func: &gql.Function{
							Name: fn,
							Args: args,
						},
					})
				} else {
					fn, val := first(dgFunc)
					ands = append(ands, &gql.FilterTree{
						Func: &gql.Function{
							Name: fn,
							Args: []gql.Arg{
								{Value: typ.DgraphPredicate(field)},
								{Value: maybeQuoteArg(fn, val)},
							},
						},
					})
				}
=======

				fn, val := first(dgFunc)
				args := []gql.Arg{
					{Value: typ.DgraphPredicate(field)},
				}
				switch fn {
				// in takes List of Scalars as argument, for eg:
				// code : { in: {"abc", "def", "ghi"} } -> eq(State.code,"abc","def","ghi")
				case "in":
					// No need to check for List types as this would pass GraphQL validation
					// if val was not list
					vals := val.([]interface{})
					fn = "eq"

					for _, v := range vals {
						args = append(args, gql.Arg{Value: maybeQuoteArg(fn, v)})
					}
          
				case "near":
					//  For Geo type we have `near` filter which is written as follows:
					// { near: { distance: 33.33, coordinate: { latitude: 11.11, longitude: 22.22 } } }
					geoParams := val.(map[string]interface{})
					distance := geoParams["distance"]

					coordinate, _ := geoParams["coordinate"].(map[string]interface{})
					lat := coordinate["latitude"]
					long := coordinate["longitude"]

          args = append(args, gql.Arg{Value: fmt.Sprintf("[%v,%v]", long, lat)})
          args = append(args, gql.Arg{Value: fmt.Sprintf("%v", distance)})

        default:
					args = append(args, gql.Arg{Value: maybeQuoteArg(fn, val)})
				}
				ands = append(ands, &gql.FilterTree{
					Func: &gql.Function{
						Name: fn,
						Args: args,
					},
				})  
>>>>>>> f77cfe34
			case []interface{}:
				// ids: [ 0x123, 0x124 ] -> uid(0x123, 0x124)
				ids := convertIDs(dgFunc)
				ands = append(ands, &gql.FilterTree{
					Func: &gql.Function{
						Name: "uid",
						UID:  ids,
					},
				})
			case interface{}:
				// has: comments -> has(Post.comments)
				// OR
				// isPublished: true -> eq(Post.isPublished, true)
				// OR an enum case
				// postType: Question -> eq(Post.postType, "Question")
				switch field {
				case "has":
					fieldName := fmt.Sprintf("%v", dgFunc)
					ands = append(ands, &gql.FilterTree{
						Func: &gql.Function{
							Name: field,
							Args: []gql.Arg{
								{Value: typ.DgraphPredicate(fieldName)},
							},
						},
					})

				default:
					fn := "eq"
					ands = append(ands, &gql.FilterTree{
						Func: &gql.Function{
							Name: fn,
							Args: []gql.Arg{
								{Value: typ.DgraphPredicate(field)},
								{Value: fmt.Sprintf("%v", dgFunc)},
							},
						},
					})
				}
			}
		}
	}

	var andFt *gql.FilterTree
	if len(ands) == 1 {
		andFt = ands[0]
	} else if len(ands) > 1 {
		andFt = &gql.FilterTree{
			Op:    "and",
			Child: ands,
		}
	}

	if or == nil {
		return andFt
	}

	return &gql.FilterTree{
		Op:    "or",
		Child: []*gql.FilterTree{andFt, or},
	}
}

func maybeQuoteArg(fn string, arg interface{}) string {
	switch arg := arg.(type) {
	case string: // dateTime also parsed as string
		if fn == "regexp" {
			return arg
		}
		return fmt.Sprintf("%q", arg)
	default:
		return fmt.Sprintf("%v", arg)
	}
}

// fst returns the first element it finds in a map - we bump into lots of one-element
// maps like { "anyofterms": "GraphQL" }.  fst helps extract that single mapping.
func first(aMap map[string]interface{}) (string, interface{}) {
	for key, val := range aMap {
		return key, val
	}
	return "", nil
}<|MERGE_RESOLUTION|>--- conflicted
+++ resolved
@@ -19,7 +19,6 @@
 import (
 	"context"
 	"fmt"
-	"reflect"
 	"sort"
 	"strconv"
 
@@ -1060,41 +1059,6 @@
 				// title: { anyofterms: "GraphQL" } ->  anyofterms(Post.title, "GraphQL")
 				// OR
 				// numLikes: { le: 10 } -> le(Post.numLikes, 10)
-<<<<<<< HEAD
-				// OR
-				// numLikes: {between: {min: 10, max:100}} -> between(Post.numLikes, 10, 100)
-				fn, val := first(dgFunc)
-
-				v := reflect.ValueOf(val)
-				if v.Kind() == reflect.Map {
-					// between:{min:10, max: 100}, val = map[min:10, max:100]
-					args := []gql.Arg{
-						gql.Arg{Value: typ.DgraphPredicate(field)},
-					}
-					for _, key := range v.MapKeys() {
-						args = append(args, gql.Arg{Value: maybeQuoteArg(fn, v.MapIndex(key))})
-
-					}
-
-					ands = append(ands, &gql.FilterTree{
-						Func: &gql.Function{
-							Name: fn,
-							Args: args,
-						},
-					})
-				} else {
-					fn, val := first(dgFunc)
-					ands = append(ands, &gql.FilterTree{
-						Func: &gql.Function{
-							Name: fn,
-							Args: []gql.Arg{
-								{Value: typ.DgraphPredicate(field)},
-								{Value: maybeQuoteArg(fn, val)},
-							},
-						},
-					})
-				}
-=======
 
 				fn, val := first(dgFunc)
 				args := []gql.Arg{
@@ -1112,7 +1076,7 @@
 					for _, v := range vals {
 						args = append(args, gql.Arg{Value: maybeQuoteArg(fn, v)})
 					}
-          
+
 				case "near":
 					//  For Geo type we have `near` filter which is written as follows:
 					// { near: { distance: 33.33, coordinate: { latitude: 11.11, longitude: 22.22 } } }
@@ -1123,10 +1087,10 @@
 					lat := coordinate["latitude"]
 					long := coordinate["longitude"]
 
-          args = append(args, gql.Arg{Value: fmt.Sprintf("[%v,%v]", long, lat)})
-          args = append(args, gql.Arg{Value: fmt.Sprintf("%v", distance)})
-
-        default:
+					args = append(args, gql.Arg{Value: fmt.Sprintf("[%v,%v]", long, lat)})
+					args = append(args, gql.Arg{Value: fmt.Sprintf("%v", distance)})
+
+				default:
 					args = append(args, gql.Arg{Value: maybeQuoteArg(fn, val)})
 				}
 				ands = append(ands, &gql.FilterTree{
@@ -1134,8 +1098,7 @@
 						Name: fn,
 						Args: args,
 					},
-				})  
->>>>>>> f77cfe34
+				})
 			case []interface{}:
 				// ids: [ 0x123, 0x124 ] -> uid(0x123, 0x124)
 				ids := convertIDs(dgFunc)
