/*
 * Copyright 2019 Dgraph Labs, Inc. and Contributors
 *
 * Licensed under the Apache License, Version 2.0 (the "License");
 * you may not use this file except in compliance with the License.
 * You may obtain a copy of the License at
 *
 *     http://www.apache.org/licenses/LICENSE-2.0
 *
 * Unless required by applicable law or agreed to in writing, software
 * distributed under the License is distributed on an "AS IS" BASIS,
 * WITHOUT WARRANTIES OR CONDITIONS OF ANY KIND, either express or implied.
 * See the License for the specific language governing permissions and
 * limitations under the License.
 */

package resolve

import (
	"context"
	"fmt"
	"sort"
	"strconv"

	"github.com/dgraph-io/dgraph/gql"
	"github.com/dgraph-io/dgraph/graphql/authorization"
	"github.com/dgraph-io/dgraph/graphql/schema"
	"github.com/dgraph-io/dgraph/protos/pb"
	"github.com/pkg/errors"
)

type queryRewriter struct{}

type authRewriter struct {
	authVariables map[string]interface{}
	isWritingAuth bool
	// `filterByUid` is used to when we have to rewrite top level query with uid function. The
	// variable name is passed in `varName`. If true it will rewrite as following:
	// queryType(uid(varName)) {
	// Once such case is when we perform query in delete mutation.
	filterByUid bool
	selector    func(t schema.Type) *schema.RuleNode
	varGen      *VariableGenerator
	varName     string
	// `parentVarName` is used to link a query with it's previous level.
	parentVarName string
	// `hasAuthRules` indicates if any of fields in the complete query hierarchy has auth rules.
	hasAuthRules bool
	// `hasCascade` indicates if any of fields in the complete query hierarchy has cascade directive.
	hasCascade bool
}

// NewQueryRewriter returns a new QueryRewriter.
func NewQueryRewriter() QueryRewriter {
	return &queryRewriter{}
}

func hasAuthRules(field schema.Field, authRw *authRewriter) bool {
	rn := authRw.selector(field.Type())
	if rn != nil {
		return true
	}

	for _, childField := range field.SelectionSet() {
		if authRules := hasAuthRules(childField, authRw); authRules {
			return true
		}
	}
	return false
}

func hasCascadeDirective(field schema.Field) bool {
	if c := field.Cascade(); c != nil {
		return true
	}

	for _, childField := range field.SelectionSet() {
		if res := hasCascadeDirective(childField); res {
			return true
		}
	}
	return false
}

// Rewrite rewrites a GraphQL query into a Dgraph GraphQuery.
func (qr *queryRewriter) Rewrite(
	ctx context.Context,
	gqlQuery schema.Query) (*gql.GraphQuery, error) {

	if gqlQuery.Type().InterfaceImplHasAuthRules() {
		return &gql.GraphQuery{Attr: gqlQuery.ResponseName() + "()"}, nil
	}

	authVariables, _ := ctx.Value(authorization.AuthVariables).(map[string]interface{})

	if authVariables == nil {
		customClaims, err := authorization.ExtractCustomClaims(ctx)
		if err != nil {
			return nil, err
		}
		authVariables = customClaims.AuthVariables
	}

	authRw := &authRewriter{
		authVariables: authVariables,
		varGen:        NewVariableGenerator(),
		selector:      queryAuthSelector,
		parentVarName: gqlQuery.Type().Name() + "Root",
	}
	authRw.hasAuthRules = hasAuthRules(gqlQuery, authRw)
	authRw.hasCascade = hasCascadeDirective(gqlQuery)

	switch gqlQuery.QueryType() {
	case schema.GetQuery:

		// TODO: The only error that can occur in query rewriting is if an ID argument
		// can't be parsed as a uid: e.g. the query was something like:
		//
		// getT(id: "HI") { ... }
		//
		// But that's not a rewriting error!  It should be caught by validation
		// way up when the query first comes in.  All other possible problems with
		// the query are caught by validation.
		// ATM, I'm not sure how to hook into the GraphQL validator to get that to happen
		xid, uid, err := gqlQuery.IDArgValue()
		if err != nil {
			return nil, err
		}

		dgQuery := rewriteAsGet(gqlQuery, uid, xid, authRw)
		return dgQuery, nil

	case schema.FilterQuery:
		return rewriteAsQuery(gqlQuery, authRw), nil
	case schema.PasswordQuery:
		return passwordQuery(gqlQuery, authRw)
	default:
		return nil, errors.Errorf("unimplemented query type %s", gqlQuery.QueryType())
	}
}

func passwordQuery(m schema.Query, authRw *authRewriter) (*gql.GraphQuery, error) {
	xid, uid, err := m.IDArgValue()
	if err != nil {
		return nil, err
	}

	dgQuery := rewriteAsGet(m, uid, xid, authRw)

	queriedType := m.Type()
	name := queriedType.PasswordField().Name()
	predicate := queriedType.DgraphPredicate(name)
	password := m.ArgValue(name).(string)

	op := &gql.GraphQuery{
		Attr:   "checkPwd",
		Func:   dgQuery.Func,
		Filter: dgQuery.Filter,
		Children: []*gql.GraphQuery{{
			Var: "pwd",
			Attr: fmt.Sprintf(`checkpwd(%s, "%s")`, predicate,
				password),
		}},
	}

	ft := &gql.FilterTree{
		Op: "and",
		Child: []*gql.FilterTree{{
			Func: &gql.Function{
				Name: "eq",
				Args: []gql.Arg{
					{
						Value: "val(pwd)",
					},
					{
						Value: "1",
					},
				},
			},
		}},
	}

	if dgQuery.Filter != nil {
		ft.Child = append(ft.Child, dgQuery.Filter)
	}

	dgQuery.Filter = ft

	qry := &gql.GraphQuery{
		Children: []*gql.GraphQuery{dgQuery, op},
	}

	return qry, nil
}

func intersection(a, b []uint64) []uint64 {
	m := make(map[uint64]bool)
	var c []uint64

	for _, item := range a {
		m[item] = true
	}

	for _, item := range b {
		if _, ok := m[item]; ok {
			c = append(c, item)
		}
	}

	return c
}

// addUID adds UID for every node that we query. Otherwise we can't tell the
// difference in a query result between a node that's missing and a node that's
// missing a single value.  E.g. if we are asking for an Author and only the
// 'text' of all their posts e.g. getAuthor(id: 0x123) { posts { text } }
// If the author has 10 posts but three of them have a title, but no text,
// then Dgraph would just return 7 posts.  And we'd have no way of knowing if
// there's only 7 posts, or if there's more that are missing 'text'.
// But, for GraphQL, we want to know about those missing values.
func addUID(dgQuery *gql.GraphQuery) {
	if len(dgQuery.Children) == 0 {
		return
	}
	hasUid := false
	for _, c := range dgQuery.Children {
		if c.Attr == "uid" {
			hasUid = true
		}
		addUID(c)
	}

	// If uid was already requested by the user then we don't need to add it again.
	if hasUid {
		return
	}
	uidChild := &gql.GraphQuery{
		Attr:  "uid",
		Alias: "dgraph.uid",
	}
	dgQuery.Children = append(dgQuery.Children, uidChild)
}

func rewriteAsQueryByIds(field schema.Field, uids []uint64, authRw *authRewriter) *gql.GraphQuery {
	rbac := authRw.evaluateStaticRules(field.Type())
	dgQuery := &gql.GraphQuery{
		Attr: field.Name(),
	}

	if rbac == schema.Negative {
		dgQuery.Attr = dgQuery.Attr + "()"
		return dgQuery
	}

	dgQuery.Func = &gql.Function{
		Name: "uid",
		UID:  uids,
	}

	if ids := idFilter(extractQueryFilter(field), field.Type().IDField()); ids != nil {
		addUIDFunc(dgQuery, intersection(ids, uids))
	}

	addArgumentsToField(dgQuery, field)
	selectionAuth := addSelectionSetFrom(dgQuery, field, authRw)
	addUID(dgQuery)
	addCascadeDirective(dgQuery, field)

	dgQuery = authRw.addAuthQueries(field.Type(), dgQuery, rbac)

	if len(selectionAuth) > 0 {
		dgQuery = &gql.GraphQuery{Children: append([]*gql.GraphQuery{dgQuery}, selectionAuth...)}
	}

	return dgQuery
}

// addArgumentsToField adds various different arguments to a field, such as
// filter, order, pagination and selection set.
func addArgumentsToField(dgQuery *gql.GraphQuery, field schema.Field) {
	filter, _ := field.ArgValue("filter").(map[string]interface{})
	addFilter(dgQuery, field.Type(), filter)
	addOrder(dgQuery, field)
	addPagination(dgQuery, field)
}

func addFilterToField(dgQuery *gql.GraphQuery, field schema.Field) {
	filter, _ := field.ArgValue("filter").(map[string]interface{})
	addFilter(dgQuery, field.Type(), filter)
}

func addTopLevelTypeFilter(query *gql.GraphQuery, field schema.Field) {
	if query.Attr != "" {
		addTypeFilter(query, field.Type())
		return
	}

	var rootQuery *gql.GraphQuery
	for _, q := range query.Children {
		if q.Attr == field.Name() {
			rootQuery = q
			break
		}
		for _, cq := range q.Children {
			if cq.Attr == field.Name() {
				rootQuery = cq
				break
			}
		}
	}

	if rootQuery != nil {
		addTypeFilter(rootQuery, field.Type())
	}
}

func rewriteAsGet(
	field schema.Field,
	uid uint64,
	xid *string,
	auth *authRewriter) *gql.GraphQuery {

	var dgQuery *gql.GraphQuery
	rbac := auth.evaluateStaticRules(field.Type())
	if rbac == schema.Negative {
		return &gql.GraphQuery{Attr: field.ResponseName() + "()"}
	}

	if xid == nil {
		dgQuery = rewriteAsQueryByIds(field, []uint64{uid}, auth)

		// Add the type filter to the top level get query. When the auth has been written into the
		// query the top level get query may be present in query's children.
		addTopLevelTypeFilter(dgQuery, field)
		return dgQuery
	}

	xidArgName := field.XIDArg()
	eqXidFunc := &gql.Function{
		Name: "eq",
		Args: []gql.Arg{
			{Value: xidArgName},
			{Value: maybeQuoteArg("eq", *xid)},
		},
	}

	if uid > 0 {
		dgQuery = &gql.GraphQuery{
			Attr: field.Name(),
			Func: &gql.Function{
				Name: "uid",
				UID:  []uint64{uid},
			},
		}
		dgQuery.Filter = &gql.FilterTree{
			Func: eqXidFunc,
		}

	} else {
		dgQuery = &gql.GraphQuery{
			Attr: field.Name(),
			Func: eqXidFunc,
		}
	}
	selectionAuth := addSelectionSetFrom(dgQuery, field, auth)
	addUID(dgQuery)
	addTypeFilter(dgQuery, field.Type())
	addCascadeDirective(dgQuery, field)

	dgQuery = auth.addAuthQueries(field.Type(), dgQuery, rbac)

	if len(selectionAuth) > 0 {
		dgQuery = &gql.GraphQuery{Children: append([]*gql.GraphQuery{dgQuery}, selectionAuth...)}
	}

	return dgQuery
}

func rewriteAsQuery(field schema.Field, authRw *authRewriter) *gql.GraphQuery {
	rbac := authRw.evaluateStaticRules(field.Type())
	dgQuery := &gql.GraphQuery{
		Attr: field.Name(),
	}

	if rbac == schema.Negative {
		dgQuery.Attr = dgQuery.Attr + "()"
		return dgQuery
	}

	if authRw != nil && (authRw.isWritingAuth || authRw.filterByUid) && (authRw.varName != "" || authRw.parentVarName != "") {
		// When rewriting auth rules, they always start like
		//   Todo2 as var(func: uid(Todo1)) @cascade {
		// Where Todo1 is the variable generated from the filter of the field
		// we are adding auth to.

		authRw.addVariableUIDFunc(dgQuery)
		// This is executed when querying while performing delete mutation request since
		// in case of delete mutation we already have variable `MutationQueryVar` at root level.
		if authRw.filterByUid {
			// Since the variable is only added at the top level we reset the `authRW` variables.
			authRw.varName = ""
			authRw.filterByUid = false
		}
	} else if ids := idFilter(extractQueryFilter(field), field.Type().IDField()); ids != nil {
		addUIDFunc(dgQuery, ids)
	} else {
		addTypeFunc(dgQuery, field.Type().DgraphName())
	}

	addArgumentsToField(dgQuery, field)
	selectionAuth := addSelectionSetFrom(dgQuery, field, authRw)
	addUID(dgQuery)
	addCascadeDirective(dgQuery, field)

	dgQuery = authRw.addAuthQueries(field.Type(), dgQuery, rbac)

	if len(selectionAuth) > 0 {
		dgQuery = &gql.GraphQuery{Children: append([]*gql.GraphQuery{dgQuery}, selectionAuth...)}
	}

	return dgQuery
}

func (authRw *authRewriter) writingAuth() bool {
	return authRw != nil && authRw.isWritingAuth

}

// addAuthQueries takes a field and the GraphQuery that has so far been constructed for
// the field and builds any auth queries that are need to restrict the result to only
// the nodes authorized to be queried, returning a new graphQuery that does the
// original query and the auth.
func (authRw *authRewriter) addAuthQueries(
	typ schema.Type,
	dgQuery *gql.GraphQuery,
	rbacEval schema.RuleResult) *gql.GraphQuery {

	// There's no need to recursively inject auth queries into other auth queries, so if
	// we are already generating an auth query, there's nothing to add.
	if authRw == nil || authRw.isWritingAuth {
		return dgQuery
	}

	authRw.varName = authRw.varGen.Next(typ, "", "", authRw.isWritingAuth)

	fldAuthQueries, filter := authRw.rewriteAuthQueries(typ)
	if len(fldAuthQueries) == 0 && !authRw.hasAuthRules {
		return dgQuery
	}

	if rbacEval != schema.Uncertain {
		fldAuthQueries = nil
		filter = nil
	}

	// build a query like
	//   Todo1 as var(func: ... ) @filter(...)
	// that has the filter from the user query in it.  This is then used as
	// the starting point for both the user query and the auth query.
	//
	// We already have the query, so just copy it and modify the original
	varQry := &gql.GraphQuery{
		Var:    authRw.varName,
		Attr:   "var",
		Func:   dgQuery.Func,
		Filter: dgQuery.Filter,
	}

	rootQry := &gql.GraphQuery{
		Var:  authRw.parentVarName,
		Attr: "var",
		Func: &gql.Function{
			Name: "uid",
			Args: []gql.Arg{{Value: authRw.varName}},
		},
		Filter: filter,
	}

	dgQuery.Filter = nil

	// The user query starts from the var query generated above and is filtered
	// by the the filter generated from auth processing, so now we build
	//   queryTodo(func: uid(Todo1)) @filter(...auth-queries...) { ... }
	dgQuery.Func = &gql.Function{
		Name: "uid",
		Args: []gql.Arg{{Value: authRw.parentVarName}},
	}

	// The final query that includes the user's filter and auth processsing is thus like
	//
	// queryTodo(func: uid(Todo1)) @filter(uid(Todo2) AND uid(Todo3)) { ... }
	// Todo1 as var(func: ... ) @filter(...)
	// Todo2 as var(func: uid(Todo1)) @cascade { ...auth query 1... }
	// Todo3 as var(func: uid(Todo1)) @cascade { ...auth query 2... }
	return &gql.GraphQuery{Children: append([]*gql.GraphQuery{dgQuery, rootQry, varQry}, fldAuthQueries...)}
}

func (authRw *authRewriter) addVariableUIDFunc(q *gql.GraphQuery) {
	varName := authRw.parentVarName
	if authRw.varName != "" {
		varName = authRw.varName
	}

	q.Func = &gql.Function{
		Name: "uid",
		Args: []gql.Arg{{Value: varName}},
	}
}

func queryAuthSelector(t schema.Type) *schema.RuleNode {
	auth := t.AuthRules()
	if auth == nil || auth.Rules == nil {
		return nil
	}

	return auth.Rules.Query
}

func (authRw *authRewriter) rewriteAuthQueries(typ schema.Type) ([]*gql.GraphQuery, *gql.FilterTree) {
	if authRw == nil || authRw.isWritingAuth {
		return nil, nil
	}

	return (&authRewriter{
		authVariables: authRw.authVariables,
		varGen:        authRw.varGen,
		isWritingAuth: true,
		varName:       authRw.varName,
		selector:      authRw.selector,
		parentVarName: authRw.parentVarName,
		hasAuthRules:  authRw.hasAuthRules,
	}).rewriteRuleNode(typ, authRw.selector(typ))
}

func (authRw *authRewriter) evaluateStaticRules(typ schema.Type) schema.RuleResult {
	if authRw == nil || authRw.isWritingAuth {
		return schema.Uncertain
	}

	rn := authRw.selector(typ)
	return rn.EvaluateStatic(authRw.authVariables)
}

func (authRw *authRewriter) rewriteRuleNode(
	typ schema.Type,
	rn *schema.RuleNode) ([]*gql.GraphQuery, *gql.FilterTree) {

	if typ == nil || rn == nil {
		return nil, nil
	}

	nodeList := func(
		typ schema.Type,
		rns []*schema.RuleNode) ([]*gql.GraphQuery, []*gql.FilterTree) {

		var qrys []*gql.GraphQuery
		var filts []*gql.FilterTree
		for _, orRn := range rns {
			q, f := authRw.rewriteRuleNode(typ, orRn)
			qrys = append(qrys, q...)
			if f != nil {
				filts = append(filts, f)
			}
		}
		return qrys, filts
	}

	switch {
	case len(rn.And) > 0:
		qrys, filts := nodeList(typ, rn.And)
		if len(filts) == 0 {
			return qrys, nil
		}
		if len(filts) == 1 {
			return qrys, filts[0]
		}
		return qrys, &gql.FilterTree{
			Op:    "and",
			Child: filts,
		}
	case len(rn.Or) > 0:
		qrys, filts := nodeList(typ, rn.Or)
		if len(filts) == 0 {
			return qrys, nil
		}
		if len(filts) == 1 {
			return qrys, filts[0]
		}
		return qrys, &gql.FilterTree{
			Op:    "or",
			Child: filts,
		}
	case rn.Not != nil:
		qrys, filter := authRw.rewriteRuleNode(typ, rn.Not)
		if filter == nil {
			return qrys, nil
		}
		return qrys, &gql.FilterTree{
			Op:    "not",
			Child: []*gql.FilterTree{filter},
		}
	case rn.Rule != nil:
		if rn.EvaluateStatic(authRw.authVariables) == schema.Negative {
			return nil, nil
		}

		// create a copy of the auth query that's specialized for the values from the JWT
		qry := rn.Rule.AuthFor(typ, authRw.authVariables)

		// build
		// Todo2 as var(func: uid(Todo1)) @cascade { ...auth query 1... }
		varName := authRw.varGen.Next(typ, "", "", authRw.isWritingAuth)
		r1 := rewriteAsQuery(qry, authRw)
		r1.Var = varName
		r1.Attr = "var"
		r1.Cascade = append(r1.Cascade, "__all__")

		return []*gql.GraphQuery{r1}, &gql.FilterTree{
			Func: &gql.Function{
				Name: "uid",
				Args: []gql.Arg{{Value: varName}},
			},
		}
	}
	return nil, nil
}

func addTypeFilter(q *gql.GraphQuery, typ schema.Type) {
	thisFilter := &gql.FilterTree{
		Func: &gql.Function{
			Name: "type",
			Args: []gql.Arg{{Value: typ.DgraphName()}},
		},
	}
	addToFilterTree(q, thisFilter)
}

func addToFilterTree(q *gql.GraphQuery, filter *gql.FilterTree) {
	if q.Filter == nil {
		q.Filter = filter
	} else {
		q.Filter = &gql.FilterTree{
			Op:    "and",
			Child: []*gql.FilterTree{q.Filter, filter},
		}
	}
}

func addUIDFunc(q *gql.GraphQuery, uids []uint64) {
	q.Func = &gql.Function{
		Name: "uid",
		UID:  uids,
	}
}

func addTypeFunc(q *gql.GraphQuery, typ string) {
	q.Func = &gql.Function{
		Name: "type",
		Args: []gql.Arg{{Value: typ}},
	}
}

// addSelectionSetFrom adds all the selections from field into q, and returns a list
// of extra queries needed to satisfy auth requirements
func addSelectionSetFrom(
	q *gql.GraphQuery,
	field schema.Field,
	auth *authRewriter) []*gql.GraphQuery {

	var authQueries []*gql.GraphQuery

	// Only add dgraph.type as a child if this field is an interface type and has some children.
	// dgraph.type would later be used in completeObject as different objects in the resulting
	// JSON would return different fields based on their concrete type.
	selSet := field.SelectionSet()
	if len(selSet) > 0 {
		if field.InterfaceType() {
			q.Children = append(q.Children, &gql.GraphQuery{
				Attr: "dgraph.type",
			})

		} else if !auth.writingAuth() &&
			len(selSet) == 1 &&
			selSet[0].Name() == schema.Typename {
			q.Children = append(q.Children, &gql.GraphQuery{
				//we don't need this for auth queries because they are added by us used for internal purposes.
				// Querying it for them would just add an overhead which we can avoid.
				Attr:  "uid",
				Alias: "dgraph.uid",
			})
		}
	}

	// These fields might not have been requested by the user directly as part of the query but
	// are required in the body template for other fields requested within the query. We must
	// fetch them from Dgraph.
	requiredFields := make(map[string]bool)
	// addedFields is a map from field name to bool
	addedFields := make(map[string]bool)
	// fieldAdded is a map from field's dgraph alias to bool
	fieldAdded := make(map[string]bool)
	for _, f := range field.SelectionSet() {
		hasCustom, rf := f.HasCustomDirective()
		if hasCustom {
			for k := range rf {
				requiredFields[k] = true
			}
			// This field is resolved through a custom directive so its selection set doesn't need
			// to be part of query rewriting.
			continue
		}
		// We skip typename because we can generate the information from schema or
		// dgraph.type depending upon if the type is interface or not. For interface type
		// we always query dgraph.type and can pick up the value from there.
		if f.Skip() || !f.Include() || f.Name() == schema.Typename {
			continue
		}

		// skip if we have already added a query for this field in DQL. It helps make sure that if
		// a field is being asked twice or more, each time with a new alias, then we only add it
		// once in DQL query.
		if _, ok := fieldAdded[f.DgraphAlias()]; ok {
			continue
		}
		fieldAdded[f.DgraphAlias()] = true

		child := &gql.GraphQuery{
			Alias: f.DgraphAlias(),
		}

		if f.Type().Name() == schema.IDType {
			child.Attr = "uid"
		} else {
			child.Attr = f.DgraphPredicate()
		}

		filter, _ := f.ArgValue("filter").(map[string]interface{})
		addFilter(child, f.Type(), filter)
		addOrder(child, f)
		addPagination(child, f)
		addCascadeDirective(child, f)
		rbac := auth.evaluateStaticRules(f.Type())

		// Since the recursion processes the query in bottom up way, we store the state of the so
		// that we can restore it later.
		var parentVarName, parentQryName string
		if len(f.SelectionSet()) > 0 && !auth.isWritingAuth && auth.hasAuthRules {
			parentVarName = auth.parentVarName
			parentQryName = auth.varGen.Next(f.Type(), "", "", auth.isWritingAuth)
			auth.parentVarName = parentQryName
			auth.varName = parentQryName
		}

		var selectionAuth []*gql.GraphQuery
		if !f.Type().IsPoint() {
			selectionAuth = addSelectionSetFrom(child, f, auth)
		}
		addedFields[f.Name()] = true

		if len(f.SelectionSet()) > 0 && !auth.isWritingAuth && auth.hasAuthRules {
			// Restore the state after processing is done.
			auth.parentVarName = parentVarName
			auth.varName = parentQryName
		}

		if rbac == schema.Positive || rbac == schema.Uncertain {
			q.Children = append(q.Children, child)
		}

		var fieldAuth []*gql.GraphQuery
		var authFilter *gql.FilterTree
		if rbac == schema.Negative && auth.hasAuthRules && auth.hasCascade && !auth.isWritingAuth {
			// If RBAC rules are evaluated to Negative but we have cascade directive we continue
			// to write the query and add a dummy filter that doesn't return anything.
			// Example: AdminTask5 as var(func: uid())
			q.Children = append(q.Children, child)
			varName := auth.varGen.Next(f.Type(), "", "", auth.isWritingAuth)
			fieldAuth = append(fieldAuth, &gql.GraphQuery{
				Var:  varName,
				Attr: "var",
				Func: &gql.Function{
					Name: "uid",
				},
			})
			authFilter = &gql.FilterTree{
				Func: &gql.Function{
					Name: "uid",
					Args: []gql.Arg{{Value: varName}},
				},
			}
			rbac = schema.Positive
		} else if rbac == schema.Negative {
			// If RBAC rules are evaluated to Negative, we don't write queries for deeper levels.
			// Hence we don't need to do any further processing for this field.
			continue
		}

		// If RBAC rules are evaluated to `Uncertain` then we add the Auth rules.
		if rbac == schema.Uncertain {
			fieldAuth, authFilter = auth.rewriteAuthQueries(f.Type())
		}

		if authFilter != nil {
			if child.Filter == nil {
				child.Filter = authFilter
			} else {
				child.Filter = &gql.FilterTree{
					Op:    "and",
					Child: []*gql.FilterTree{child.Filter, authFilter},
				}
			}
		}

		if len(f.SelectionSet()) > 0 && !auth.isWritingAuth && auth.hasAuthRules {
			// This adds the following query.
			//	var(func: uid(Ticket)) {
			//		User as Ticket.assignedTo
			//	}
			// where `Ticket` is the nodes selected at parent level and `User` is the nodes we
			// need on the current level.
			parentQry := &gql.GraphQuery{
				Func: &gql.Function{
					Name: "uid",
					Args: []gql.Arg{{Value: auth.parentVarName}},
				},
				Attr:     "var",
				Children: []*gql.GraphQuery{{Attr: f.DgraphPredicate(), Var: parentQryName}},
			}

			// This query aggregates all filters and auth rules and is used by root query to filter
			// the final nodes for the current level.
			// User6 as var(func: uid(User2), orderasc: ...) @filter((eq(User.username, "User1") AND (...Auth Filter))))
			filtervarName := auth.varGen.Next(f.Type(), "", "", auth.isWritingAuth)
			selectionQry := &gql.GraphQuery{
				Var:  filtervarName,
				Attr: "var",
				Func: &gql.Function{
					Name: "uid",
					Args: []gql.Arg{{Value: parentQryName}},
				},
			}

			addFilterToField(selectionQry, f)
			selectionQry.Filter = child.Filter
			authQueries = append(authQueries, parentQry, selectionQry)
			child.Filter = &gql.FilterTree{
				Func: &gql.Function{
					Name: "uid",
					Args: []gql.Arg{{Value: filtervarName}},
				},
			}
		}
		authQueries = append(authQueries, selectionAuth...)
		authQueries = append(authQueries, fieldAuth...)
	}

	// Sort the required fields before adding them to q.Children so that the query produced after
	// rewriting has a predictable order.
	rfset := make([]string, 0, len(requiredFields))
	for fname := range requiredFields {
		rfset = append(rfset, fname)
	}
	sort.Strings(rfset)

	// Add fields required by other custom fields which haven't already been added as a
	// child to be fetched from Dgraph.
	for _, fname := range rfset {
		if _, ok := addedFields[fname]; !ok {
			f := field.Type().Field(fname)
			child := &gql.GraphQuery{
				Alias: f.DgraphAlias(),
			}

			if f.Type().Name() == schema.IDType {
				child.Attr = "uid"
			} else {
				child.Attr = f.DgraphPredicate()
			}
			q.Children = append(q.Children, child)
		}
	}

	return authQueries
}

func addOrder(q *gql.GraphQuery, field schema.Field) {
	orderArg := field.ArgValue("order")
	order, ok := orderArg.(map[string]interface{})
	for ok {
		ascArg := order["asc"]
		descArg := order["desc"]
		thenArg := order["then"]

		if asc, ok := ascArg.(string); ok {
			q.Order = append(q.Order,
				&pb.Order{Attr: field.Type().DgraphPredicate(asc)})
		} else if desc, ok := descArg.(string); ok {
			q.Order = append(q.Order,
				&pb.Order{Attr: field.Type().DgraphPredicate(desc), Desc: true})
		}

		order, ok = thenArg.(map[string]interface{})
	}
}

func addPagination(q *gql.GraphQuery, field schema.Field) {
	q.Args = make(map[string]string)

	first := field.ArgValue("first")
	if first != nil {
		q.Args["first"] = fmt.Sprintf("%v", first)
	}

	offset := field.ArgValue("offset")
	if offset != nil {
		q.Args["offset"] = fmt.Sprintf("%v", offset)
	}
}

func addCascadeDirective(q *gql.GraphQuery, field schema.Field) {
	q.Cascade = field.Cascade()
}

func convertIDs(idsSlice []interface{}) []uint64 {
	ids := make([]uint64, 0, len(idsSlice))
	for _, id := range idsSlice {
		uid, err := strconv.ParseUint(id.(string), 0, 64)
		if err != nil {
			// Skip sending the is part of the query to Dgraph.
			continue
		}
		ids = append(ids, uid)
	}
	return ids
}

func extractQueryFilter(f schema.Field) map[string]interface{} {
	filter, _ := f.ArgValue("filter").(map[string]interface{})
	return filter
}

func idFilter(filter map[string]interface{}, idField schema.FieldDefinition) []uint64 {
	if filter == nil || idField == nil {
		return nil
	}

	idsFilter := filter[idField.Name()]
	if idsFilter == nil {
		return nil
	}
	idsSlice := idsFilter.([]interface{})
	return convertIDs(idsSlice)
}

func addFilter(q *gql.GraphQuery, typ schema.Type, filter map[string]interface{}) {
	if len(filter) == 0 {
		return
	}

	// There are two cases here.
	// 1. It could be the case of a filter at root.  In this case we would have added a uid
	// function at root. Lets delete the ids key so that it isn't added in the filter.
	// Also, we need to add a dgraph.type filter.
	// 2. This could be a deep filter. In that case we don't need to do anything special.
	idField := typ.IDField()
	idName := ""
	if idField != nil {
		idName = idField.Name()
	}

	_, hasIDsFilter := filter[idName]
	filterAtRoot := hasIDsFilter && q.Func != nil && q.Func.Name == "uid"
	if filterAtRoot {
		// If id was present as a filter,
		delete(filter, idName)
	}
	q.Filter = buildFilter(typ, filter)
	if filterAtRoot {
		addTypeFilter(q, typ)
	}
}

// buildFilter builds a Dgraph gql.FilterTree from a GraphQL 'filter' arg.
//
// All the 'filter' args built by the GraphQL layer look like
// filter: { title: { anyofterms: "GraphQL" }, ... }
// or
// filter: { title: { anyofterms: "GraphQL" }, isPublished: true, ... }
// or
// filter: { title: { anyofterms: "GraphQL" }, and: { not: { ... } } }
// etc
//
// typ is the GraphQL type we are filtering on, and is needed to turn for example
// title (the GraphQL field) into Post.title (to Dgraph predicate).
//
// buildFilter turns any one filter object into a conjunction
// eg:
// filter: { title: { anyofterms: "GraphQL" }, isPublished: true }
// into:
// @filter(anyofterms(Post.title, "GraphQL") AND eq(Post.isPublished, true))
//
// Filters with `or:` and `not:` get translated to Dgraph OR and NOT.
//
// TODO: There's cases that don't make much sense like
// filter: { or: { title: { anyofterms: "GraphQL" } } }
// ATM those will probably generate junk that might cause a Dgraph error.  And
// bubble back to the user as a GraphQL error when the query fails. Really,
// they should fail query validation and never get here.
func buildFilter(typ schema.Type, filter map[string]interface{}) *gql.FilterTree {

	var ands []*gql.FilterTree
	var or *gql.FilterTree
	// Get a stable ordering so we generate the same thing each time.
	var keys []string
	for key := range filter {
		keys = append(keys, key)
	}
	sort.Strings(keys)

	// Each key in filter is either "and", "or", "not" or the field name it
	// applies to such as "title" in: `title: { anyofterms: "GraphQL" }``
	for _, field := range keys {
		if filter[field] == nil {
			continue
		}
		switch field {

		// In 'and', 'or' and 'not' cases, filter[field] must be a map[string]interface{}
		// or it would have failed GraphQL validation - e.g. 'filter: { and: 10 }'
		// would have failed validation.

		case "and":
			// title: { anyofterms: "GraphQL" }, and: { ... }
			//                       we are here ^^
			// ->
			// @filter(anyofterms(Post.title, "GraphQL") AND ... )
			ft := buildFilter(typ, filter[field].(map[string]interface{}))
			ands = append(ands, ft)
		case "or":
			// title: { anyofterms: "GraphQL" }, or: { ... }
			//                       we are here ^^
			// ->
			// @filter(anyofterms(Post.title, "GraphQL") OR ... )
			or = buildFilter(typ, filter[field].(map[string]interface{}))
		case "not":
			// title: { anyofterms: "GraphQL" }, not: { isPublished: true}
			//                       we are here ^^
			// ->
			// @filter(anyofterms(Post.title, "GraphQL") AND NOT eq(Post.isPublished, true))
			not := buildFilter(typ, filter[field].(map[string]interface{}))
			ands = append(ands,
				&gql.FilterTree{
					Op:    "not",
					Child: []*gql.FilterTree{not},
				})
		default:
			//// It's a base case like:
			//// title: { anyofterms: "GraphQL" } ->  anyofterms(Post.title: "GraphQL")
			//// numLikes: { between : { min : 10,  max:100 }}
			switch dgFunc := filter[field].(type) {
			case map[string]interface{}:
				// title: { anyofterms: "GraphQL" } ->  anyofterms(Post.title, "GraphQL")
				// OR
				// numLikes: { le: 10 } -> le(Post.numLikes, 10)

				fn, val := first(dgFunc)
				args := []gql.Arg{
					{Value: typ.DgraphPredicate(field)},
				}
				switch fn {
				// in takes List of Scalars as argument, for eg:
				// code : { in: {"abc", "def", "ghi"} } -> eq(State.code,"abc","def","ghi")
				case "in":
					// No need to check for List types as this would pass GraphQL validation
					// if val was not list
					vals := val.([]interface{})
					fn = "eq"

					for _, v := range vals {
						args = append(args, gql.Arg{Value: maybeQuoteArg(fn, v)})
					}
<<<<<<< HEAD

=======
>>>>>>> 345b6d1e
				case "near":
					//  For Geo type we have `near` filter which is written as follows:
					// { near: { distance: 33.33, coordinate: { latitude: 11.11, longitude: 22.22 } } }
					geoParams := val.(map[string]interface{})
					distance := geoParams["distance"]

					coordinate, _ := geoParams["coordinate"].(map[string]interface{})
					lat := coordinate["latitude"]
					long := coordinate["longitude"]
					args = append(args, gql.Arg{Value: fmt.Sprintf("[%v,%v]", long, lat)},
						gql.Arg{Value: fmt.Sprintf("%v", distance)})

<<<<<<< HEAD
					args = append(args, gql.Arg{Value: fmt.Sprintf("[%v,%v]", long, lat)},
						gql.Arg{Value: fmt.Sprintf("%v", distance)})

				case "between":
					// numLikes: { between : { min : 10,  max:100 }} should be rewritten into
					// 	between(numLikes,10,20). Order of arguments (min,max) is neccessary or
					// it will return empty
					vals := val.(map[string]interface{})
					args = append(args, gql.Arg{Value: maybeQuoteArg(fn, vals["min"])})
					args = append(args, gql.Arg{Value: maybeQuoteArg(fn, vals["max"])})

=======
>>>>>>> 345b6d1e
				default:
					args = append(args, gql.Arg{Value: maybeQuoteArg(fn, val)})
				}
				ands = append(ands, &gql.FilterTree{
					Func: &gql.Function{
						Name: fn,
						Args: args,
					},
				})
			case []interface{}:
				// ids: [ 0x123, 0x124 ] -> uid(0x123, 0x124)
				ids := convertIDs(dgFunc)
				ands = append(ands, &gql.FilterTree{
					Func: &gql.Function{
						Name: "uid",
						UID:  ids,
					},
				})
			case interface{}:
				// has: comments -> has(Post.comments)
				// OR
				// isPublished: true -> eq(Post.isPublished, true)
				// OR an enum case
				// postType: Question -> eq(Post.postType, "Question")
				switch field {
				case "has":
					fieldName := fmt.Sprintf("%v", dgFunc)
					ands = append(ands, &gql.FilterTree{
						Func: &gql.Function{
							Name: field,
							Args: []gql.Arg{
								{Value: typ.DgraphPredicate(fieldName)},
							},
						},
					})

				default:
					fn := "eq"
					ands = append(ands, &gql.FilterTree{
						Func: &gql.Function{
							Name: fn,
							Args: []gql.Arg{
								{Value: typ.DgraphPredicate(field)},
								{Value: fmt.Sprintf("%v", dgFunc)},
							},
						},
					})
				}
			}
		}
	}

	var andFt *gql.FilterTree
	if len(ands) == 1 {
		andFt = ands[0]
	} else if len(ands) > 1 {
		andFt = &gql.FilterTree{
			Op:    "and",
			Child: ands,
		}
	}

	if or == nil {
		return andFt
	}

	return &gql.FilterTree{
		Op:    "or",
		Child: []*gql.FilterTree{andFt, or},
	}
}

func maybeQuoteArg(fn string, arg interface{}) string {
	switch arg := arg.(type) {
	case string: // dateTime also parsed as string
		if fn == "regexp" {
			return arg
		}
		return fmt.Sprintf("%q", arg)
	default:
		return fmt.Sprintf("%v", arg)
	}
}

// fst returns the first element it finds in a map - we bump into lots of one-element
// maps like { "anyofterms": "GraphQL" }.  fst helps extract that single mapping.
func first(aMap map[string]interface{}) (string, interface{}) {
	for key, val := range aMap {
		return key, val
	}
	return "", nil
}<|MERGE_RESOLUTION|>--- conflicted
+++ resolved
@@ -1079,10 +1079,7 @@
 					for _, v := range vals {
 						args = append(args, gql.Arg{Value: maybeQuoteArg(fn, v)})
 					}
-<<<<<<< HEAD
-
-=======
->>>>>>> 345b6d1e
+          
 				case "near":
 					//  For Geo type we have `near` filter which is written as follows:
 					// { near: { distance: 33.33, coordinate: { latitude: 11.11, longitude: 22.22 } } }
@@ -1095,20 +1092,14 @@
 					args = append(args, gql.Arg{Value: fmt.Sprintf("[%v,%v]", long, lat)},
 						gql.Arg{Value: fmt.Sprintf("%v", distance)})
 
-<<<<<<< HEAD
-					args = append(args, gql.Arg{Value: fmt.Sprintf("[%v,%v]", long, lat)},
-						gql.Arg{Value: fmt.Sprintf("%v", distance)})
-
 				case "between":
 					// numLikes: { between : { min : 10,  max:100 }} should be rewritten into
 					// 	between(numLikes,10,20). Order of arguments (min,max) is neccessary or
 					// it will return empty
 					vals := val.(map[string]interface{})
-					args = append(args, gql.Arg{Value: maybeQuoteArg(fn, vals["min"])})
-					args = append(args, gql.Arg{Value: maybeQuoteArg(fn, vals["max"])})
-
-=======
->>>>>>> 345b6d1e
+					args = append(args, gql.Arg{Value: maybeQuoteArg(fn, vals["min"])}
+					  gql.Arg{Value: maybeQuoteArg(fn, vals["max"])})
+
 				default:
 					args = append(args, gql.Arg{Value: maybeQuoteArg(fn, val)})
 				}
