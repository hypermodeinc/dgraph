/*
 * Copyright 2019 Dgraph Labs, Inc. and Contributors
 *
 * Licensed under the Apache License, Version 2.0 (the "License");
 * you may not use this file except in compliance with the License.
 * You may obtain a copy of the License at
 *
 *     http://www.apache.org/licenses/LICENSE-2.0
 *
 * Unless required by applicable law or agreed to in writing, software
 * distributed under the License is distributed on an "AS IS" BASIS,
 * WITHOUT WARRANTIES OR CONDITIONS OF ANY KIND, either express or implied.
 * See the License for the specific language governing permissions and
 * limitations under the License.
 */

package resolve

import (
	"context"

	dgoapi "github.com/dgraph-io/dgo/v200/protos/api"
	"github.com/dgraph-io/dgraph/gql"
	"github.com/dgraph-io/dgraph/graphql/schema"
	"github.com/dgraph-io/dgraph/x"
	otrace "go.opencensus.io/trace"
)

// Mutations come in like this with variables:
//
// mutation themutation($post: PostInput!) {
//   addPost(input: $post) { ... some query ...}
// }
// - with variable payload
// { "post":
//   { "title": "My Post",
//     "author": { authorID: 0x123 },
//     ...
//   }
// }
//
//
// Or, like this with the payload in the mutation arguments
//
// mutation themutation {
//   addPost(input: { title: ... }) { ... some query ...}
// }
//
//
// Either way we build up a Dgraph json mutation to add the object
//
// For now, all mutations are only 1 level deep (cause of how we build the
// input objects) and only create a single node (again cause of inputs)

// A MutationResolver can resolve a single mutation.
type MutationResolver interface {
	Resolve(ctx context.Context, mutation schema.Mutation) (*Resolved, bool)
}

// A MutationRewriter can transform a GraphQL mutation into a Dgraph mutation and
// can build a Dgraph gql.GraphQuery to follow a GraphQL mutation.
//
// Mutations come in like:
//
// mutation addAuthor($auth: AuthorInput!) {
//   addAuthor(input: $auth) {
// 	   author {
// 	     id
// 	     name
// 	   }
//   }
// }
//
// Where `addAuthor(input: $auth)` implies a mutation that must get run - written
// to a Dgraph mutation by Rewrite.  The GraphQL following `addAuthor(...)`implies
// a query to run and return the newly created author, so the
// mutation query rewriting is dependent on the context set up by the result of
// the mutation.
type MutationRewriter interface {
	// Rewrite rewrites GraphQL mutation m into a Dgraph mutation - that could
	// be as simple as a single DelNquads, or could be a Dgraph upsert mutation
	// with a query and multiple mutations guarded by conditions.
	Rewrite(m schema.Mutation) (*gql.GraphQuery, []*dgoapi.Mutation, error)

	// FromMutationResult takes a GraphQL mutation and the results of a Dgraph
	// mutation and constructs a Dgraph query.  It's used to find the return
	// value from a GraphQL mutation - i.e. we've run the mutation indicated by m
	// now we need to query Dgraph to satisfy all the result fields in m.
	FromMutationResult(
		m schema.Mutation,
		assigned map[string]string,
		result map[string]interface{}) (*gql.GraphQuery, error)
}

// A MutationExecutor can execute a mutation and returns the assigned map, the
// mutated map and any errors.
type MutationExecutor interface {
	// Mutate performs the actual mutation and returns a map of newly assigned nodes,
	// a map of variable->[]uid from upsert mutations and any errors.  If an error
	// occurs, that indicates that the mutation failed in some way significant enough
	// way as to not continue procissing this mutation or others in the same request.
	Mutate(
		ctx context.Context,
		query *gql.GraphQuery,
		mutations []*dgoapi.Mutation) (map[string]string, map[string]interface{},
		*schema.Extensions, error)
}

// MutationResolverFunc is an adapter that allows to build a MutationResolver from
// a function.  Based on the http.HandlerFunc pattern.
type MutationResolverFunc func(ctx context.Context, mutation schema.Mutation) (*Resolved, bool)

// MutationExecutionFunc is an adapter that allows us to compose mutation execution and build a
// MutationExecuter from a function.  Based on the http.HandlerFunc pattern.
type MutationExecutionFunc func(
	ctx context.Context,
	query *gql.GraphQuery,
	mutations []*dgoapi.Mutation) (map[string]string, map[string][]string, error)

// Resolve calls mr(ctx, mutation)
func (mr MutationResolverFunc) Resolve(
	ctx context.Context,
	mutation schema.Mutation) (*Resolved, bool) {

	return mr(ctx, mutation)
}

// Mutate calls me(ctx, query, mutations)
func (me MutationExecutionFunc) Mutate(
	ctx context.Context,
	query *gql.GraphQuery,
	mutations []*dgoapi.Mutation) (map[string]string, map[string][]string, error) {
	return me(ctx, query, mutations)
}

// NewMutationResolver creates a new mutation resolver.  The resolver runs the pipeline:
// 1) rewrite the mutation using mr (return error if failed)
// 2) execute the mutation with me (return error if failed)
// 3) write a query for the mutation with mr (return error if failed)
// 4) execute the query with qe (return error if failed)
// 5) process the result with rc
func NewMutationResolver(
	mr MutationRewriter,
	qe QueryExecutor,
	me MutationExecutor,
	rc ResultCompleter) MutationResolver {
	return &mutationResolver{
		mutationRewriter: mr,
		queryExecutor:    qe,
		mutationExecutor: me,
		resultCompleter:  rc,
	}
}

// mutationResolver can resolve a single GraphQL mutation field
type mutationResolver struct {
	mutationRewriter MutationRewriter
	queryExecutor    QueryExecutor
	mutationExecutor MutationExecutor
	resultCompleter  ResultCompleter
}

func (mr *mutationResolver) Resolve(
	ctx context.Context, mutation schema.Mutation) (*Resolved, bool) {

	span := otrace.FromContext(ctx)
	stop := x.SpanTimer(span, "resolveMutation")
	defer stop()
	if span != nil {
		span.Annotatef(nil, "mutation alias: [%s] type: [%s]", mutation.Alias(),
			mutation.MutationType())
	}

<<<<<<< HEAD
	res, success, ext, err := mr.rewriteAndExecute(ctx, mutation)

	completed, err := mr.resultCompleter.Complete(ctx, mutation.QueryField(), res, err)

	selSets := mutation.SelectionSet()
	for _, selSet := range selSets {
		if selSet.Name() != schema.NumUid {
			continue
		}

		s := string(completed)
		switch {
		case strings.Contains(s, schema.NumUid):
			completed = []byte(strings.ReplaceAll(s, fmt.Sprintf(`"%s": null`,
				schema.NumUid), fmt.Sprintf(`"%s": %d`, schema.NumUid,
				mr.numUids)))

		case s[len(s)-1] == '}':
			completed = []byte(fmt.Sprintf(`%s, "%s": %d}`, s[:len(s)-1],
				schema.NumUid, mr.numUids))

		default:
			completed = []byte(fmt.Sprintf(`%s, "%s": %d`, s,
				schema.NumUid, mr.numUids))
		}
		break
	}

	return &Resolved{
		Data:       completed,
		Err:        err,
		Extensions: ext,
	}, success
=======
	resolved, success := mr.rewriteAndExecute(ctx, mutation)
	mr.resultCompleter.Complete(ctx, resolved)
	return resolved, success
>>>>>>> 285064a3
}

func getNumUids(m schema.Mutation, a map[string]string, r map[string]interface{}) int {
	switch m.MutationType() {
	case schema.AddMutation:
		return len(a)
	default:
		mutated := extractMutated(r, m.ResponseName())
		return len(mutated)
	}
}

func (mr *mutationResolver) rewriteAndExecute(
<<<<<<< HEAD
	ctx context.Context, mutation schema.Mutation) ([]byte, bool, *schema.Extensions, error) {
=======
	ctx context.Context,
	mutation schema.Mutation) (*Resolved, bool) {

>>>>>>> 285064a3
	query, mutations, err := mr.mutationRewriter.Rewrite(mutation)

	emptyResult := func(err error) *Resolved {
		return &Resolved{
			Data:  map[string]interface{}{mutation.ResponseName(): nil},
			Field: mutation,
			Err:   err,
		}
	}

	if err != nil {
<<<<<<< HEAD
		return nil, resolverFailed, nil,
			schema.GQLWrapf(err, "couldn't rewrite mutation %s", mutation.Name())
=======
		return emptyResult(schema.GQLWrapf(err, "couldn't rewrite mutation %s", mutation.Name())),
			resolverFailed
>>>>>>> 285064a3
	}

	assigned, result, extM, err := mr.mutationExecutor.Mutate(ctx, query, mutations)
	if err != nil {
<<<<<<< HEAD
		return nil, resolverFailed, extM,
			schema.GQLWrapLocationf(err, mutation.Location(), "mutation %s failed", mutation.Name())
=======
		gqlErr := schema.GQLWrapLocationf(
			err, mutation.Location(), "mutation %s failed", mutation.Name())
		return emptyResult(gqlErr), resolverFailed

>>>>>>> 285064a3
	}

	numUids := getNumUids(mutation, assigned, result)
	dgQuery, err := mr.mutationRewriter.FromMutationResult(mutation, assigned, result)
	errs := schema.GQLWrapf(err, "couldn't rewrite query for mutation %s", mutation.Name())

	if dgQuery == nil && err != nil {
<<<<<<< HEAD
		return nil, resolverFailed, extM, errs
=======
		return emptyResult(errs), resolverFailed
>>>>>>> 285064a3
	}

	resp, extQ, err := mr.queryExecutor.Query(ctx, dgQuery)
	errs = schema.AppendGQLErrs(errs, schema.GQLWrapf(err,
		"couldn't rewrite query for mutation %s", mutation.Name()))
	if extM == nil {
		extM = extQ
	} else {
		extM.Merge(extQ)
	}

<<<<<<< HEAD
	return resp, resolverSucceeded, extM, errs
=======
	resolved := completeDgraphResult(ctx, mutation.QueryField(), resp, errs)
	if resolved.Data == nil && resolved.Err != nil {
		return &Resolved{
			Data: map[string]interface{}{
				mutation.ResponseName(): map[string]interface{}{
					schema.NumUid:                        numUids,
					schema.Typename:                      mutation.TypeName,
					mutation.QueryField().ResponseName(): nil,
				}},
			Field: mutation,
			Err:   err,
		}, resolverSucceeded
	}

	if resolved.Data == nil {
		resolved.Data = map[string]interface{}{}
	}

	dgRes := resolved.Data.(map[string]interface{})
	dgRes[schema.NumUid] = numUids
	dgRes[schema.Typename] = mutation.Type().Name()
	resolved.Data = map[string]interface{}{mutation.ResponseName(): dgRes}

	resolved.Field = mutation
	return resolved, resolverSucceeded
>>>>>>> 285064a3
}

func deleteCompletion() CompletionFunc {
	return CompletionFunc(func(ctx context.Context, resolved *Resolved) {
		if fld, ok := resolved.Data.(map[string]interface{}); ok {
			if rsp, ok := fld[resolved.Field.ResponseName()].(map[string]interface{}); ok {
				rsp["msg"] = "Deleted"
			}
		}
	})
}<|MERGE_RESOLUTION|>--- conflicted
+++ resolved
@@ -96,9 +96,9 @@
 // mutated map and any errors.
 type MutationExecutor interface {
 	// Mutate performs the actual mutation and returns a map of newly assigned nodes,
-	// a map of variable->[]uid from upsert mutations and any errors.  If an error
+	// a map of variable->[]uid from upsert mutations, extensions and any errors. If an error
 	// occurs, that indicates that the mutation failed in some way significant enough
-	// way as to not continue procissing this mutation or others in the same request.
+	// way as to not continue processing this mutation or others in the same request.
 	Mutate(
 		ctx context.Context,
 		query *gql.GraphQuery,
@@ -115,7 +115,8 @@
 type MutationExecutionFunc func(
 	ctx context.Context,
 	query *gql.GraphQuery,
-	mutations []*dgoapi.Mutation) (map[string]string, map[string][]string, error)
+	mutations []*dgoapi.Mutation) (map[string]string, map[string][]string, *schema.Extensions,
+	error)
 
 // Resolve calls mr(ctx, mutation)
 func (mr MutationResolverFunc) Resolve(
@@ -129,7 +130,8 @@
 func (me MutationExecutionFunc) Mutate(
 	ctx context.Context,
 	query *gql.GraphQuery,
-	mutations []*dgoapi.Mutation) (map[string]string, map[string][]string, error) {
+	mutations []*dgoapi.Mutation) (map[string]string, map[string][]string, *schema.Extensions,
+	error) {
 	return me(ctx, query, mutations)
 }
 
@@ -171,45 +173,9 @@
 			mutation.MutationType())
 	}
 
-<<<<<<< HEAD
-	res, success, ext, err := mr.rewriteAndExecute(ctx, mutation)
-
-	completed, err := mr.resultCompleter.Complete(ctx, mutation.QueryField(), res, err)
-
-	selSets := mutation.SelectionSet()
-	for _, selSet := range selSets {
-		if selSet.Name() != schema.NumUid {
-			continue
-		}
-
-		s := string(completed)
-		switch {
-		case strings.Contains(s, schema.NumUid):
-			completed = []byte(strings.ReplaceAll(s, fmt.Sprintf(`"%s": null`,
-				schema.NumUid), fmt.Sprintf(`"%s": %d`, schema.NumUid,
-				mr.numUids)))
-
-		case s[len(s)-1] == '}':
-			completed = []byte(fmt.Sprintf(`%s, "%s": %d}`, s[:len(s)-1],
-				schema.NumUid, mr.numUids))
-
-		default:
-			completed = []byte(fmt.Sprintf(`%s, "%s": %d`, s,
-				schema.NumUid, mr.numUids))
-		}
-		break
-	}
-
-	return &Resolved{
-		Data:       completed,
-		Err:        err,
-		Extensions: ext,
-	}, success
-=======
 	resolved, success := mr.rewriteAndExecute(ctx, mutation)
 	mr.resultCompleter.Complete(ctx, resolved)
 	return resolved, success
->>>>>>> 285064a3
 }
 
 func getNumUids(m schema.Mutation, a map[string]string, r map[string]interface{}) int {
@@ -223,13 +189,9 @@
 }
 
 func (mr *mutationResolver) rewriteAndExecute(
-<<<<<<< HEAD
-	ctx context.Context, mutation schema.Mutation) ([]byte, bool, *schema.Extensions, error) {
-=======
 	ctx context.Context,
 	mutation schema.Mutation) (*Resolved, bool) {
 
->>>>>>> 285064a3
 	query, mutations, err := mr.mutationRewriter.Rewrite(mutation)
 
 	emptyResult := func(err error) *Resolved {
@@ -241,26 +203,16 @@
 	}
 
 	if err != nil {
-<<<<<<< HEAD
-		return nil, resolverFailed, nil,
-			schema.GQLWrapf(err, "couldn't rewrite mutation %s", mutation.Name())
-=======
 		return emptyResult(schema.GQLWrapf(err, "couldn't rewrite mutation %s", mutation.Name())),
 			resolverFailed
->>>>>>> 285064a3
 	}
 
 	assigned, result, extM, err := mr.mutationExecutor.Mutate(ctx, query, mutations)
 	if err != nil {
-<<<<<<< HEAD
-		return nil, resolverFailed, extM,
-			schema.GQLWrapLocationf(err, mutation.Location(), "mutation %s failed", mutation.Name())
-=======
 		gqlErr := schema.GQLWrapLocationf(
 			err, mutation.Location(), "mutation %s failed", mutation.Name())
 		return emptyResult(gqlErr), resolverFailed
 
->>>>>>> 285064a3
 	}
 
 	numUids := getNumUids(mutation, assigned, result)
@@ -268,25 +220,20 @@
 	errs := schema.GQLWrapf(err, "couldn't rewrite query for mutation %s", mutation.Name())
 
 	if dgQuery == nil && err != nil {
-<<<<<<< HEAD
-		return nil, resolverFailed, extM, errs
-=======
 		return emptyResult(errs), resolverFailed
->>>>>>> 285064a3
 	}
 
 	resp, extQ, err := mr.queryExecutor.Query(ctx, dgQuery)
 	errs = schema.AppendGQLErrs(errs, schema.GQLWrapf(err,
 		"couldn't rewrite query for mutation %s", mutation.Name()))
+
+	// merge the extensions we got from .Mutate() and .Query() into extM
 	if extM == nil {
 		extM = extQ
 	} else {
 		extM.Merge(extQ)
 	}
 
-<<<<<<< HEAD
-	return resp, resolverSucceeded, extM, errs
-=======
 	resolved := completeDgraphResult(ctx, mutation.QueryField(), resp, errs)
 	if resolved.Data == nil && resolved.Err != nil {
 		return &Resolved{
@@ -296,8 +243,9 @@
 					schema.Typename:                      mutation.TypeName,
 					mutation.QueryField().ResponseName(): nil,
 				}},
-			Field: mutation,
-			Err:   err,
+			Field:      mutation,
+			Err:        err,
+			Extensions: extM,
 		}, resolverSucceeded
 	}
 
@@ -308,11 +256,12 @@
 	dgRes := resolved.Data.(map[string]interface{})
 	dgRes[schema.NumUid] = numUids
 	dgRes[schema.Typename] = mutation.Type().Name()
+
 	resolved.Data = map[string]interface{}{mutation.ResponseName(): dgRes}
-
 	resolved.Field = mutation
+	resolved.Extensions = extM
+
 	return resolved, resolverSucceeded
->>>>>>> 285064a3
 }
 
 func deleteCompletion() CompletionFunc {
