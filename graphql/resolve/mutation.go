--- conflicted
+++ resolved
@@ -226,20 +226,19 @@
 	errs = schema.AppendGQLErrs(errs, schema.GQLWrapf(err,
 		"couldn't rewrite query for mutation %s", mutation.Name()))
 
-<<<<<<< HEAD
-	// merge the extensions we got from .Mutate() and .Query() into extM
-	if extM == nil {
-		extM = extQ
-	} else {
-		extM.Merge(extQ)
-=======
 	numUidsField := mutation.NumUidsField()
 	numUidsFieldRespName := schema.NumUid
 	numUids := 0
 	if numUidsField != nil {
 		numUidsFieldRespName = numUidsField.ResponseName()
 		numUids = getNumUids(mutation, assigned, result)
->>>>>>> b485c9fc
+	}
+
+	// merge the extensions we got from .Mutate() and .Query() into extM
+	if extM == nil {
+		extM = extQ
+	} else {
+		extM.Merge(extQ)
 	}
 
 	resolved := completeDgraphResult(ctx, mutation.QueryField(), resp, errs)
@@ -261,14 +260,7 @@
 	}
 
 	dgRes := resolved.Data.(map[string]interface{})
-<<<<<<< HEAD
-	dgRes[schema.NumUid] = numUids
-	dgRes[schema.Typename] = mutation.Type().Name()
-=======
 	dgRes[numUidsFieldRespName] = numUids
-	resolved.Data = map[string]interface{}{mutation.ResponseName(): dgRes}
->>>>>>> b485c9fc
-
 	resolved.Data = map[string]interface{}{mutation.ResponseName(): dgRes}
 	resolved.Field = mutation
 	resolved.Extensions = extM
