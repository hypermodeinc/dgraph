--- conflicted
+++ resolved
@@ -535,11 +535,7 @@
     }
   variables: |
     {
-<<<<<<< HEAD
-      "id": ["0x1", "0x2"]
-=======
-      "ids": ["0x1", "0x2"]
->>>>>>> 172ed2d1
+      "ids": ["0x1", "0x2"]
     }
   jwtvar:
     ROLE: "ADMIN"
@@ -570,11 +566,7 @@
       }
     }
   variables: |
-<<<<<<< HEAD
-    {
-=======
     { 
->>>>>>> 172ed2d1
       "ids": ["0x1", "0x2"]
     }
   jwtvar:
@@ -650,8 +642,176 @@
     { "filter":
       {
         "ids": ["0x1", "0x2"]
-<<<<<<< HEAD
-      }
+      }
+    }
+  variables: |
+    {
+      "ids": ["0x1", "0x2"]
+    }
+  jwtvar:
+    ROLE: "ADMIN"
+    USER: "user1"
+    ANS:  "true"
+  dgmutations:
+    - deletejson: |
+        [{
+           "uid": "uid(x)"
+         },{
+           "Author.posts": [
+             {"uid": "uid(x)"}
+           ],
+           "uid": "uid(Author6)"
+         }]
+  dgquery: |-
+    query {
+      x as deletePost(func: uid(PostRoot)) {
+        uid
+        Author6 as Post.author
+      }
+      PostRoot as var(func: uid(Post1)) @filter(((uid(QuestionAuth2) AND uid(QuestionAuth3)) OR uid(FbPostAuth4) OR uid(AnswerAuth5)))
+      Post1 as var(func: uid(0x1, 0x2)) @filter(type(Post))
+      Question1 as var(func: type(Question))
+      QuestionAuth2 as var(func: uid(Question1)) @filter(eq(Question.answered, true)) @cascade {
+        id : uid
+      }
+      QuestionAuth3 as var(func: uid(Question1)) @cascade {
+        dgraph.type
+        author : Post.author @filter(eq(Author.name, "user1")) {
+          name : Author.name
+          dgraph.uid : uid
+        }
+        dgraph.uid : uid
+      }
+      FbPost1 as var(func: type(FbPost))
+      FbPostAuth4 as var(func: uid(FbPost1)) @cascade {
+        dgraph.type
+        author : Post.author @filter(eq(Author.name, "user1")) {
+          name : Author.name
+          dgraph.uid : uid
+        }
+        dgraph.uid : uid
+      }
+      Answer1 as var(func: type(Answer))
+      AnswerAuth5 as var(func: uid(Answer1)) @cascade {
+        dgraph.type
+        author : Post.author @filter(eq(Author.name, "user1")) {
+          name : Author.name
+          dgraph.uid : uid
+        }
+        dgraph.uid : uid
+      }
+    }
+
+- name: "Deleting interface having its own auth rules and implementing types also have auth rules and some of the rules of implementing types are not satisfied"
+  gqlquery: |
+    mutation ($ids: [ID!]) {
+      deletePost(filter: {id: $ids}) {
+    	numUids
+      }
+    }
+  variables: |
+    {
+      "ids": ["0x1", "0x2"]
+    }
+  jwtvar:
+    USER: "user1"
+    ANS:  "true"
+  dgmutations:
+    - deletejson: |
+        [{
+           "uid": "uid(x)"
+         },{
+           "Author.posts": [
+             {"uid": "uid(x)"}
+           ],
+           "uid": "uid(Author5)"
+         }]
+  dgquery: |-
+    query {
+      x as deletePost(func: uid(PostRoot)) {
+        uid
+        Author5 as Post.author
+      }
+      PostRoot as var(func: uid(Post1)) @filter(((uid(QuestionAuth2) AND uid(QuestionAuth3)) OR uid(AnswerAuth4)))
+      Post1 as var(func: uid(0x1, 0x2)) @filter(type(Post))
+      Question1 as var(func: type(Question))
+      QuestionAuth2 as var(func: uid(Question1)) @filter(eq(Question.answered, true)) @cascade {
+        id : uid
+      }
+      QuestionAuth3 as var(func: uid(Question1)) @cascade {
+        dgraph.type
+        author : Post.author @filter(eq(Author.name, "user1")) {
+          name : Author.name
+          dgraph.uid : uid
+        }
+        dgraph.uid : uid
+      }
+      Answer1 as var(func: type(Answer))
+      AnswerAuth4 as var(func: uid(Answer1)) @cascade {
+        dgraph.type
+        author : Post.author @filter(eq(Author.name, "user1")) {
+          name : Author.name
+          dgraph.uid : uid
+        }
+        dgraph.uid : uid
+      }
+    }
+
+- name: "Deleting interface having its own auth rules and implementing types also have auth rules and the rules of interface are not satisfied"
+  gqlquery: |
+    mutation ($ids: [ID!]) {
+      deletePost(filter: {id: $ids}) {
+    	numUids
+      }
+    }
+  jwtvar:
+    ROLE: "ADMIN"
+    AND: "true"
+  variables: |
+    {
+      "ids": ["0x1", "0x2"]
+    }
+  dgmutations:
+    - deletejson: |
+        [{
+           "uid": "uid(x)"
+         }]
+  dgquery: |-
+    query {
+      x as deletePost()
+    }
+- name: "Deleting interface having no own auth rules but some implementing types have auth rules and they are not satisfied."
+  gqlquery: |
+    mutation ($ids: [ID!]) {
+      deleteA(filter: {id: $ids}) {
+    	numUids
+      }
+    }
+  variables: |
+    {
+      "ids": ["0x1", "0x2"]
+    }
+  dgmutations:
+    - deletejson: |
+        [{
+           "uid": "uid(x)"
+         }]
+  dgquery: |-
+    query {
+      x as deleteA(func: uid(ARoot)) {
+        uid
+      }
+    }
+- name: "Delete Type Having Graph Traversal Auth Rules on Interface."
+  gqlquery: |
+    mutation ($ids: [ID!]) {
+      deleteQuestion(filter: {id: $ids}) {
+    	numUids
+      }
+    }
+  variables: |
+    {
+      "ids": ["0x1", "0x2"]
     }
   jwtvar:
     USER: "user1"
@@ -673,7 +833,7 @@
         Author4 as Post.author
       }
       QuestionRoot as var(func: uid(Question1)) @filter((uid(QuestionAuth2) AND uid(QuestionAuth3)))
-      Question1 as var(func: type(Question))
+      Question1 as var(func: uid(0x1, 0x2)) @filter(type(Question))
       QuestionAuth2 as var(func: uid(Question1)) @filter(eq(Question.answered, true)) @cascade {
         id : uid
       }
@@ -694,32 +854,33 @@
       }
     }
   variables: |
+    {
+      "ids": ["0x1", "0x2"]
+    }
+  jwtvar:
+    ANS: "true"
+  dgmutations:
+    - deletejson: |
+        [{
+           "uid": "uid(x)"
+         }]
+  dgquery: |-
+    query {
+      x as deleteQuestion()
+    }
+
+- name: "Delete type having RBAC Auth Rules on interface and those are not satisfied."
+  gqlquery: |
+    mutation ($ids: [ID!]) {
+      deleteFbPost(filter: {id: $ids}) {
+    	numUids
+      }
+    }
+  variables: |
     { 
       "ids": ["0x1", "0x2"]
     }
   jwtvar:
-    ANS: "true"
-  dgmutations:
-    - deletejson: |
-        [{
-           "uid": "uid(x)"
-         }]
-  dgquery: |-
-    query {
-      x as deleteQuestion()
-    }
-- name: "Delete type having RBAC Auth Rules on interface and those are not satisfied."
-  gqlquery: |
-    mutation ($ids: [ID!]) {
-      deleteFbPost(filter: {id: $ids}) {
-    	numUids
-      }
-    }
-  variables: |
-    {
-      "ids": ["0x1", "0x2"]
-    }
-  jwtvar:
     ROLE: "USER"
     USER: "user1"
   dgmutations:
@@ -731,6 +892,7 @@
     query {
       x as deleteFbPost()
     }
+
 - name: "Delete type having RBAC Auth Rules on interface and all are satisfied."
   gqlquery: |
     mutation ($ids: [ID!]) {
@@ -771,310 +933,4 @@
         }
         dgraph.uid : uid
       }
-    }
-
-- name: "Deleting interface having its own auth rules and implementing types also have auth rules and all are satisfied."
-  gqlquery: |
-    mutation ($ids: [ID!]) {
-      deletePost(filter: {id: $ids}) {
-    	numUids
-=======
->>>>>>> 172ed2d1
-      }
-    }
-  variables: |
-    {
-      "ids": ["0x1", "0x2"]
-    }
-  jwtvar:
-    ROLE: "ADMIN"
-    USER: "user1"
-    ANS:  "true"
-  dgmutations:
-    - deletejson: |
-        [{
-           "uid": "uid(x)"
-         },{
-           "Author.posts": [
-             {"uid": "uid(x)"}
-           ],
-           "uid": "uid(Author6)"
-         }]
-  dgquery: |-
-    query {
-      x as deletePost(func: uid(PostRoot)) {
-        uid
-        Author6 as Post.author
-      }
-      PostRoot as var(func: uid(Post1)) @filter(((uid(QuestionAuth2) AND uid(QuestionAuth3)) OR uid(FbPostAuth4) OR uid(AnswerAuth5)))
-      Post1 as var(func: uid(0x1, 0x2)) @filter(type(Post))
-      Question1 as var(func: type(Question))
-      QuestionAuth2 as var(func: uid(Question1)) @filter(eq(Question.answered, true)) @cascade {
-        id : uid
-      }
-      QuestionAuth3 as var(func: uid(Question1)) @cascade {
-        dgraph.type
-        author : Post.author @filter(eq(Author.name, "user1")) {
-          name : Author.name
-          dgraph.uid : uid
-        }
-        dgraph.uid : uid
-      }
-      FbPost1 as var(func: type(FbPost))
-      FbPostAuth4 as var(func: uid(FbPost1)) @cascade {
-        dgraph.type
-        author : Post.author @filter(eq(Author.name, "user1")) {
-          name : Author.name
-          dgraph.uid : uid
-        }
-        dgraph.uid : uid
-      }
-      Answer1 as var(func: type(Answer))
-      AnswerAuth5 as var(func: uid(Answer1)) @cascade {
-        dgraph.type
-        author : Post.author @filter(eq(Author.name, "user1")) {
-          name : Author.name
-          dgraph.uid : uid
-        }
-        dgraph.uid : uid
-      }
-    }
-
-- name: "Deleting interface having its own auth rules and implementing types also have auth rules and some of the rules of implementing types are not satisfied"
-  gqlquery: |
-    mutation ($ids: [ID!]) {
-      deletePost(filter: {id: $ids}) {
-    	numUids
-      }
-    }
-  variables: |
-    {
-      "ids": ["0x1", "0x2"]
-    }
-  jwtvar:
-    USER: "user1"
-    ANS:  "true"
-  dgmutations:
-    - deletejson: |
-        [{
-           "uid": "uid(x)"
-         },{
-           "Author.posts": [
-             {"uid": "uid(x)"}
-           ],
-           "uid": "uid(Author5)"
-         }]
-  dgquery: |-
-    query {
-      x as deletePost(func: uid(PostRoot)) {
-        uid
-        Author5 as Post.author
-      }
-      PostRoot as var(func: uid(Post1)) @filter(((uid(QuestionAuth2) AND uid(QuestionAuth3)) OR uid(AnswerAuth4)))
-      Post1 as var(func: uid(0x1, 0x2)) @filter(type(Post))
-      Question1 as var(func: type(Question))
-      QuestionAuth2 as var(func: uid(Question1)) @filter(eq(Question.answered, true)) @cascade {
-        id : uid
-      }
-      QuestionAuth3 as var(func: uid(Question1)) @cascade {
-        dgraph.type
-        author : Post.author @filter(eq(Author.name, "user1")) {
-          name : Author.name
-          dgraph.uid : uid
-        }
-        dgraph.uid : uid
-      }
-      Answer1 as var(func: type(Answer))
-      AnswerAuth4 as var(func: uid(Answer1)) @cascade {
-        dgraph.type
-        author : Post.author @filter(eq(Author.name, "user1")) {
-          name : Author.name
-          dgraph.uid : uid
-        }
-        dgraph.uid : uid
-      }
-    }
-
-- name: "Deleting interface having its own auth rules and implementing types also have auth rules and the rules of interface are not satisfied"
-  gqlquery: |
-    mutation ($ids: [ID!]) {
-      deletePost(filter: {id: $ids}) {
-    	numUids
-      }
-    }
-  jwtvar:
-    ROLE: "ADMIN"
-    AND: "true"
-  variables: |
-    {
-      "ids": ["0x1", "0x2"]
-    }
-  dgmutations:
-    - deletejson: |
-        [{
-           "uid": "uid(x)"
-         }]
-  dgquery: |-
-    query {
-      x as deletePost()
-    }
-- name: "Deleting interface having no own auth rules but some implementing types have auth rules and they are not satisfied."
-  gqlquery: |
-    mutation ($ids: [ID!]) {
-      deleteA(filter: {id: $ids}) {
-    	numUids
-      }
-    }
-  variables: |
-    {
-      "ids": ["0x1", "0x2"]
-    }
-  dgmutations:
-    - deletejson: |
-        [{
-           "uid": "uid(x)"
-         }]
-  dgquery: |-
-    query {
-      x as deleteA(func: uid(ARoot)) {
-        uid
-      }
-<<<<<<< HEAD
-      ARoot as var(func: uid(A1)) @filter((uid(B1)))
-      A1 as var(func: uid(0x1, 0x2)) @filter(type(A))
-      B1 as var(func: type(B))
-=======
-    }
-- name: "Delete Type Having Graph Traversal Auth Rules on Interface."
-  gqlquery: |
-    mutation ($ids: [ID!]) {
-      deleteQuestion(filter: {id: $ids}) {
-    	numUids
-      }
-    }
-  variables: |
-    {
-      "ids": ["0x1", "0x2"]
-    }
-  jwtvar:
-    USER: "user1"
-    ANS: "true"
-  dgmutations:
-    - deletejson: |
-        [{
-           "uid": "uid(x)"
-         },{
-           "Author.posts": [
-             {"uid": "uid(x)"}
-           ],
-           "uid": "uid(Author4)"
-         }]
-  dgquery: |-
-    query {
-      x as deleteQuestion(func: uid(QuestionRoot)) {
-        uid
-        Author4 as Post.author
-      }
-      QuestionRoot as var(func: uid(Question1)) @filter((uid(QuestionAuth2) AND uid(QuestionAuth3)))
-      Question1 as var(func: uid(0x1, 0x2)) @filter(type(Question))
-      QuestionAuth2 as var(func: uid(Question1)) @filter(eq(Question.answered, true)) @cascade {
-        id : uid
-      }
-      QuestionAuth3 as var(func: uid(Question1)) @cascade {
-        dgraph.type
-        author : Post.author @filter(eq(Author.name, "user1")) {
-          name : Author.name
-          dgraph.uid : uid
-        }
-        dgraph.uid : uid
-      }
-    }
-- name: "Delete Type Having Graph Traversal Auth Rules on Interface and those are not satisfied."
-  gqlquery: |
-    mutation ($ids: [ID!]) {
-      deleteQuestion(filter: {id: $ids}) {
-    	numUids
-      }
-    }
-  variables: |
-    {
-      "ids": ["0x1", "0x2"]
-    }
-  jwtvar:
-    ANS: "true"
-  dgmutations:
-    - deletejson: |
-        [{
-           "uid": "uid(x)"
-         }]
-  dgquery: |-
-    query {
-      x as deleteQuestion()
-    }
-
-- name: "Delete type having RBAC Auth Rules on interface and those are not satisfied."
-  gqlquery: |
-    mutation ($ids: [ID!]) {
-      deleteFbPost(filter: {id: $ids}) {
-    	numUids
-      }
-    }
-  variables: |
-    { 
-      "ids": ["0x1", "0x2"]
-    }
-  jwtvar:
-    ROLE: "USER"
-    USER: "user1"
-  dgmutations:
-    - deletejson: |
-        [{
-           "uid": "uid(x)"
-         }]
-  dgquery: |-
-    query {
-      x as deleteFbPost()
-    }
-
-- name: "Delete type having RBAC Auth Rules on interface and all are satisfied."
-  gqlquery: |
-    mutation ($ids: [ID!]) {
-      deleteFbPost(filter: {id: $ids}) {
-    	numUids
-      }
-    }
-  variables: |
-    {
-      "ids": ["0x1", "0x2"]
-    }
-  jwtvar:
-    ROLE: "ADMIN"
-    USER: "user1"
-  dgmutations:
-    - deletejson: |
-        [{
-           "uid": "uid(x)"
-         },{
-           "Author.posts": [
-             {"uid": "uid(x)"}
-           ],
-           "uid": "uid(Author3)"
-         }]
-  dgquery: |-
-    query {
-      x as deleteFbPost(func: uid(FbPostRoot)) {
-        uid
-        Author3 as Post.author
-      }
-      FbPostRoot as var(func: uid(FbPost1)) @filter(uid(FbPostAuth2))
-      FbPost1 as var(func: uid(0x1, 0x2)) @filter(type(FbPost))
-      FbPostAuth2 as var(func: uid(FbPost1)) @cascade {
-        dgraph.type
-        author : Post.author @filter(eq(Author.name, "user1")) {
-          name : Author.name
-          dgraph.uid : uid
-        }
-        dgraph.uid : uid
-      }
->>>>>>> 172ed2d1
     }