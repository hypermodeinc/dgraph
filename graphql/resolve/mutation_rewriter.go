/*
 * Copyright 2019 Dgraph Labs, Inc. and Contributors
 *
 * Licensed under the Apache License, Version 2.0 (the "License");
 * you may not use this file except in compliance with the License.
 * You may obtain a copy of the License at
 *
 *     http://www.apache.org/licenses/LICENSE-2.0
 *
 * Unless required by applicable law or agreed to in writing, software
 * distributed under the License is distributed on an "AS IS" BASIS,
 * WITHOUT WARRANTIES OR CONDITIONS OF ANY KIND, either express or implied.
 * See the License for the specific language governing permissions and
 * limitations under the License.
 */

package resolve

import (
	"encoding/json"
	"fmt"
	"strconv"
	"strings"

	dgoapi "github.com/dgraph-io/dgo/v2/protos/api"
	"github.com/dgraph-io/dgraph/gql"
	"github.com/dgraph-io/dgraph/graphql/schema"
	"github.com/dgraph-io/dgraph/x"
	"github.com/pkg/errors"
)

const (
	mutationQueryVar        = "x"
	mutationQueryVarUID     = "uid(x)"
	updateMutationCondition = `gt(len(x), 0)`
)

type addRewriter struct {
	frags [][]*mutationFragment
}
type updateRewriter struct {
	setFrags []*mutationFragment
	delFrags []*mutationFragment
}
type deleteRewriter struct{}

// A mutationFragment is a partially built Dgraph mutation.  Given a GraphQL
// mutation input, we traverse the input data and build a Dgraph mutation.  That
// mutation might require queries (e.g. to check types), conditions (to guard the
// upsert mutation to only run in the right conditions), post mutation checks (
// so we can investigate the mutation result and know what guarded mutations
// actually ran.
//
// In the case of XIDs a mutation might result in two fragments - one for the case
// of add a new object for the XID and another for link to an existing XID, depending
// on what condition evaluates to true in the upsert.
type mutationFragment struct {
	queries    []*gql.GraphQuery
	conditions []string
	fragment   interface{}
	deletes    []interface{} // TODO: functionality for next PR
	check      resultChecker
	err        error
}

// A mutationBuilder can build a json mutation []byte from a mutationFragment
type mutationBuilder func(frag *mutationFragment) ([]byte, error)

// A resultChecker checks an upsert (query) result and returns an error if the
// result indicates that the upsert didn't succeed.
type resultChecker func(map[string]interface{}) error

// A variableGenerator generates unique variable names.
type variableGenerator int

// next gets the next variable name for the given type.
func (c *variableGenerator) next(typ schema.Type) string {
	*c++
	return fmt.Sprintf("%s%v", typ.Name(), int(*c))
}

// NewAddRewriter returns new MutationRewriter for add & update mutations.
func NewAddRewriter() MutationRewriter {
	return &addRewriter{}
}

// NewUpdateRewriter returns new MutationRewriter for add & update mutations.
func NewUpdateRewriter() MutationRewriter {
	return &updateRewriter{}
}

// NewDeleteRewriter returns new MutationRewriter for delete mutations..
func NewDeleteRewriter() MutationRewriter {
	return &deleteRewriter{}
}

// Rewrite takes a GraphQL schema.Mutation add and builds a Dgraph upsert mutation.
// m must have a single argument called 'input' that carries the mutation data.
//
// That argument could have been passed in the mutation like:
//
// addPost(input: { title: "...", ... })
//
// or be passed in a GraphQL variable like:
//
// addPost(input: $newPost)
//
// Either way, the data needs to have type information added and have some rewriting
// done - for example, rewriting field names from the GraphQL view to what's stored
// in Dgraph, and rewriting ID fields from their names to uid.
//
// For example, a GraphQL add mutation to add an object of type Author,
// with GraphQL input object (where country code is @id) :
//
// {
//   name: "A.N. Author",
//   country: { code: "ind", name: "India" },
//   posts: [ { title: "A Post", text: "Some text" }]
//   friends: [ { id: "0x123" } ]
// }
//
// becomes a guarded upsert with two possible paths - one if "ind" already exists
// and the other if we create "ind" as part of the mutation.
//
// Query:
// query {
//   Author4 as Author4(func: uid(0x123)) @filter(type(Author)) {
//     uid
//   }
//   Country2 as Country2(func: eq(Country.code, "ind")) @filter(type(Country)) {
//     uid
//   }
// }
//
// And two conditional mutations.  Both create a new post and check that the linked
// friend is an Author.  One links to India if it exists, the other creates it
//
// "@if(eq(len(Country2), 0) AND eq(len(Author4), 1))"
// {
//   "uid":"_:Author1"
//   "dgraph.type":["Author"],
//   "Author.name":"A.N. Author",
//   "Author.country":{
//     "uid":"_:Country2",
//     "dgraph.type":["Country"],
//     "Country.code":"ind",
//     "Country.name":"India"
//   },
//   "Author.posts": [ {
//     "uid":"_:Post3"
//     "dgraph.type":["Post"],
//     "Post.text":"Some text",
//     "Post.title":"A Post",
//   } ],
//   "Author.friends":[ {"uid":"0x123"} ],
// }
//
// and @if(eq(len(Country2), 1) AND eq(len(Author4), 1))
// {
//   "uid":"_:Author1",
//   "dgraph.type":["Author"],
//   "Author.name":"A.N. Author",
//   "Author.country": {
//     "uid":"uid(Country2)"
//   },
//   "Author.posts": [ {
//     "uid":"_:Post3"
//     "dgraph.type":["Post"],
//     "Post.text":"Some text",
//     "Post.title":"A Post",
//   } ],
//   "Author.friends":[ {"uid":"0x123"} ],
// }
func (mrw *addRewriter) Rewrite(
	m schema.Mutation) (*gql.GraphQuery, []*dgoapi.Mutation, error) {

	mutatedType := m.MutatedType()

	if m.IsArgListType(schema.InputArgName) {
		return mrw.handleMultipleMutations(m)
	}

<<<<<<< HEAD
	varGen := variableGenerator(0)
	mrw.frags = rewriteObject(mutatedType, nil, "", &varGen, true, val)
=======
	val := m.ArgValue(schema.InputArgName).(map[string]interface{})
	counter := counter(0)
	mrw.frags = [][]*mutationFragment{rewriteObject(mutatedType, nil, "", &counter, val)}
>>>>>>> c0bb4eed
	mutations, err := mutationsFromFragments(
		mrw.frags[0],
		func(frag *mutationFragment) ([]byte, error) {
			return json.Marshal(frag.fragment)
		},
		func(frag *mutationFragment) ([]byte, error) {
			if len(frag.deletes) > 0 {
				return json.Marshal(frag.deletes)
			}
			return nil, nil
		})

	return queryFromFragments(mrw.frags[0]),
		mutations,
		schema.GQLWrapf(err, "failed to rewrite mutation payload")
}

func (mrw *addRewriter) handleMultipleMutations(
	m schema.Mutation) (*gql.GraphQuery, []*dgoapi.Mutation, error) {
	mutatedType := m.MutatedType()
	val, _ := m.ArgValue(schema.InputArgName).([]interface{})

	counter := counter(0)
	var errs error
	var mutationsAll []*dgoapi.Mutation
	queries := &gql.GraphQuery{}

	for _, i := range val {
		obj := i.(map[string]interface{})
		frag := rewriteObject(mutatedType, nil, "", &counter, obj)
		mrw.frags = append(mrw.frags, frag)

		mutations, err := mutationsFromFragments(
			frag,
			func(frag *mutationFragment) ([]byte, error) {
				return json.Marshal(frag.fragment)
			},
			func(frag *mutationFragment) ([]byte, error) {
				if len(frag.deletes) > 0 {
					return json.Marshal(frag.deletes)
				}
				return nil, nil
			})

		errs = schema.AppendGQLErrs(errs, schema.GQLWrapf(err,
			"failed to rewrite mutation payload"))

		mutationsAll = append(mutationsAll, mutations...)
		qry := queryFromFragments(frag)
		if qry != nil {
			queries.Children = append(queries.Children, qry.Children...)
		}
	}

	if len(queries.Children) == 0 {
		queries = nil
	}

	return queries, mutationsAll, errs
}

// FromMutationResult rewrites the query part of a GraphQL add mutation into a Dgraph query.
func (mrw *addRewriter) FromMutationResult(
	mutation schema.Mutation,
	assigned map[string]string,
	result map[string]interface{}) (*gql.GraphQuery, error) {

	var errs error

	uids := make([]uint64, 0)

	for _, frag := range mrw.frags {
		err := checkResult(frag, result)
		errs = schema.AppendGQLErrs(errs, err)
		if err != nil {
			continue
		}

		node := strings.TrimPrefix(frag[0].
			fragment.(map[string]interface{})["uid"].(string), "_:")
		val, ok := assigned[node]
		if !ok {
			continue
		}
		uid, err := strconv.ParseUint(val, 0, 64)
		if err != nil {
			errs = schema.AppendGQLErrs(errs, schema.GQLWrapf(err,
				"received %s as an assigned uid from Dgraph,"+
					" but couldn't parse it as uint64",
				assigned[node]))
		}

		uids = append(uids, uid)
	}

	if len(assigned) == 0 && errs == nil {
		errs = schema.AsGQLErrors(fmt.Errorf("No new node was created"))
	}

	return rewriteAsQueryByIds(mutation.QueryField(), uids), errs
}

// Rewrite rewrites set and remove update patches into GraphQL+- upsert mutations.
// The GraphQL updates look like:
//
// input UpdateAuthorInput {
// 	filter: AuthorFilter!
// 	set: PatchAuthor
// 	remove: PatchAuthor
// }
//
// which gets rewritten in to a Dgraph upsert mutation
// - filter becomes the query
// - set becomes the Dgraph set mutation
// - remove becomes the Dgraph delete mutation
//
// The semantics is the same as the Dgraph mutation semantics.
// - Any values in set become the new values for those predicates (or add to the existing
//   values for lists)
// - Any nulls in set are ignored.
// - Explicit values in remove mean delete this if it is the actual value
// - Nulls in remove become like delete * for the corresponding predicate.
//
// See addRewriter for how the set and remove fragments get created.
func (urw *updateRewriter) Rewrite(
	m schema.Mutation) (*gql.GraphQuery, []*dgoapi.Mutation, error) {

	mutatedType := m.MutatedType()

	inp := m.ArgValue(schema.InputArgName).(map[string]interface{})
	setArg := inp["set"]
	delArg := inp["remove"]

	if setArg == nil && delArg == nil {
		return nil, nil, nil
	}

	upsertQuery := rewriteUpsertQueryFromMutation(m)
	srcUID := mutationQueryVarUID

	var errSet, errDel error
	var mutSet, mutDel []*dgoapi.Mutation
	varGen := variableGenerator(0)

	if setArg != nil {
		urw.setFrags =
			rewriteObject(mutatedType, nil, srcUID, &varGen, true, setArg.(map[string]interface{}))
		addUpdateCondition(urw.setFrags)
		mutSet, errSet = mutationsFromFragments(
			urw.setFrags,
			func(frag *mutationFragment) ([]byte, error) {
				return json.Marshal(frag.fragment)
			},
			func(frag *mutationFragment) ([]byte, error) {
				if len(frag.deletes) > 0 {
					return json.Marshal(frag.deletes)
				}
				return nil, nil
			})
	}

	if delArg != nil {
		urw.delFrags =
			rewriteObject(mutatedType, nil, srcUID, &varGen, false, delArg.(map[string]interface{}))
		addUpdateCondition(urw.delFrags)
		mutDel, errDel = mutationsFromFragments(
			urw.delFrags,
			func(frag *mutationFragment) ([]byte, error) {
				return nil, nil
			},
			func(frag *mutationFragment) ([]byte, error) {
				return json.Marshal(frag.fragment)
			})
	}

	queries := []*gql.GraphQuery{upsertQuery}

	q1 := queryFromFragments(urw.setFrags)
	if q1 != nil {
		queries = append(queries, q1.Children...)
	}

	q2 := queryFromFragments(urw.delFrags)
	if q2 != nil {
		queries = append(queries, q2.Children...)
	}

	return &gql.GraphQuery{Children: queries},
		append(mutSet, mutDel...),
		schema.GQLWrapf(schema.AppendGQLErrs(errSet, errDel), "failed to rewrite mutation payload")
}

// FromMutationResult rewrites the query part of a GraphQL update mutation into a Dgraph query.
func (urw *updateRewriter) FromMutationResult(
	mutation schema.Mutation,
	assigned map[string]string,
	result map[string]interface{}) (*gql.GraphQuery, error) {

	err := checkResult(urw.setFrags, result)
	if err != nil {
		return nil, err
	}
	err = checkResult(urw.delFrags, result)
	if err != nil {
		return nil, err
	}

	mutated := extractMutated(result, mutation.ResponseName())

	var uids []uint64
	if len(mutated) > 0 {
		// This is the case of a conditional upsert where we should get uids from mutated.
		for _, id := range mutated {
			uid, err := strconv.ParseUint(id, 0, 64)
			if err != nil {
				return nil, schema.GQLWrapf(err,
					"received %s as an updated uid from Dgraph, but couldn't parse it as "+
						"uint64", id)
			}
			uids = append(uids, uid)
		}
	}

	return rewriteAsQueryByIds(mutation.QueryField(), uids), nil
}

func extractMutated(result map[string]interface{}, mutatedField string) []string {
	var mutated []string

	if val, ok := result[mutatedField].([]interface{}); ok {
		for _, v := range val {
			if obj, vok := v.(map[string]interface{}); vok {
				if uid, uok := obj["uid"].(string); uok {
					mutated = append(mutated, uid)
				}
			}
		}
	}

	return mutated
}

func addUpdateCondition(frags []*mutationFragment) {
	for _, frag := range frags {
		frag.conditions = append(frag.conditions, updateMutationCondition)
	}
}

// checkResult checks if any mutationFragment in frags was successful in result.
// If any one of the frags (which correspond to conditional mutations) succeeded,
// then the mutation ran through ok.  Otherwise return an error showing why
// at least one of the mutations failed.
func checkResult(frags []*mutationFragment, result map[string]interface{}) error {
	if len(frags) == 0 {
		return nil
	}

	if result == nil {
		return nil
	}

	var err error
	for _, frag := range frags {
		err = frag.check(result)
		if err == nil {
			return nil
		}
	}

	return err
}

func extractFilter(m schema.Mutation) map[string]interface{} {
	var filter map[string]interface{}
	mutationType := m.MutationType()
	if mutationType == schema.UpdateMutation {
		input, ok := m.ArgValue("input").(map[string]interface{})
		if ok {
			filter, _ = input["filter"].(map[string]interface{})
		}
	} else if mutationType == schema.DeleteMutation {
		filter, _ = m.ArgValue("filter").(map[string]interface{})
	}
	return filter
}

func rewriteUpsertQueryFromMutation(m schema.Mutation) *gql.GraphQuery {
	// The query needs to assign the results to a variable, so that the mutation can use them.
	dgQuery := &gql.GraphQuery{
		Var:  mutationQueryVar,
		Attr: m.ResponseName(),
	}
	// Add uid child to the upsert query, so that we can get the list of nodes upserted.
	dgQuery.Children = append(dgQuery.Children, &gql.GraphQuery{
		Attr: "uid",
	})

	// TODO - Cache this instead of this being a loop to find the IDField.
	if ids := idFilter(m, m.MutatedType().IDField()); ids != nil {
		addUIDFunc(dgQuery, ids)
	} else {
		addTypeFunc(dgQuery, m.MutatedType().DgraphName())
	}

	filter := extractFilter(m)
	addFilter(dgQuery, m.MutatedType(), filter)
	return dgQuery
}

func (drw *deleteRewriter) Rewrite(m schema.Mutation) (
	*gql.GraphQuery, []*dgoapi.Mutation, error) {
	if m.MutationType() != schema.DeleteMutation {
		return nil, nil, errors.Errorf(
			"(internal error) call to build delete mutation for %s mutation type",
			m.MutationType())
	}

	varGen := variableGenerator(0)
	qry := rewriteUpsertQueryFromMutation(m)
	deletes := []interface{}{map[string]interface{}{"uid": "uid(x)"}}

	// we need to delete this node with ^^ and then any reference we know about
	// (via @hasInverse) into this node.
	for _, fld := range m.MutatedType().Fields() {
		invField := fld.Inverse()
		if invField == nil {
			continue
		}
		varName := varGen.next(fld.Type())

		qry.Children = append(qry.Children,
			&gql.GraphQuery{
				Var:  varName,
				Attr: invField.Type().DgraphPredicate(fld.Name()),
			})

		delFldName := fld.Type().DgraphPredicate(invField.Name())
		del := map[string]interface{}{"uid": mutationQueryVarUID}
		if invField.Type().ListType() == nil {
			deletes = append(deletes,
				map[string]interface{}{
					"uid":      fmt.Sprintf("uid(%s)", varName),
					delFldName: del})
		} else {
			deletes = append(deletes,
				map[string]interface{}{
					"uid":      fmt.Sprintf("uid(%s)", varName),
					delFldName: []interface{}{del}})
		}
	}

	b, err := json.Marshal(deletes)

	return qry,
		[]*dgoapi.Mutation{{
			DeleteJson: b,
		}},
		err
}

func (drw *deleteRewriter) FromMutationResult(
	mutation schema.Mutation,
	assigned map[string]string,
	result map[string]interface{}) (*gql.GraphQuery, error) {

	// There's no query that follows a delete
	return nil, nil
}

func asUID(val interface{}) (uint64, error) {
	if val == nil {
		return 0, errors.Errorf("ID value was null")
	}

	id, ok := val.(string)
	uid, err := strconv.ParseUint(id, 0, 64)

	if !ok || err != nil {
		return 0, errors.Errorf("ID argument (%s) was not able to be parsed", id)
	}

	return uid, nil
}

func mutationsFromFragments(
	frags []*mutationFragment,
	setBuilder mutationBuilder,
	delBuilder mutationBuilder) ([]*dgoapi.Mutation, error) {

	mutations := make([]*dgoapi.Mutation, 0, len(frags))
	var errs x.GqlErrorList

	for _, frag := range frags {
		if frag.err != nil {
			errs = append(errs, schema.AsGQLErrors(frag.err)...)
			continue
		}

		var conditions string
		if len(frag.conditions) > 0 {
			conditions = fmt.Sprintf("@if(%s)", strings.Join(frag.conditions, " AND "))
		}

		set, err := setBuilder(frag)
		if err != nil {
			errs = append(errs, schema.AsGQLErrors(err)...)
			continue
		}

		del, err := delBuilder(frag)
		if err != nil {
			errs = append(errs, schema.AsGQLErrors(err)...)
			continue
		}

		mutations = append(mutations, &dgoapi.Mutation{
			SetJson:    set,
			DeleteJson: del,
			Cond:       conditions,
		})
	}

	var err error
	if len(errs) > 0 {
		err = errs
	}
	return mutations, err
}

func queryFromFragments(frags []*mutationFragment) *gql.GraphQuery {
	qry := &gql.GraphQuery{}
	for _, frag := range frags {
		qry.Children = append(qry.Children, frag.queries...)
	}

	if len(qry.Children) == 0 {
		return nil
	}

	return qry
}

// rewriteObject rewrites obj to a list of mutation fragments.  See addRewriter.Rewrite
// for a description of what those fragments look like.
//
// GraphQL validation has already ensured that the types of arguments (or variables)
// are correct and has ensured that non-nullables are not null.  But for deep mutations
// that's not quite enough, and we have add some extra checking on the reference
// types.
//
// Currently adds enforce the schema ! restrictions, but updates don't.
// e.g. a Post might have `title: String!`` in the schema, but,  a Post update could
// set that to to null. ATM we allow this and it'll just triggers GraphQL error propagation
// when that is in a query result.  This is the same case as deletes: e.g. deleting
// an author might make the `author: Author!` field of a bunch of Posts invalid.
// (That might actually be helpful if you want to run one mutation to remove something
// and then another to correct it.)
func rewriteObject(
	typ schema.Type,
	srcField schema.FieldDefinition,
	srcUID string,
	varGen *variableGenerator,
	withAdditionalDeletes bool,
	obj map[string]interface{}) []*mutationFragment {

	atTopLevel := srcField == nil
	topLevelAdd := srcUID == ""

	variable := varGen.next(typ)

	id := typ.IDField()
	if id != nil {
		if idVal, ok := obj[id.Name()]; ok {
			if idVal != nil {
				return []*mutationFragment{
					asIDReference(idVal, srcField, srcUID, variable, withAdditionalDeletes, varGen)}
			}
			delete(obj, id.Name())
		}
	}

	var xidFrag *mutationFragment
	var xidString string
	xid := typ.XIDField()
	if xid != nil {
		if xidVal, ok := obj[xid.Name()]; ok && xidVal != nil {
			xidString, ok = xidVal.(string)
			if !ok {
				errFrag := newFragment(nil)
				errFrag.err = errors.New("encountered an XID that isn't a string")
				return []*mutationFragment{errFrag}
			}
		}
	}

	if !atTopLevel { // top level is never a reference - it's adding/updating
		if xid != nil && xidString != "" {
			xidFrag = asXIDReference(srcField, srcUID, typ, xid.Name(), xidString,
				variable, withAdditionalDeletes, varGen)
		}
	}

	if !atTopLevel { // top level mutations are fully checked by GraphQL validation
		exclude := ""
		if srcField != nil {
			invField := srcField.Inverse()
			if invField != nil {
				exclude = invField.Name()
			}
		}
		if err := typ.EnsureNonNulls(obj, exclude); err != nil {
			// This object is either an invalid deep mutation or it's an xid reference
			// and asXIDReference must to apply or it's an error.
			return invalidObjectFragment(err, xidFrag, variable, xidString)
		}
	}

	var newObj map[string]interface{}
	var myUID string
	if !atTopLevel || topLevelAdd {
		newObj = make(map[string]interface{}, len(obj)+3)
		dgraphTypes := []string{typ.DgraphName()}
		dgraphTypes = append(dgraphTypes, typ.Interfaces()...)
		newObj["dgraph.type"] = dgraphTypes
		myUID = fmt.Sprintf("_:%s", variable)

		addInverseLink(newObj, srcField, srcUID)

	} else { // it's the top level of an update add/remove
		newObj = make(map[string]interface{}, len(obj))
		myUID = srcUID
	}
	newObj["uid"] = myUID

	frag := newFragment(newObj)
	results := []*mutationFragment{frag}

	// if xidString != "", then we are adding with an xid.  In which case, we have to ensure
	// as part of the upsert that the xid doesn't already exist.
	if xidString != "" {
		if atTopLevel {
			// If not at top level, the query is already added by asXIDReference
			frag.queries = []*gql.GraphQuery{
				xidQuery(variable, xidString, xid.Name(), typ),
			}
		}
		frag.conditions = []string{fmt.Sprintf("eq(len(%s), 0)", variable)}
		frag.check = checkQueryResult(variable,
			x.GqlErrorf("id %s already exists for type %s", xidString, typ.Name()),
			nil)
	}

	for field, val := range obj {
		var frags []*mutationFragment

		fieldDef := typ.Field(field)
		fieldName := typ.DgraphPredicate(field)

		switch val := val.(type) {
		case map[string]interface{}:
			// This field is another GraphQL object, which could either be linking to an
			// existing node by it's ID
			// { "title": "...", "author": { "id": "0x123" }
			//          like here ^^
			// or giving the data to create the object as part of a deep mutation
			// { "title": "...", "author": { "username": "new user", "dob": "...", ... }
			//          like here ^^
			frags =
				rewriteObject(fieldDef.Type(), fieldDef, myUID, varGen, withAdditionalDeletes, val)
		case []interface{}:
			// This field is either:
			// 1) A list of objects: e.g. if the schema said `categories: [Categories]`
			//   Which can be references to existing objects
			//   { "title": "...", "categories": [ { "id": "0x123" }, { "id": "0x321" }, ...] }
			//            like here ^^                ^^
			//   Or a deep mutation that creates new objects
			//   { "title": "...", "categories": [ { "name": "new category", ... }, ... ] }
			//            like here ^^                ^^
			// 2) Or a list of scalars - e.g. if schema said `scores: [Float]`
			//   { "title": "...", "scores": [10.5, 9.3, ... ]
			//            like here ^^
			frags =
				rewriteList(fieldDef.Type(), fieldDef, myUID, varGen, withAdditionalDeletes, val)
		default:
			// This field is either:
			// 1) a scalar value: e.g.
			//   { "title": "My Post", ... }
			// 2) a JSON null: e.g.
			//   { "text": null, ... }
			//   e.g. to remove the text or
			//   { "friends": null, ... }
			//   to remove all friends
			frags = []*mutationFragment{newFragment(val)}
		}

		results = squashFragments(squashIntoObject(fieldName), results, frags)
	}

	if xidFrag != nil {
		results = append(results, xidFrag)
	}

	return results
}

func invalidObjectFragment(
	err error,
	xidFrag *mutationFragment,
	variable, xidString string) []*mutationFragment {

	if xidFrag != nil {
		xidFrag.check =
			checkQueryResult(variable,
				nil,
				schema.GQLWrapf(err,
					"xid \"%s\" doesn't exist and input object not well formed", xidString))

		return []*mutationFragment{xidFrag}
	}
	return []*mutationFragment{{err: err}}
}

func checkQueryResult(qry string, yes, no error) resultChecker {
	return func(m map[string]interface{}) error {
		if val, exists := m[qry]; exists && val != nil {
			if data, ok := val.([]interface{}); ok && len(data) > 0 {
				return yes
			}
		}
		return no
	}
}

// asIDReference makes a mutation fragment that resolves a reference to the uid in val.  There's
// a bit of extra mutation to build if the original mutation contains a reference to
// another node: e.g it was say adding a Post with:
// { "title": "...", "author": { "id": "0x123" }, ... }
// and we'd gotten to here        ^^
// in rewriteObject with srcField = "author" srcUID = "XYZ"
// and the schema says that Post.author and Author.Posts are inverses of each other, then we need
// to make sure that inverse link is added/removed.  We have to make sure the Dgraph upsert
// mutation ends up like:
//
// query :
// Author1 as Author1(func: uid(0x123)) @filter(type(Author)) { uid }
// condition :
// len(Author1) > 0
// mutation :
// { "uid": "XYZ", "title": "...", "author": { "id": "0x123", "posts": [ { "uid": "XYZ" } ] }, ... }
// asIDReference builds the fragment
// { "id": "0x123", "posts": [ { "uid": "XYZ" } ] }
func asIDReference(
	val interface{},
	srcField schema.FieldDefinition,
	srcUID string,
	variable string,
	withAdditionalDeletes bool,
	varGen *variableGenerator) *mutationFragment {

	result := make(map[string]interface{}, 2)
	frag := newFragment(result)

	uid, err := asUID(val)
	if err != nil {
		frag.err = err
		return frag
	}

	result["uid"] = val

	addInverseLink(result, srcField, srcUID)

	qry := &gql.GraphQuery{
		Var:      variable,
		Attr:     variable,
		UID:      []uint64{uid},
		Children: []*gql.GraphQuery{{Attr: "uid"}},
	}
	addTypeFilter(qry, srcField.Type())
	addUIDFunc(qry, []uint64{uid})

	frag.queries = []*gql.GraphQuery{qry}
	frag.conditions = []string{fmt.Sprintf("eq(len(%s), 1)", variable)}
	frag.check =
		checkQueryResult(variable,
			nil,
			errors.Errorf("ID \"%#x\" isn't a %s", uid, srcField.Type().Name()))

	if withAdditionalDeletes {
		addAdditionalDeletes(frag, varGen, srcField, srcUID, variable)
	}

	return frag
}

// asXIDReference makes a mutation fragment that resolves a reference to an XID.  There's
// a bit of extra mutation to build since if the original mutation contains a reference to
// another node, e.g it was say adding a Post with:
// { "title": "...", "author": { "username": "A-user" }, ... }
// and we'd gotten to here        ^^
// in rewriteObject with srcField = "author" srcUID = "XYZ"
// and the schema says that Post.author and Author.Posts are inverses of each other, then we need
// to make sure that inverse link is added/removed.  We have to make sure the Dgraph upsert
// mutation ends up like:
//
// query :
// Author1 as Author1(func: eq(username, "A-user")) @filter(type(Author)) { uid }
// condition :
// len(Author1) > 0
// mutation :
// { "uid": "XYZ", "title": "...", "author": { "id": "uid(Author1)", "posts": ...
// where asXIDReference builds the fragment
// { "id": "uid(Author1)", "posts": [ { "uid": "XYZ" } ] }
func asXIDReference(
	srcField schema.FieldDefinition,
	srcUID string,
	typ schema.Type,
	xidFieldName, xidString, xidVariable string,
	withAdditionalDeletes bool,
	varGen *variableGenerator) *mutationFragment {

	result := make(map[string]interface{}, 2)
	frag := newFragment(result)

	result["uid"] = fmt.Sprintf("uid(%s)", xidVariable)

	addInverseLink(result, srcField, srcUID)

	frag.queries = []*gql.GraphQuery{xidQuery(xidVariable, xidString, xidFieldName, typ)}
	frag.conditions = []string{fmt.Sprintf("eq(len(%s), 1)", xidVariable)}
	frag.check = checkQueryResult(xidVariable,
		nil,
		errors.Errorf("ID \"%s\" isn't a %s", xidString, srcField.Type().Name()))

	if withAdditionalDeletes {
		addAdditionalDeletes(frag, varGen, srcField, srcUID, xidVariable)
	}

	return frag
}

// addAdditionalDeletes creates any additional deletes that are needed when a reference changes.
// E.g. if we have
// type Post { ... author: Author @hasInverse(field: posts) ... }
// type Author { ... posts: [Post] ... }
// then if edge
// Post1 --- author --> Author1
// exists, there must also be edge
// Author1 --- posts --> Post1
// So if we did an update that changes the author of Post1 to Author2, we need to
// * add edge Post1 --- author --> Author2 (done by asIDReference/asXIDReference)
// * add edge Author2 --- posts --> Post1 (done by addInverseLink)
// * delete edge Author1 --- posts --> Post1 (done here by addAdditionalDeletes)
//
// This delete only needs to be done for singular edges - i.e. it doesn't need to be
// done when we add a new post to an author; that just adds new edges and doesn't
// leave an edge.
func addAdditionalDeletes(
	frag *mutationFragment,
	varGen *variableGenerator,
	srcField schema.FieldDefinition, srcUID, variable string) {

	if srcField == nil {
		return
	}

	invField := srcField.Inverse()
	if invField == nil {
		return
	}

	addDelete(frag, varGen, variable, srcUID, invField, srcField)
	addDelete(frag, varGen, srcUID, variable, srcField, invField)
}

func addDelete(frag *mutationFragment,
	varGen *variableGenerator,
	qryVar, excludeVar string,
	qryFld, delFld schema.FieldDefinition) {

	// only add the delete for singular edges
	if qryFld.Type().ListType() != nil {
		return
	}

	if strings.HasPrefix(qryVar, "_:") {
		return
	}

	if strings.HasPrefix(qryVar, "uid(") {
		qryVar = qryVar[4 : len(qryVar)-1]
	}

	targetVar := varGen.next(qryFld.Type())
	delFldName := qryFld.Type().DgraphPredicate(delFld.Name())

	qry := &gql.GraphQuery{
		Attr: "var",
		Func: &gql.Function{
			Name: "uid",
			Args: []gql.Arg{{Value: qryVar}},
		},
		Children: []*gql.GraphQuery{{
			Var:  targetVar,
			Attr: delFld.Type().DgraphPredicate(qryFld.Name()),
		}},
	}

	// We shouldn't do the delete if it ends up that the mutation is linking to the existing
	// value for this edge in Dgraph - otherwise (because there's a non-deterministic order
	// in executing set and delete) we might end up deleting the value in a set mutation.
	//
	// That can only happen at the top level of an update, where the variable is
	// already uid(...)
	if strings.HasPrefix(excludeVar, "uid(") {
		qry.Children[0].Filter = &gql.FilterTree{
			Op: "not",
			Child: []*gql.FilterTree{{
				Func: &gql.Function{
					Name: "uid",
					Args: []gql.Arg{{Value: excludeVar[4 : len(excludeVar)-1]}}}}},
		}
	}

	frag.queries = append(frag.queries, qry)

	del := fmt.Sprintf("uid(%s)", qryVar)
	if delFld.Type().ListType() == nil {
		frag.deletes = append(frag.deletes,
			map[string]interface{}{
				"uid":      fmt.Sprintf("uid(%s)", targetVar),
				delFldName: map[string]interface{}{"uid": del}})
	} else {
		frag.deletes = append(frag.deletes,
			map[string]interface{}{
				"uid":      fmt.Sprintf("uid(%s)", targetVar),
				delFldName: []interface{}{map[string]interface{}{"uid": del}}})
	}

}

func addInverseLink(obj map[string]interface{}, srcField schema.FieldDefinition, srcUID string) {
	if srcField != nil {
		invField := srcField.Inverse()
		if invField != nil {
			if invField.Type().ListType() != nil {
				obj[srcField.Type().DgraphPredicate(invField.Name())] =
					[]interface{}{map[string]interface{}{"uid": srcUID}}
			} else {
				obj[srcField.Type().DgraphPredicate(invField.Name())] =
					map[string]interface{}{"uid": srcUID}
			}
		}
	}
}

func xidQuery(xidVariable, xidString, xidPredicate string, typ schema.Type) *gql.GraphQuery {
	qry := &gql.GraphQuery{
		Var:  xidVariable,
		Attr: xidVariable,
		Func: &gql.Function{
			Name: "eq",
			Args: []gql.Arg{
				{Value: typ.DgraphPredicate(xidPredicate)},
				{Value: maybeQuoteArg("eq", xidString)},
			},
		},
		Children: []*gql.GraphQuery{{Attr: "uid"}},
	}
	addTypeFilter(qry, typ)
	return qry
}

func rewriteList(
	typ schema.Type,
	srcField schema.FieldDefinition,
	srcUID string,
	varGen *variableGenerator,
	withAdditionalDeletes bool,
	objects []interface{}) []*mutationFragment {

	frags := []*mutationFragment{newFragment(make([]interface{}, 0))}

	for _, obj := range objects {
		switch obj := obj.(type) {
		case map[string]interface{}:
			frags = squashFragments(squashIntoList, frags,
				rewriteObject(typ, srcField, srcUID, varGen, withAdditionalDeletes, obj))
		default:
			// All objects in the list must be of the same type.  GraphQL validation makes sure
			// of that. So this must be a list of scalar values (lists of lists aren't allowed).
			return []*mutationFragment{
				newFragment(objects),
			}
		}
	}

	return frags
}

func newFragment(f interface{}) *mutationFragment {
	return &mutationFragment{
		fragment: f,
		check:    func(m map[string]interface{}) error { return nil },
	}
}

func squashIntoList(list, v interface{}, makeCopy bool) interface{} {
	if list == nil {
		return []interface{}{v}
	}
	asList := list.([]interface{})
	if makeCopy {
		cpy := make([]interface{}, len(asList), len(asList)+1)
		copy(cpy, asList)
		asList = cpy
	}
	return append(asList, v)
}

func squashIntoObject(label string) func(interface{}, interface{}, bool) interface{} {
	return func(object, v interface{}, makeCopy bool) interface{} {
		asObject := object.(map[string]interface{})
		if makeCopy {
			cpy := make(map[string]interface{}, len(asObject)+1)
			for k, v := range asObject {
				cpy[k] = v
			}
			asObject = cpy
		}
		asObject[label] = v
		return asObject
	}
}

// squashFragments takes two lists of mutationFragments and produces a single list
// that has all the right fragments squashed into the left.
//
// In most cases, this is len(left) == 1 and len(right) == 1 and the result is a
// single fragment.  For example, if left is what we have built so far for adding a
// new author and to original input contained:
// {
//   ...
//   country: { id: "0x123" }
// }
// rewriteObject is called on `{ id: "0x123" }` to create a fragment with
// Query: CountryXYZ as CountryXYZ(func: uid(0x123)) @filter(type(Country)) { uid }
// Condition: eq(len(CountryXYZ), 1)
// Fragment: { id: "0x123" }
// In this case, we just need to add `country: { id: "0x123" }`, the query and condition
// to the left fragment and the result is a single fragment.  If there are no XIDs
// in the schema, only 1 fragment can ever be generated.  We can always tell if the
// mutation means to link to an existing object (because the ID value is present),
// or if the intention is to create a new object (because the ID value isn't there,
// that means it's not known client side), so there's never any need for more than
// one conditional mutation.
//
// However, if there are XIDs, there can be multiple possible mutations.
// For example, if schema has `Type Country { code: String! @id, name: String! ... }`
// and the mutation input is
// {
//   ...
//   country: { code: "ind", name: "India" }
// }
// we can't tell from the mutation text if this mutation means to link to an existing
// country or if it's a deep add on the XID `code: "ind"`.  If the mutation was
// `country: { code: "ind" }`, we'd know it's a link because they didn't supply
// all the ! fields to correctly create a new country, but from
// `country: { code: "ind", name: "India" }` we have to go to the DB to check.
// So rewriteObject called on `{ code: "ind", name: "India" }` produces two fragments
//
// Query: CountryXYZ as CountryXYZ(func: eq(code, "ind")) @filter(type(Country)) { uid }
//
// Fragment1 (if "ind" already exists)
//  Cond: eq(len(CountryXYZ), 1)
//  Fragment: { uid: uid(CountryXYZ) }
//
// and
//
// Fragment2 (if "ind" doesn't exist)
//  Cond eq(len(CountryXYZ), 0)
//  Fragment: { uid: uid(CountryXYZ), code: "ind", name: "India" }
//
// Now we have to squash this into what we've already built for the author (left
// mutationFragment).  That'll end up as a result with two fragments (two possible
// mutations guarded by conditions on if the country exists), and to do
// that, we'll need to make some copies, e.g., because we'll end up with
// country: { uid: uid(CountryXYZ) }
// in one fragment, and
// country: { uid: uid(CountryXYZ), code: "ind", name: "India" }
// in the other we need to copy what we've already built for the author to represent
// the different mutation payloads.  Same goes for the conditions.
func squashFragments(
	combiner func(interface{}, interface{}, bool) interface{},
	left, right []*mutationFragment) []*mutationFragment {

	if len(left) == 0 {
		return right
	}

	if len(right) == 0 {
		return left
	}

	result := make([]*mutationFragment, 0, len(left)*len(right))
	for _, l := range left {
		for _, r := range right {
			var conds []string
			var deletes []interface{}

			if len(l.conditions) > 0 {
				conds = make([]string, len(l.conditions), len(l.conditions)+len(r.conditions))
				copy(conds, l.conditions)
			}

			if len(l.deletes) > 0 {
				deletes = make([]interface{}, len(l.deletes), len(l.deletes)+len(r.deletes))
				copy(deletes, l.deletes)
			}

			result = append(result, &mutationFragment{
				conditions: append(conds, r.conditions...),
				deletes:    append(deletes, r.deletes...),
				fragment:   combiner(l.fragment, r.fragment, len(right) > 1),
				check: func(lcheck, rcheck resultChecker) resultChecker {
					return func(m map[string]interface{}) error {
						return schema.AppendGQLErrs(lcheck(m), rcheck(m))
					}
				}(l.check, r.check),
				err: schema.AppendGQLErrs(l.err, r.err),
			})
		}
	}

	// queries don't need copying, they just need to be all collected at the end, so
	// accumulate them all into one of the result fragments
	var queries []*gql.GraphQuery
	for _, l := range left {
		queries = append(queries, l.queries...)
	}
	for _, r := range right {
		queries = append(queries, r.queries...)
	}
	result[0].queries = queries

	return result
}<|MERGE_RESOLUTION|>--- conflicted
+++ resolved
@@ -180,14 +180,9 @@
 		return mrw.handleMultipleMutations(m)
 	}
 
-<<<<<<< HEAD
 	varGen := variableGenerator(0)
-	mrw.frags = rewriteObject(mutatedType, nil, "", &varGen, true, val)
-=======
 	val := m.ArgValue(schema.InputArgName).(map[string]interface{})
-	counter := counter(0)
-	mrw.frags = [][]*mutationFragment{rewriteObject(mutatedType, nil, "", &counter, val)}
->>>>>>> c0bb4eed
+	mrw.frags = [][]*mutationFragment{rewriteObject(mutatedType, nil, "", &varGen, true, val)}
 	mutations, err := mutationsFromFragments(
 		mrw.frags[0],
 		func(frag *mutationFragment) ([]byte, error) {
@@ -210,14 +205,15 @@
 	mutatedType := m.MutatedType()
 	val, _ := m.ArgValue(schema.InputArgName).([]interface{})
 
-	counter := counter(0)
+	varGen := variableGenerator(0)
 	var errs error
 	var mutationsAll []*dgoapi.Mutation
 	queries := &gql.GraphQuery{}
 
 	for _, i := range val {
 		obj := i.(map[string]interface{})
-		frag := rewriteObject(mutatedType, nil, "", &counter, obj)
+		fmt.Printf("obj: %+v\n", obj)
+		frag := rewriteObject(mutatedType, nil, "", &varGen, true, obj)
 		mrw.frags = append(mrw.frags, frag)
 
 		mutations, err := mutationsFromFragments(
@@ -231,6 +227,7 @@
 				}
 				return nil, nil
 			})
+		fmt.Printf("mutations: %+v\n", mutations)
 
 		errs = schema.AppendGQLErrs(errs, schema.GQLWrapf(err,
 			"failed to rewrite mutation payload"))
@@ -480,10 +477,6 @@
 		Var:  mutationQueryVar,
 		Attr: m.ResponseName(),
 	}
-	// Add uid child to the upsert query, so that we can get the list of nodes upserted.
-	dgQuery.Children = append(dgQuery.Children, &gql.GraphQuery{
-		Attr: "uid",
-	})
 
 	// TODO - Cache this instead of this being a loop to find the IDField.
 	if ids := idFilter(m, m.MutatedType().IDField()); ids != nil {
