--- conflicted
+++ resolved
@@ -413,7 +413,6 @@
 		return nil, nil
 	}
 
-<<<<<<< HEAD
 	varGen := NewVariableGenerator()
 
 	authVariables, err := ExtractAuthVariables(ctx)
@@ -427,9 +426,6 @@
 	}
 
 	upsertQuery := RewriteUpsertQueryFromMutation(m, authRw)
-=======
-	upsertQuery := RewriteUpsertQueryFromMutation(m, nil)
->>>>>>> 0db9b22c
 	srcUID := MutationQueryVarUID
 
 	xidMd := newXidMetadata()
@@ -639,11 +635,7 @@
 
 	varGen := NewVariableGenerator()
 
-<<<<<<< HEAD
-	authVariables, err := ExtractAuthVariables(ctx)
-=======
 	authVariables, err := authorization.ExtractAuthVariables(ctx)
->>>>>>> 0db9b22c
 	if err != nil {
 		return nil, err
 	}
@@ -733,7 +725,6 @@
 	return uid, nil
 }
 
-<<<<<<< HEAD
 func addAuthSelector(t schema.Type) *schema.RuleNode {
 	auth := t.AuthRules()
 	if auth == nil || auth.Rules == nil {
@@ -752,8 +743,6 @@
 	return auth.Rules.Update
 }
 
-=======
->>>>>>> 0db9b22c
 func deleteAuthSelector(t schema.Type) *schema.RuleNode {
 	auth := t.AuthRules()
 	if auth == nil || auth.Rules == nil {
