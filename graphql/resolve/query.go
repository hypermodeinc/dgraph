--- conflicted
+++ resolved
@@ -108,20 +108,6 @@
 	stop := x.SpanTimer(span, "resolveQuery")
 	defer stop()
 
-<<<<<<< HEAD
-	res, ext, err := qr.rewriteAndExecute(ctx, query)
-
-	completed, err := qr.resultCompleter.Complete(ctx, query, res, err)
-	return &Resolved{Data: completed, Err: err, Extensions: ext}
-}
-
-func (qr *queryResolver) rewriteAndExecute(
-	ctx context.Context, query schema.Query) ([]byte, *schema.Extensions, error) {
-
-	dgQuery, err := qr.queryRewriter.Rewrite(ctx, query)
-	if err != nil {
-		return nil, nil, schema.GQLWrapf(err, "couldn't rewrite query %s", query.ResponseName())
-=======
 	resolved := qr.rewriteAndExecute(ctx, query)
 	if resolved.Data == nil {
 		resolved.Data = map[string]interface{}{query.ResponseName(): nil}
@@ -143,19 +129,13 @@
 
 	dgQuery, err := qr.queryRewriter.Rewrite(ctx, query)
 	if err != nil {
-		return emptyResult(schema.GQLWrapf(err, "couldn't rewrite query %s", query.ResponseName()))
->>>>>>> 285064a3
+		return emptyResult(schema.GQLWrapf(err, "couldn't rewrite query %s",
+			query.ResponseName()))
 	}
 
 	resp, ext, err := qr.queryExecutor.Query(ctx, dgQuery)
 	if err != nil {
 		glog.Infof("Dgraph query execution failed : %s", err)
-<<<<<<< HEAD
-		return nil, ext, schema.GQLWrapf(err, "Dgraph query failed")
-	}
-
-	return resp, ext, nil
-=======
 		return emptyResult(schema.GQLWrapf(err, "Dgraph query failed"))
 	}
 
@@ -168,14 +148,17 @@
 		}
 
 		return &Resolved{
-			Data:  result,
-			Field: query,
-			Err:   schema.AppendGQLErrs(err, err2),
+			Data:       result,
+			Field:      query,
+			Err:        schema.AppendGQLErrs(err, err2),
+			Extensions: ext,
 		}
 	}
 
-	return completeDgraphResult(ctx, query, resp, err)
->>>>>>> 285064a3
+	resolved := completeDgraphResult(ctx, query, resp, err)
+	resolved.Extensions = ext
+
+	return resolved
 }
 
 func introspectionExecution(q schema.Query) QueryExecutionFunc {
