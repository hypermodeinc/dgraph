/*
 * Copyright 2019 Dgraph Labs, Inc. and Contributors
 *
 * Licensed under the Apache License, Version 2.0 (the "License");
 * you may not use this file except in compliance with the License.
 * You may obtain a copy of the License at
 *
 *     http://www.apache.org/licenses/LICENSE-2.0
 *
 * Unless required by applicable law or agreed to in writing, software
 * distributed under the License is distributed on an "AS IS" BASIS,
 * WITHOUT WARRANTIES OR CONDITIONS OF ANY KIND, either express or implied.
 * See the License for the specific language governing permissions and
 * limitations under the License.
 */

package resolve

import (
	"bytes"
	"context"
	"encoding/json"
	"io/ioutil"
	"net/http"
	"strings"
	"sync"
	"time"

	"github.com/dgraph-io/dgraph/edgraph"
	"github.com/dgraph-io/dgraph/graphql/dgraph"

	dgoapi "github.com/dgraph-io/dgo/v200/protos/api"
	"github.com/dgraph-io/dgraph/graphql/api"
	"github.com/dgraph-io/dgraph/x"
	"github.com/pkg/errors"
	"go.opencensus.io/trace"
	otrace "go.opencensus.io/trace"

	"github.com/golang/glog"

	"github.com/dgraph-io/dgraph/graphql/schema"
)

const (
	methodResolve = "RequestResolver.Resolve"

	resolverFailed    = false
	resolverSucceeded = true
)

// A ResolverFactory finds the right resolver for a query/mutation.
type ResolverFactory interface {
	queryResolverFor(query schema.Query) QueryResolver
	mutationResolverFor(mutation schema.Mutation) MutationResolver

	// WithQueryResolver adds a new query resolver.  Each time query name is resolved
	// resolver is called to create a new instane of a QueryResolver to resolve the
	// query.
	WithQueryResolver(name string, resolver func(schema.Query) QueryResolver) ResolverFactory

	// WithMutationResolver adds a new query resolver.  Each time mutation name is resolved
	// resolver is called to create a new instane of a MutationResolver to resolve the
	// mutation.
	WithMutationResolver(
		name string, resolver func(schema.Mutation) MutationResolver) ResolverFactory

	// WithConventionResolvers adds a set of our convention based resolvers to the
	// factory.  The registration happens only once.
	WithConventionResolvers(s schema.Schema, fns *ResolverFns) ResolverFactory

	// WithSchemaIntrospection adds schema introspection capabilities to the factory.
	// So __schema and __type queries can be resolved.
	WithSchemaIntrospection() ResolverFactory
}

// A ResultCompleter can take a []byte slice representing an intermediate result
// in resolving field and applies a completion step - for example, apply GraphQL
// error propagation or massaging error paths.
type ResultCompleter interface {
	Complete(ctx context.Context, resolved *Resolved)
}

// RequestResolver can process GraphQL requests and write GraphQL JSON responses.
// A schema.Request may contain any number of queries or mutations (never both).
// RequestResolver.Resolve() resolves all of them by finding the resolved answers
// of the component queries/mutations and joining into a single schema.Response.
type RequestResolver struct {
	schema    schema.Schema
	resolvers ResolverFactory
}

// A resolverFactory is the main implementation of ResolverFactory.  It stores a
// map of all the resolvers that have been registered and returns a resolver that
// just returns errors if it's asked for a resolver for a field that it doesn't
// know about.
type resolverFactory struct {
	queryResolvers    map[string]func(schema.Query) QueryResolver
	mutationResolvers map[string]func(schema.Mutation) MutationResolver

	// returned if the factory gets asked for resolver for a field that it doesn't
	// know about.
	queryError    QueryResolverFunc
	mutationError MutationResolverFunc
}

// ResolverFns is a convenience struct for passing blocks of rewriters and executors.
type ResolverFns struct {
	Qrw QueryRewriter
	Arw func() MutationRewriter
	Urw func() MutationRewriter
	Drw MutationRewriter
	Ex  DgraphExecutor
}

// dgraphExecutor is an implementation of both QueryExecutor and MutationExecutor
// that proxies query/mutation resolution through Query method in dgraph server.
type dgraphExecutor struct {
	dg *dgraph.DgraphEx
}

// adminExecutor is an implementation of both QueryExecutor and MutationExecutor
// that proxies query resolution through Query method in dgraph server, and
// it doesn't require authorization. Currently it's only used for querying
// gqlschema during init.
type adminExecutor struct {
	dg *dgraph.DgraphEx
}

// A Resolved is the result of resolving a single field - generally a query or mutation.
type Resolved struct {
	Data       interface{}
	Field      schema.Field
	Err        error
	Extensions *schema.Extensions
}

// CompletionFunc is an adapter that allows us to compose completions and build a
// ResultCompleter from a function.  Based on the http.HandlerFunc pattern.
type CompletionFunc func(ctx context.Context, resolved *Resolved)

// Complete calls cf(ctx, resolved)
func (cf CompletionFunc) Complete(ctx context.Context, resolved *Resolved) {
	cf(ctx, resolved)
}

// NewDgraphExecutor builds a DgraphExecutor for proxying requests through dgraph.
func NewDgraphExecutor() DgraphExecutor {
	return newDgraphExecutor(&dgraph.DgraphEx{})
}

func newDgraphExecutor(dg *dgraph.DgraphEx) DgraphExecutor {
	return &dgraphExecutor{dg: dg}
}

// NewAdminExecutor builds a DgraphExecutor for proxying requests through dgraph.
func NewAdminExecutor() DgraphExecutor {
	return &adminExecutor{dg: &dgraph.DgraphEx{}}
}

func (aex *adminExecutor) Execute(ctx context.Context, req *dgoapi.Request) (
	*dgoapi.Response, error) {
	ctx = context.WithValue(ctx, edgraph.Authorize, false)
	return aex.dg.Execute(ctx, req)
}

func (de *dgraphExecutor) Execute(ctx context.Context, req *dgoapi.Request) (
	*dgoapi.Response, error) {
	return de.dg.Execute(ctx, req)
}

func (rf *resolverFactory) WithQueryResolver(
	name string, resolver func(schema.Query) QueryResolver) ResolverFactory {
	rf.queryResolvers[name] = resolver
	return rf
}

func (rf *resolverFactory) WithMutationResolver(
	name string, resolver func(schema.Mutation) MutationResolver) ResolverFactory {
	rf.mutationResolvers[name] = resolver
	return rf
}

func (rf *resolverFactory) WithSchemaIntrospection() ResolverFactory {
	return rf.
		WithQueryResolver("__schema",
			func(q schema.Query) QueryResolver {
				return QueryResolverFunc(resolveIntrospection)
			}).
		WithQueryResolver("__type",
			func(q schema.Query) QueryResolver {
				return QueryResolverFunc(resolveIntrospection)
			})
}

func (rf *resolverFactory) WithConventionResolvers(
	s schema.Schema, fns *ResolverFns) ResolverFactory {

	queries := append(s.Queries(schema.GetQuery), s.Queries(schema.FilterQuery)...)
	queries = append(queries, s.Queries(schema.PasswordQuery)...)
	for _, q := range queries {
		rf.WithQueryResolver(q, func(q schema.Query) QueryResolver {
			return NewQueryResolver(fns.Qrw, fns.Ex, StdQueryCompletion())
		})
	}

	for _, q := range s.Queries(schema.HTTPQuery) {
		rf.WithQueryResolver(q, func(q schema.Query) QueryResolver {
			return NewHTTPQueryResolver(&http.Client{
				// TODO - This can be part of a config later.
				Timeout: time.Minute,
			}, StdQueryCompletion())
		})
	}

	for _, m := range s.Mutations(schema.AddMutation) {
		rf.WithMutationResolver(m, func(m schema.Mutation) MutationResolver {
			return NewDgraphResolver(fns.Arw(), fns.Ex, StdMutationCompletion(m.ResponseName()))
		})
	}

	for _, m := range s.Mutations(schema.UpdateMutation) {
		rf.WithMutationResolver(m, func(m schema.Mutation) MutationResolver {
			return NewDgraphResolver(fns.Urw(), fns.Ex, StdMutationCompletion(m.ResponseName()))
		})
	}

	for _, m := range s.Mutations(schema.DeleteMutation) {
		rf.WithMutationResolver(m, func(m schema.Mutation) MutationResolver {
			return NewDgraphResolver(fns.Drw, fns.Ex, deleteCompletion())
		})
	}

	for _, m := range s.Mutations(schema.HTTPMutation) {
		rf.WithMutationResolver(m, func(m schema.Mutation) MutationResolver {
			return NewHTTPMutationResolver(&http.Client{
				// TODO - This can be part of a config later.
				Timeout: time.Minute,
			}, StdQueryCompletion())
		})
	}

	return rf
}

// NewResolverFactory returns a ResolverFactory that resolves requests via
// query/mutation rewriting and execution through Dgraph.  If the factory gets asked
// to resolve a query/mutation it doesn't know how to rewrite, it uses
// the queryError/mutationError to build an error result.
func NewResolverFactory(
	queryError QueryResolverFunc, mutationError MutationResolverFunc) ResolverFactory {

	return &resolverFactory{
		queryResolvers:    make(map[string]func(schema.Query) QueryResolver),
		mutationResolvers: make(map[string]func(schema.Mutation) MutationResolver),

		queryError:    queryError,
		mutationError: mutationError,
	}
}

// StdQueryCompletion is the completion steps that get run for queries
func StdQueryCompletion() CompletionFunc {
	return noopCompletion
}

// StdMutationCompletion is the completion steps that get run for add and update mutations
func StdMutationCompletion(name string) CompletionFunc {
	return noopCompletion
}

// StdDeleteCompletion is the completion steps that get run for delete mutations
func StdDeleteCompletion(name string) CompletionFunc {
	return deleteCompletion()
}

func (rf *resolverFactory) queryResolverFor(query schema.Query) QueryResolver {
	if resolver, ok := rf.queryResolvers[query.Name()]; ok {
		return resolver(query)
	}

	return rf.queryError
}

func (rf *resolverFactory) mutationResolverFor(mutation schema.Mutation) MutationResolver {
	if resolver, ok := rf.mutationResolvers[mutation.Name()]; ok {
		return resolver(mutation)
	}

	return rf.mutationError
}

// New creates a new RequestResolver.
func New(s schema.Schema, resolverFactory ResolverFactory) *RequestResolver {
	return &RequestResolver{
		schema:    s,
		resolvers: resolverFactory,
	}
}

// Resolve processes r.GqlReq and returns a GraphQL response.
// r.GqlReq should be set with a request before Resolve is called
// and a schema and backend Dgraph should have been added.
// Resolve records any errors in the response's error field.
func (r *RequestResolver) Resolve(ctx context.Context, gqlReq *schema.Request) *schema.Response {
	span := otrace.FromContext(ctx)
	stop := x.SpanTimer(span, methodResolve)
	defer stop()

	if r == nil {
		glog.Errorf("Call to Resolve with nil RequestResolver")
		return schema.ErrorResponse(errors.New("Internal error"))
	}

	if r.schema == nil {
		glog.Errorf("Call to Resolve with no schema")
		return schema.ErrorResponse(errors.New("Internal error"))
	}

	op, err := r.schema.Operation(gqlReq)
	if err != nil {
		return schema.ErrorResponse(err)
	}

	resp := &schema.Response{}

	if glog.V(3) {
		// don't log the introspection queries they are sent too frequently
		// by GraphQL dev tools
		if !op.IsQuery() ||
			(op.IsQuery() && !strings.HasPrefix(op.Queries()[0].Name(), "__")) {
			b, err := json.Marshal(gqlReq.Variables)
			if err != nil {
				glog.Infof("Failed to marshal variables for logging : %s", err)
			}
			glog.Infof("Resolving GQL request: \n%s\nWith Variables: \n%s\n",
				gqlReq.Query, string(b))
		}
	}

	// resolveQueries will resolve user's queries.
	resolveQueries := func() {
		// Queries run in parallel and are independent of each other: e.g.
		// an error in one query, doesn't affect the others.

		var wg sync.WaitGroup
		allResolved := make([]*Resolved, len(op.Queries()))

		for i, q := range op.Queries() {
			wg.Add(1)

			go func(q schema.Query, storeAt int) {
				defer wg.Done()
				defer api.PanicHandler(
					func(err error) {
						allResolved[storeAt] = &Resolved{
							Data:  nil,
							Field: q,
							Err:   err}
					})

				allResolved[storeAt] = r.resolvers.queryResolverFor(q).Resolve(ctx, q)
			}(q, i)
		}
		wg.Wait()

		// The GraphQL data response needs to be written in the same order as the
		// queries in the request.
		for _, res := range allResolved {
			// Errors and data in the same response is valid.  Both WithError and
			// AddData handle nil cases.
			addResult(resp, res)
		}
	}
	// A single request can contain either queries or mutations - not both.
	// GraphQL validation on the request would have caught that error case
	// before we get here.  At this point, we know it's valid, it's passed
	// GraphQL validation and any additional validation we've added.  So here,
	// we can just execute it.
	switch {
	case op.IsQuery():
		resolveQueries()
	case op.IsMutation():
		// A mutation operation can contain any number of mutation fields.  Those should be executed
		// serially.
		// (spec https://graphql.github.io/graphql-spec/June2018/#sec-Normal-and-Serial-Execution)
		//
		// The spec is ambiguous about what to do in the case of errors during that serial execution
		// - apparently deliberately so; see this comment from Lee Byron:
		// https://github.com/graphql/graphql-spec/issues/277#issuecomment-385588590
		// and clarification
		// https://github.com/graphql/graphql-spec/pull/438
		//
		// A reasonable interpretation of that is to stop a list of mutations after the first error -
		// which seems like the natural semantics and is what we enforce here.
		allSuccessful := true

		for _, m := range op.Mutations() {
			if !allSuccessful {
				resp.WithError(x.GqlErrorf(
					"Mutation %s was not executed because of a previous error.",
					m.ResponseName()).
					WithLocations(m.Location()))

				continue
			}

			var res *Resolved
			res, allSuccessful = r.resolvers.mutationResolverFor(m).Resolve(ctx, m)
			addResult(resp, res)
		}
	case op.IsSubscription():
		resolveQueries()
	}

	return resp
}

func addResult(resp *schema.Response, res *Resolved) {
	// Errors should report the "path" into the result where the error was found.
	//
	// The definition of a path in a GraphQL error is here:
	// https://graphql.github.io/graphql-spec/June2018/#sec-Errors
	// For a query like (assuming field f is of a list type and g is a scalar type):
	// - q { f { g } }
	// a path to the 2nd item in the f list would look like:
	// - [ "q", "f", 2, "g" ]
	path := make([]interface{}, 0, maxPathLength(res.Field))
	var b []byte
	var gqlErr x.GqlErrorList

	if res.Data != nil {
		b, gqlErr = completeObject(path, []schema.Field{res.Field},
			res.Data.(map[string]interface{}))
	}

	resp.WithError(res.Err)
	resp.WithError(gqlErr)
	resp.AddData(b)
	resp.MergeExtensions(res.Extensions)
}

// noopCompletion just passes back it's result and err arguments
func noopCompletion(ctx context.Context, resolved *Resolved) {}

// Once a result has been returned from Dgraph, that result needs to be worked
// through for two main reasons:
//
// 1) (null insertion)
//    Where an edge was requested in a query, but isn't in the store, Dgraph just
//    won't return an edge for that in the results.  But GraphQL wants those as
//    "null" in the result.  And then we need to inspect those nulls via pt (2)
//
// 2) (error propagation)
//    The schema is a contract with consumers.  So if there's an `f: T!` in the
//    schema, that says: "this API never returns a null f".  If f turned out null
//    in the results, then returning null would break the contract.  GraphQL specifies
//    a set of rules about how to propagate and record those errors.
//
//    The basic intuition is that if we asked for something that's nullable and we
//    got back a null/error, then that's fine, just set it to null.  But if we asked
//    for something non-nullable and got a null/error, then the object we are building
//    is in an error state, and we should propagate that up to it's parent, and so
//    on, until we reach a nullable field, or the top level.
//
// The completeXYZ() functions below essentially covers the value completion alg from
// https://graphql.github.io/graphql-spec/June2018/#sec-Value-Completion.
// see also: error propagation
// https://graphql.github.io/graphql-spec/June2018/#sec-Errors-and-Non-Nullability
// and the spec requirements for response
// https://graphql.github.io/graphql-spec/June2018/#sec-Response.
//
// There's three basic types to consider here: GraphQL object types (equals json
// objects in the result), list types (equals lists of objects or scalars), and
// values (either scalar values, lists or objects).
//
// So the algorithm is a three way mutual recursion between those types.
//
// That works like this... if part of the json result from Dgraph
// looked like:
//
// {
//   "name": "A name"
//   "friends": [
//     { "name": "Friend 1"},
//     { "name": "Friend 2", "friends": [...] }
//   ]
// }
//
// Then, schematically, the recursion tree would look like:
//
// completeObject ( {
//   "name": completeValue("A name")
//   "friends": completeValue( completeList([
//     completeValue (completeObject ({ "name": completeValue ("Friend 1")} )),
//     completeValue (completeObject ({
//                           "name": completeValue("Friend 2"),
//                           "friends": completeValue ( completeList([ completeObject(..), ..]) } )
//

// completeDgraphResult starts the recursion with field as the top level GraphQL
// query and dgResult as the matching full Dgraph result.  Always returns a valid
// JSON []byte of the form
//   { "query-name": null }
// if there's no result, or
//   { "query-name": ... }
// if there is a result.
//
// Returned errors are generally lists of errors resulting from the value completion
// algorithm that may emit multiple errors
func completeDgraphResult(
	ctx context.Context,
	field schema.Field,
	dgResult []byte,
	e error) *Resolved {

	span := trace.FromContext(ctx)
	stop := x.SpanTimer(span, "completeDgraphResult")
	defer stop()

	// We need an initial case in the alg because Dgraph always returns a list
	// result no matter what.
	//
	// If the query was for a non-list type, that needs to be corrected:
	//
	//   { "q":[{ ... }] }  --->  { "q":{ ... } }
	//
	// Also, if the query found nothing at all, that needs correcting too:
	//
	//    { }  --->  { "q": null }

	nullResponse := func(err error) *Resolved {
		return &Resolved{
			Data:  nil,
			Field: field,
			Err:   err,
		}
	}

	dgraphError := func() *Resolved {
		glog.Errorf("Could not process Dgraph result : \n%s", string(dgResult))
		return nullResponse(
			x.GqlErrorf("Couldn't process the result from Dgraph.  " +
				"This probably indicates a bug in the Dgraph GraphQL layer.  " +
				"Please let us know : https://github.com/dgraph-io/dgraph/issues.").
				WithLocations(field.Location()))
	}

	if len(dgResult) == 0 {
		return nullResponse(e)
	}

	errs := schema.AsGQLErrors(e)

	// Dgraph should only return {} or a JSON object.  Also,
	// GQL type checking should ensure query results are only object types
	// https://graphql.github.io/graphql-spec/June2018/#sec-Query
	// So we are only building object results.
	var valToComplete map[string]interface{}
	err := json.Unmarshal(dgResult, &valToComplete)
	if err != nil {
		glog.Errorf("%+v \n Dgraph result :\n%s\n",
			errors.Wrap(err, "failed to unmarshal Dgraph query result"),
			string(dgResult))
		return nullResponse(
			schema.GQLWrapLocationf(err, field.Location(), "couldn't unmarshal Dgraph result"))
	}

	switch val := valToComplete[field.ResponseName()].(type) {
	case []interface{}:
		if field.Type().ListType() == nil {
			// Turn Dgraph list result to single object
			// "q":[{ ... }] ---> "q":{ ... }

			var internalVal interface{}

			if len(val) > 0 {
				var ok bool
				if internalVal, ok = val[0].(map[string]interface{}); !ok {
					// This really shouldn't happen. Dgraph only returns arrays
					// of json objects.
					return dgraphError()
				}
			}

			if len(val) > 1 {
				// If we get here, then we got a list result for a query that expected
				// a single item.  That probably indicates a schema error, or maybe
				// a bug in GraphQL processing or some data corruption.
				//
				// We'll continue and just try the first item to return some data.

				glog.Errorf("Got a list of length %v from Dgraph when expecting a "+
					"one-item list.\n", len(val))

				errs = append(errs,
					x.GqlErrorf(
						"Dgraph returned a list, but %s (type %s) was expecting just one item.  "+
							"The first item in the list was used to produce the result.",
						field.Name(), field.Type().String()).WithLocations(field.Location()))
			}

			valToComplete[field.ResponseName()] = internalVal
		}
	case interface{}:
		// no need to error in this case, this can be returned for custom HTTP query/mutation
	default:
		if val != nil {
			return dgraphError()
		}

		// valToComplete[field.ResponseName()] is nil, so resolving for the
		// { } ---> "q": null
		// case
	}

	err = resolveCustomFields(field.SelectionSet(), valToComplete[field.ResponseName()])
	if err != nil {
		errs = append(errs, schema.AsGQLErrors(err)...)
	}

	return &Resolved{
		Data:  valToComplete,
		Field: field,
		Err:   errs,
	}
}

func copyTemplate(input interface{}) (interface{}, error) {
	b, err := json.Marshal(input)
	if err != nil {
		return nil, errors.Wrapf(err, "while marshaling map input: %+v", input)
	}

	var result interface{}
	if err := json.Unmarshal(b, &result); err != nil {
		return nil, errors.Wrapf(err, "while unmarshaling into map: %s", b)
	}
	return result, nil
}

func jsonMarshalError(err error, f schema.Field, input interface{}) *x.GqlError {
	return x.GqlErrorf("Evaluation of custom field failed because json marshaling "+
		"(of: %+v) returned an error: %s for field: %s within type: %s.", input, err,
		f.Name(), f.GetObjectName()).WithLocations(f.Location())
}

func jsonUnmarshalError(err error, f schema.Field) *x.GqlError {
	return x.GqlErrorf("Evaluation of custom field failed because json unmarshaling"+
		" result of external request failed (with error: %s) for field: %s within "+
		"type: %s.", err, f.Name(), f.GetObjectName()).WithLocations(
		f.Location())
}

func externalRequestError(err error, f schema.Field) *x.GqlError {
	return x.GqlErrorf("Evaluation of custom field failed because external request"+
		" returned an error: %s for field: %s within type: %s.", err, f.Name(),
		f.GetObjectName()).WithLocations(f.Location())
}

func resolveCustomField(f schema.Field, vals []interface{}, mu *sync.RWMutex, errCh chan error) {
	fconf, _ := f.CustomHTTPConfig()

	// Here we build the array of objects which is sent as the body for the request.
	body := make([]interface{}, len(vals))
	for i := 0; i < len(body); i++ {
		temp, err := copyTemplate(*fconf.Template)
		if err != nil {
			gqlErr := x.GqlErrorf("Evaluation of custom field failed because of internal "+
				"processing error: %s for field: %s within type: %s.", err, f.Name(),
				f.GetObjectName()).WithLocations(f.Location())
			errCh <- x.GqlErrorList{gqlErr}
			return
		}
		mu.RLock()
		if err := schema.SubstituteVarsInBody(&temp, vals[i].(map[string]interface{})); err != nil {
			gqlErr := x.GqlErrorf("Evaluation of custom field failed because of internal "+
				"processing error: %s during processing of body for field: %s within type: %s.",
				err, f.Name(), f.GetObjectName()).WithLocations(f.Location())
			errCh <- x.GqlErrorList{gqlErr}
			mu.RUnlock()
			return
		}
		mu.RUnlock()
		body[i] = temp
	}

	if fconf.Operation == "batch" {
		b, err := json.Marshal(body)
		if err != nil {
			errCh <- x.GqlErrorList{jsonMarshalError(err, f, body)}
			return
		}

		b, err = makeRequest(nil, fconf.Method, fconf.URL, string(b), fconf.ForwardHeaders)
		if err != nil {
			errCh <- x.GqlErrorList{externalRequestError(err, f)}
			return
		}

		var result []interface{}
		if err := json.Unmarshal(b, &result); err != nil {
			errCh <- x.GqlErrorList{jsonUnmarshalError(err, f)}
			return
		}

		if len(result) != len(vals) {
			gqlErr := x.GqlErrorf("Evaluation of custom field failed because expected result of"+
				"external request to be of size %v, got: %v for field: %s within type: %s.",
				len(vals), len(result), f.Name(), f.GetObjectName()).WithLocations(f.Location())
			errCh <- x.GqlErrorList{gqlErr}
			return
		}

		// Here we walk through all the objects in the array and substitute the value
		// that we got from the remote endpoint with the right key in the object.
		mu.Lock()
		for idx, val := range vals {
			val.(map[string]interface{})[f.Alias()] = result[idx]
			vals[idx] = val
		}
		mu.Unlock()
		errCh <- nil
		return
	}

	// This is single mode, make calls concurrently for each input and fill in the results.
	var wg sync.WaitGroup
	errs := make(x.GqlErrorList, len(body))
	for i := 0; i < len(body); i++ {
		wg.Add(1)
		go func(idx int, input interface{}) {
			defer wg.Done()
			b, err := json.Marshal(input)
			if err != nil {
				errs[idx] = x.GqlErrorf("Evaluation of custom field failed because json "+
					"marshaling input: %+v returned an error: %s for field: %s within type: %s,"+
					" index: %v.", input, err, f.Name(), f.GetObjectName(), idx)
				return
			}

			mu.RLock()
			fconf.URL, err = schema.SubstituteVarsInURL(fconf.URL, vals[idx].(map[string]interface{}))
			if err != nil {
				mu.RUnlock()
				errs[idx] = x.GqlErrorf("Evaluation of custom field failed while substituting "+
					"variables in URL with an error: %s for field: %s within type: %s, index: %v.",
					err, f.Name(), f.GetObjectName(), idx).WithLocations(f.Location())
				return
			}
			mu.RUnlock()

			b, err = makeRequest(nil, fconf.Method, fconf.URL, string(b), fconf.ForwardHeaders)
			if err != nil {
				errs[idx] = x.GqlErrorf("Evaluation of custom field failed because external request"+
					" returned an error: %s for field: %s within type: %s, index: %v.", err,
					f.Name(), f.GetObjectName(), idx).WithLocations(f.Location())
				return
			}

			var result interface{}
			if err := json.Unmarshal(b, &result); err != nil {
				errs[idx] = x.GqlErrorf("Evaluation of custom field failed because json unmarshaling"+
					" result: %s of external request failed with error: %s for field: %s within "+
					"type: %s, index: %v.", b, err, f.Name(), f.GetObjectName(),
					idx).WithLocations(f.Location())
				return
			}

			mu.Lock()
			val, ok := vals[idx].(map[string]interface{})
			if ok {
				val[f.Alias()] = result
			}
			mu.Unlock()
		}(i, body[i])
	}
	wg.Wait()
	errCh <- errs
}

// resolveNestedFields resolves fields which themselves don't have the @custom directive but their
// children might
//
// queryUser {
//	 id
//	 classes {
//	   name @custom...
//   }
// }
// In the example above, resolveNestedFields would be called on classes field and vals would be the
// list of all users.
func resolveNestedFields(f schema.Field, vals []interface{}, mu *sync.RWMutex,
	errCh chan error) {
	// If this field doesn't have custom directive and also doesn't have any children,
	// then there is nothing to do and we can just continue.
	if len(f.SelectionSet()) == 0 {
		errCh <- nil
		return
	}

	// Here below we do the de-duplication by walking through the result set. That is we would
	// go over vals and find the data for f to collect all unique values.
	var input []interface{}
	// node stores the pointer for a node. It is a map from id to the map for it.
	nodes := make(map[string]interface{})

	idField := f.Type().IDField()
	if idField == nil {
		idField = f.Type().XIDField()
		if idField == nil {
			// This should not happen as we only allow custom fields on types which either have
			// ID or a field with @id directive.
			errCh <- nil
			return
		}
	}

	idFieldName := idField.Name()

	// Here we walk through the array and collect all unique values for this field. In the
	// example at the start of the function, we could be collecting all unique classes
	// across all users. This is where the batching happens so that we make one call per
	// field and not a separate call per user.
	mu.RLock()
	for _, v := range vals {
		val, ok := v.(map[string]interface{})
		if !ok {
			continue
		}
		fieldVals, ok := val[f.Name()].([]interface{})
		if !ok {
			continue
		}
		for _, fieldVal := range fieldVals {
			fv, ok := fieldVal.(map[string]interface{})
			if !ok {
				continue
			}
			id, ok := fv[idFieldName].(string)
			if !ok {
				// If a type has a field of type ID! and it is not explicitly requested by the
				// user as part of the query, we would still have asked for it under the alias
				// dgraph.uid, so let's look for that here.
				id, ok = fv["dgraph.uid"].(string)
				if !ok {
					continue
				}
			}
			if _, ok := nodes[id]; !ok {
				input = append(input, fieldVal)
				nodes[id] = fieldVal
			}
		}
	}
	mu.RUnlock()

	if err := resolveCustomFields(f.SelectionSet(), input); err != nil {
		errCh <- err
		return
	}

	mu.Lock()
	for _, v := range vals {
		val, ok := v.(map[string]interface{})
		if !ok {
			continue
		}
		fieldVals, ok := val[f.Name()].([]interface{})
		if !ok {
			continue
		}
		for idx, fieldVal := range fieldVals {
			fv, ok := fieldVal.(map[string]interface{})
			if !ok {
				continue
			}
			id, ok := fv[idFieldName].(string)
			if !ok {
				id, ok = fv["dgraph.uid"].(string)
				if !ok {
					continue
				}
			}
			// Get the pointer of the map corresponding to this id and put it at the
			// correct place.
			mval := nodes[id]
			fieldVals[idx] = mval
		}
	}
	mu.Unlock()
	errCh <- nil
}

// resolveCustomFields resolves fields with custom directive. Here is the rough algorithm that it
// follows.
// queryUser {
//	name @custom
//	age
//	school {
//		name
//		children
//		class { @custom
//			name
//			numChildren
//		}
//	}
//	cars { @custom
//		name
//	}
// }
// For fields with @custom directive
// 1. There would be one query sent to the remote endpoint.
// 2. In the above example, to fetch class all the school ids would be aggregated across different
// users deduplicated and then one query sent. The results would then be filled back appropriately.
//
// For fields without custom directive we recursively call resolveCustomFields and let it do the
// work.
// TODO - We can be smarter about this and know before processing the query if we should be making
// this recursive call upfront.
func resolveCustomFields(fields []schema.Field, data interface{}) error {
	if data == nil {
		return nil
	}

	var vals []interface{}
	switch v := data.(type) {
	case []interface{}:
		vals = v
	case interface{}:
		vals = []interface{}{v}
	}

	if len(vals) == 0 {
		return nil
	}

	// This mutex protects access to vals as it is concurrently read and written to by multiple
	// goroutines.
	mu := &sync.RWMutex{}
	errCh := make(chan error, len(fields))
	numRoutines := 0

	for _, f := range fields {
		if f.Skip() || !f.Include() {
			continue
		}

		numRoutines++
		hasCustomDirective, _ := f.HasCustomDirective()
		if !hasCustomDirective {
			go resolveNestedFields(f, vals, mu, errCh)
		} else {
			go resolveCustomField(f, vals, mu, errCh)
		}
	}

	var errs error
	for i := 0; i < numRoutines; i++ {
		if err := <-errCh; err != nil {
			errs = schema.AppendGQLErrs(errs, err)
		}
	}

	return errs
}

// completeObject builds a json GraphQL result object for the current query level.
// It returns a bracketed json object like { f1:..., f2:..., ... }.
//
// fields are all the fields from this bracketed level in the GraphQL  query, e.g:
// {
//   name
//   dob
//   friends {...}
// }
// If it's the top level of a query then it'll be the top level query name.
//
// typ is the expected type matching those fields, e.g. above that'd be something
// like the `Person` type that has fields name, dob and friends.
//
// res is the results map from Dgraph for this level of the query.  This map needn't
// contain values for all the requested fields, e.g. if there's no corresponding
// values in the store or if the query contained a filter that excluded a value.
// So res might be the map : name->"A Name", friends -> []interface{}
//
// completeObject fills out this result putting in null for any missing values
// (dob above) and applying GraphQL error propagation for any null fields that the
// schema says can't be null.
//
// Example:
//
// if the map is name->"A Name", friends -> []interface{}
//
// and "dob" is nullable then the result should be json object
// {"name": "A Name", "dob": null, "friends": ABC}
// where ABC is the result of applying completeValue to res["friends"]
//
// if "dob" were non-nullable (maybe it's type is DateTime!), then the result is
// nil and the error propagates to the enclosing level.
func completeObject(
	path []interface{},
	fields []schema.Field,
	res map[string]interface{}) ([]byte, x.GqlErrorList) {

	var errs x.GqlErrorList
	var buf bytes.Buffer
	comma := ""

	x.Check2(buf.WriteRune('{'))

	dgraphTypes, ok := res["dgraph.type"].([]interface{})
	for _, f := range fields {
		if f.Skip() || !f.Include() {
			continue
		}

		includeField := true
		// If typ is an interface, and dgraphTypes contains another type, then we ignore
		// fields which don't start with that type. This would happen when multiple
		// fragments (belonging to different types) are requested within a query for an interface.

		// If the dgraphPredicate doesn't start with the typ.Name(), then this field belongs to
		// a concrete type, lets check that it has inputType as the prefix, otherwise skip it.
		if len(dgraphTypes) > 0 {
			includeField = f.IncludeInterfaceField(dgraphTypes)
		}
		if !includeField {
			continue
		}

		x.Check2(buf.WriteString(comma))
		x.Check2(buf.WriteRune('"'))
		x.Check2(buf.WriteString(f.ResponseName()))
		x.Check2(buf.WriteString(`": `))

		val := res[f.ResponseName()]
		if f.Name() == schema.Typename {
			// From GraphQL spec:
			// https://graphql.github.io/graphql-spec/June2018/#sec-Type-Name-Introspection
			// "GraphQL supports type name introspection at any point within a query by the
			// meta‐field  __typename: String! when querying against any Object, Interface,
			// or Union. It returns the name of the object type currently being queried."

			// If we have dgraph.type information, we will use that to figure out the type
			// otherwise we will get it from the schema.
			if ok {
				val = f.TypeName(dgraphTypes)
			} else {
				val = f.GetObjectName()
			}
		}

		completed, err := completeValue(append(path, f.ResponseName()), f, val)
		errs = append(errs, err...)
		if completed == nil {
			if !f.Type().Nullable() {
				return nil, errs
			}
			completed = []byte(`null`)
		}
		x.Check2(buf.Write(completed))
		comma = ", "
	}
	x.Check2(buf.WriteRune('}'))

	return buf.Bytes(), errs
}

// completeValue applies the value completion algorithm to a single value, which
// could turn out to be a list or object or scalar value.
func completeValue(
	path []interface{},
	field schema.Field,
	val interface{}) ([]byte, x.GqlErrorList) {

	switch val := val.(type) {
	case map[string]interface{}:
		return completeObject(path, field.SelectionSet(), val)
	case []interface{}:
		return completeList(path, field, val)
	default:
		if val == nil {
			if field.Type().ListType() != nil {
				// We could choose to set this to null.  This is our decision, not
				// anything required by the GraphQL spec.
				//
				// However, if we query, for example, for a persons's friends with
				// some restrictions, and there aren't any, is that really a case to
				// set this at null and error if the list is required?  What
				// about if an person has just been added and doesn't have any friends?
				// Doesn't seem right to add null and cause error propagation.
				//
				// Seems best if we pick [], rather than null, as the list value if
				// there's nothing in the Dgraph result.
				return []byte("[]"), nil
			}

			if field.Type().Nullable() {
				return []byte("null"), nil
			}

			gqlErr := x.GqlErrorf(
				"Non-nullable field '%s' (type %s) was not present in result from Dgraph.  "+
					"GraphQL error propagation triggered.", field.Name(), field.Type()).
				WithLocations(field.Location())
			gqlErr.Path = copyPath(path)

			return nil, x.GqlErrorList{gqlErr}
		}

		// val is a scalar

		// Can this ever error?  We can't have an unsupported type or value because
		// we just unmarshaled this val.
		json, err := json.Marshal(val)
		if err != nil {
			gqlErr := x.GqlErrorf(
				"Error marshalling value for field '%s' (type %s).  "+
					"Resolved as null (which may trigger GraphQL error propagation) ",
				field.Name(), field.Type()).
				WithLocations(field.Location())
			gqlErr.Path = copyPath(path)

			if field.Type().Nullable() {
				return []byte("null"), x.GqlErrorList{gqlErr}
			}

			return nil, x.GqlErrorList{gqlErr}
		}

		return json, nil
	}
}

// completeList applies the completion algorithm to a list field and result.
//
// field is one field from the query - which should have a list type in the
// GraphQL schema.
//
// values is the list of values found by the query for this field.
//
// completeValue() is applied to every list element, but
// the type of field can only be a scalar list like [String], or an object
// list like [Person], so schematically the final result is either
// [ completValue("..."), completValue("..."), ... ]
// or
// [ completeObject({...}), completeObject({...}), ... ]
// depending on the type of list.
//
// If the list has non-nullable elements (a type like [T!]) and any of those
// elements resolve to null, then the whole list is crushed to null.
func completeList(
	path []interface{},
	field schema.Field,
	values []interface{}) ([]byte, x.GqlErrorList) {

	var buf bytes.Buffer
	var errs x.GqlErrorList
	comma := ""

	if field.Type().ListType() == nil {
		// This means a bug on our part - in rewriting, schema generation,
		// or Dgraph returned something unexpected.
		//
		// Let's crush it to null so we still get something from the rest of the
		// query and log the error.
		return mismatched(path, field, values)
	}

	x.Check2(buf.WriteRune('['))
	for i, b := range values {
		r, err := completeValue(append(path, i), field, b)
		errs = append(errs, err...)
		x.Check2(buf.WriteString(comma))
		if r == nil {
			if !field.Type().ListType().Nullable() {
				// Unlike the choice in completeValue() above, where we turn missing
				// lists into [], the spec explicitly calls out:
				//  "If a List type wraps a Non-Null type, and one of the
				//  elements of that list resolves to null, then the entire list
				//  must resolve to null."
				//
				// The list gets reduced to nil, but an error recording that must
				// already be in errs.  See
				// https://graphql.github.io/graphql-spec/June2018/#sec-Errors-and-Non-Nullability
				// "If the field returns null because of an error which has already
				// been added to the "errors" list in the response, the "errors"
				// list must not be further affected."
				// The behavior is also in the examples in here:
				// https://graphql.github.io/graphql-spec/June2018/#sec-Errors
				return nil, errs
			}
			x.Check2(buf.WriteString("null"))
		} else {
			x.Check2(buf.Write(r))
		}
		comma = ", "
	}
	x.Check2(buf.WriteRune(']'))

	return buf.Bytes(), errs
}

func mismatched(
	path []interface{},
	field schema.Field,
	values []interface{}) ([]byte, x.GqlErrorList) {

	glog.Errorf("completeList() called in resolving %s (Line: %v, Column: %v), "+
		"but its type is %s.\n"+
		"That could indicate the Dgraph schema doesn't match the GraphQL schema.",
		field.Name(), field.Location().Line, field.Location().Column, field.Type().Name())

	gqlErr := &x.GqlError{
		Message: "Dgraph returned a list, but GraphQL was expecting just one item.  " +
			"This indicates an internal error - " +
			"probably a mismatch between GraphQL and Dgraph schemas.  " +
			"The value was resolved as null (which may trigger GraphQL error propagation) " +
			"and as much other data as possible returned.",
		Locations: []x.Location{field.Location()},
		Path:      copyPath(path),
	}

	val, errs := completeValue(path, field, nil)
	return val, append(errs, gqlErr)
}

func copyPath(path []interface{}) []interface{} {
	result := make([]interface{}, len(path))
	copy(result, path)
	return result
}

// maxPathLength finds the max length (including list indexes) of any path in the 'query' f.
// Used to pre-allocate a path buffer of the correct size before running completeObject on
// the top level query - means that we aren't reallocating slices multiple times
// during the complete* functions.
func maxPathLength(f schema.Field) int {
	childMax := 0
	for _, chld := range f.SelectionSet() {
		d := maxPathLength(chld)
		if d > childMax {
			childMax = d
		}
	}
	if f.Type().ListType() != nil {
		// It's f: [...], so add a space for field name and
		// a space for the index into the list
		return 2 + childMax
	}

	return 1 + childMax
}

// a httpResolver can resolve a single GraphQL field from an HTTP endpoint
type httpResolver struct {
	*http.Client
	resultCompleter ResultCompleter
}

type httpQueryResolver httpResolver
type httpMutationResolver httpResolver

// NewHTTPQueryResolver creates a resolver that can resolve GraphQL query from an HTTP endpoint
func NewHTTPQueryResolver(hc *http.Client, rc ResultCompleter) QueryResolver {
	return &httpQueryResolver{hc, rc}
}

// NewHTTPMutationResolver creates a resolver that resolves GraphQL mutation from an HTTP endpoint
func NewHTTPMutationResolver(hc *http.Client, rc ResultCompleter) MutationResolver {
	return &httpMutationResolver{hc, rc}
}

func (hr *httpResolver) Resolve(ctx context.Context, field schema.Field) *Resolved {
	span := otrace.FromContext(ctx)
	stop := x.SpanTimer(span, "resolveHTTP")
	defer stop()

	resolved := hr.rewriteAndExecute(ctx, field)
	hr.resultCompleter.Complete(ctx, resolved)
	return resolved
}

func makeRequest(client *http.Client, method, url, body string,
	header http.Header) ([]byte, error) {
	req, err := http.NewRequest(method, url, bytes.NewBufferString(body))
	if err != nil {
		return nil, err
	}
	req.Header = header

	// TODO - Needs to be fixed, we shouldn't be initiating a new HTTP client everytime.
	if client == nil {
		client = &http.Client{
			Timeout: time.Minute,
		}
	}
	resp, err := client.Do(req)
	if err != nil {
		return nil, err
	}
	if resp.StatusCode < 200 || resp.StatusCode > 299 {
		return nil, errors.Errorf("unexpected status code: %v", resp.StatusCode)
	}

	defer resp.Body.Close()

	b, err := ioutil.ReadAll(resp.Body)

	return b, err
}

func (hr *httpResolver) rewriteAndExecute(ctx context.Context, field schema.Field) *Resolved {
	emptyResult := func(err error) *Resolved {
		return &Resolved{
			Data:  map[string]interface{}{field.Name(): nil},
			Field: field,
			Err:   schema.AsGQLErrors(err),
		}
	}

	hrc, err := field.CustomHTTPConfig()
	if err != nil {
		return emptyResult(err)
	}

<<<<<<< HEAD
	if !hr.graphql {
		var body string
		if hrc.Template != nil {
			b, err := json.Marshal(*hrc.Template)
			if err != nil {
				return emptyResult(jsonMarshalError(err, field, *hrc.Template))
			}
			body = string(b)
		}
		res, err := makeRequest(hr.Client, hrc.Method, hrc.URL, body, hrc.ForwardHeaders)
=======
	var body string
	if hrc.Template != nil {
		b, err := json.Marshal(*hrc.Template)
>>>>>>> df99f8a3
		if err != nil {
			return emptyResult(externalRequestError(err, field))
		}
		body = string(b)
	}
	b, err := makeRequest(hr.Client, hrc.Method, hrc.URL, body, hrc.ForwardHeaders)
	if err != nil {
		return emptyResult(err)
	}

	// this means it had body and not graphql, so just unmarshal it and return
	if hrc.RemoteGqlQueryName == "" {
		var result map[string]interface{}
<<<<<<< HEAD
		if err := json.Unmarshal(res, &result); err != nil {
			return emptyResult(jsonUnmarshalError(err, field))
=======
		if err := json.Unmarshal(b, &result); err != nil {
			return emptyResult(err)
>>>>>>> df99f8a3
		}
		return &Resolved{
			Data:  result,
			Field: field,
		}
	}

<<<<<<< HEAD
	b, err := makeRequest(hr.Client, hrc.Method, hrc.URL, hrc.Body, hrc.ForwardHeaders)
	if err != nil {
		return emptyResult(externalRequestError(err, field))
	}

	type graphqlResp struct {
=======
	// we will reach here if it was a graphql request
	var resp struct {
>>>>>>> df99f8a3
		Data   map[string]interface{} `json:"data,omitempty"`
		Errors x.GqlErrorList         `json:"errors,omitempty"`
	}
	err = json.Unmarshal(b, &resp)
	if err != nil {
<<<<<<< HEAD
		gqlErr := jsonUnmarshalError(err, field)
		resp.Errors = append(resp.Errors, schema.AsGQLErrors(gqlErr)...)
		return emptyResult(resp.Errors)
=======
		return emptyResult(err)
>>>>>>> df99f8a3
	}
	data, ok := resp.Data[hrc.RemoteGqlQueryName]
	if !ok {
		return emptyResult(resp.Errors)
	}

	return &Resolved{
		Data:  map[string]interface{}{field.Name(): data},
		Field: field,
		Err:   resp.Errors,
	}
}

func (h *httpQueryResolver) Resolve(ctx context.Context, query schema.Query) *Resolved {
	return (*httpResolver)(h).Resolve(ctx, query)
}

func (h *httpMutationResolver) Resolve(ctx context.Context, mutation schema.Mutation) (*Resolved,
	bool) {
	resolved := (*httpResolver)(h).Resolve(ctx, mutation)
	return resolved, resolved.Err == nil || resolved.Err.Error() == ""
}<|MERGE_RESOLUTION|>--- conflicted
+++ resolved
@@ -1324,42 +1324,24 @@
 		return emptyResult(err)
 	}
 
-<<<<<<< HEAD
-	if !hr.graphql {
-		var body string
-		if hrc.Template != nil {
-			b, err := json.Marshal(*hrc.Template)
-			if err != nil {
-				return emptyResult(jsonMarshalError(err, field, *hrc.Template))
-			}
-			body = string(b)
-		}
-		res, err := makeRequest(hr.Client, hrc.Method, hrc.URL, body, hrc.ForwardHeaders)
-=======
 	var body string
 	if hrc.Template != nil {
 		b, err := json.Marshal(*hrc.Template)
->>>>>>> df99f8a3
 		if err != nil {
-			return emptyResult(externalRequestError(err, field))
+			return emptyResult(jsonMarshalError(err, field, *hrc.Template))
 		}
 		body = string(b)
 	}
 	b, err := makeRequest(hr.Client, hrc.Method, hrc.URL, body, hrc.ForwardHeaders)
 	if err != nil {
-		return emptyResult(err)
+		return emptyResult(externalRequestError(err, field))
 	}
 
 	// this means it had body and not graphql, so just unmarshal it and return
 	if hrc.RemoteGqlQueryName == "" {
 		var result map[string]interface{}
-<<<<<<< HEAD
-		if err := json.Unmarshal(res, &result); err != nil {
+		if err := json.Unmarshal(b, &result); err != nil {
 			return emptyResult(jsonUnmarshalError(err, field))
-=======
-		if err := json.Unmarshal(b, &result); err != nil {
-			return emptyResult(err)
->>>>>>> df99f8a3
 		}
 		return &Resolved{
 			Data:  result,
@@ -1367,29 +1349,16 @@
 		}
 	}
 
-<<<<<<< HEAD
-	b, err := makeRequest(hr.Client, hrc.Method, hrc.URL, hrc.Body, hrc.ForwardHeaders)
-	if err != nil {
-		return emptyResult(externalRequestError(err, field))
-	}
-
-	type graphqlResp struct {
-=======
 	// we will reach here if it was a graphql request
 	var resp struct {
->>>>>>> df99f8a3
 		Data   map[string]interface{} `json:"data,omitempty"`
 		Errors x.GqlErrorList         `json:"errors,omitempty"`
 	}
 	err = json.Unmarshal(b, &resp)
 	if err != nil {
-<<<<<<< HEAD
 		gqlErr := jsonUnmarshalError(err, field)
 		resp.Errors = append(resp.Errors, schema.AsGQLErrors(gqlErr)...)
 		return emptyResult(resp.Errors)
-=======
-		return emptyResult(err)
->>>>>>> df99f8a3
 	}
 	data, ok := resp.Data[hrc.RemoteGqlQueryName]
 	if !ok {
