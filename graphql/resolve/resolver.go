--- conflicted
+++ resolved
@@ -20,11 +20,11 @@
 	"bytes"
 	"context"
 	"encoding/json"
-	"fmt"
+	"strings"
+	"sync"
+
 	"github.com/dgraph-io/dgraph/edgraph"
 	"github.com/dgraph-io/dgraph/graphql/dgraph"
-	"strings"
-	"sync"
 
 	dgoapi "github.com/dgraph-io/dgo/v200/protos/api"
 	"github.com/dgraph-io/dgraph/gql"
@@ -76,14 +76,6 @@
 // error propagation or massaging error paths.
 type ResultCompleter interface {
 	Complete(ctx context.Context, resolved *Resolved)
-}
-
-// A MutationCompleter can take a []byte slice representing an intermediate result
-// in resolving mutation's QueryField and applies a completion step - for example, apply GraphQL
-// error propagation or massaging error paths or adding numUids and __typename.
-type MutationCompleter interface {
-	Complete(ctx context.Context, mutation schema.Mutation, numUids int, result []byte,
-		err error) ([]byte, error)
 }
 
 // RequestResolver can process GraphQL requests and write GraphQL JSON responses.
@@ -147,23 +139,6 @@
 	cf(ctx, resolved)
 }
 
-// MutationCompletionFunc is an adapter that allows us to compose completions and build a
-// MutationCompleter from a function. Based on the http.HandlerFunc pattern.
-type MutationCompletionFunc func(
-	ctx context.Context, mutation schema.Mutation, numUids int, result []byte, err error) ([]byte,
-	error)
-
-// Complete calls cf(ctx, mutation, numUids, result, err)
-func (cf MutationCompletionFunc) Complete(
-	ctx context.Context,
-	mutation schema.Mutation,
-	numUids int,
-	result []byte,
-	err error) ([]byte, error) {
-
-	return cf(ctx, mutation, numUids, result, err)
-}
-
 // DgraphAsQueryExecutor builds a QueryExecutor for proxying requests through dgraph.
 func DgraphAsQueryExecutor() QueryExecutor {
 	return &dgraphExecutor{}
@@ -295,17 +270,6 @@
 }
 
 // StdMutationCompletion is the completion steps that get run for add and update mutations
-<<<<<<< HEAD
-func StdMutationCompletion(name string) MutationCompletionFunc {
-	return addPathCompletion(name, addRootFieldCompletion(name,
-		addMutationCompletion(removeObjectCompletion(completeDgraphResult))))
-}
-
-// StdDeleteCompletion is the completion steps that get run for add and update mutations
-func StdDeleteCompletion(name string) MutationCompletionFunc {
-	return addPathCompletion(name, addRootFieldCompletion(name,
-		addMutationCompletion(removeObjectCompletion(deleteCompletion()))))
-=======
 func StdMutationCompletion(name string) CompletionFunc {
 	return noopCompletion
 }
@@ -313,7 +277,6 @@
 // StdDeleteCompletion is the completion steps that get run for add and update mutations
 func StdDeleteCompletion(name string) CompletionFunc {
 	return deleteCompletion()
->>>>>>> 36ae3788
 }
 
 func (rf *resolverFactory) queryResolverFor(query schema.Query) QueryResolver {
@@ -458,188 +421,6 @@
 	return resp
 }
 
-<<<<<<< HEAD
-// noopCompletion just passes back it's result and err arguments
-func noopCompletion(
-	ctx context.Context, field schema.Field, result []byte, err error) ([]byte, error) {
-	return result, err
-}
-
-// removeObjectCompletion chops leading '{' and trailing '}' from a JSON object
-//
-// The final GraphQL result gets built like
-// { data:
-//    {
-//      q1: {...},
-//      q2: [ {...}, {...} ],
-//      ...
-//    }
-// }
-//
-// When we are building a single one of the q's, the result is built initially as
-// { q1: {...} }
-// so the completed result should be
-// q1: {...}
-func removeObjectCompletion(cf CompletionFunc) CompletionFunc {
-	return CompletionFunc(
-		func(ctx context.Context, field schema.Field, result []byte, err error) ([]byte, error) {
-			res, err := cf(ctx, field, result, err)
-			if len(res) >= 2 {
-				res = res[1 : len(res)-1]
-			}
-			return res, err
-		})
-}
-
-// addMutationCompletion adds numUids and __typename in the mutation payload.
-//
-// A mutation always looks like
-//   `addFoo(...) { foo { ... } }`
-// What's resolved initially is
-//   `foo { ... }`
-// So `numUids` and `__typename` are added if requested. And following is returned:
-//   `{ "foo": { ... }, "numUids": ..., "__typename": ... }`
-func addMutationCompletion(cf CompletionFunc) MutationCompletionFunc {
-	return MutationCompletionFunc(func(ctx context.Context, mutation schema.Mutation, numUids int,
-		result []byte, err error) ([]byte, error) {
-
-		queryField := mutation.QueryField()
-		res, err := cf(ctx, queryField, result, err)
-		selSet := mutation.SelectionSet()
-		n := len(selSet)
-
-		if len(res) == 0 && n == 1 && selSet[0].Name() == queryField.Name() {
-			return nil, err
-		}
-
-		var addComma bool
-		var b bytes.Buffer
-
-		x.Check2(b.WriteRune('{'))
-		for i, field := range selSet {
-			addComma = true
-
-			switch field.Name() {
-			case schema.NumUid:
-				x.Check2(b.WriteString(fmt.Sprintf(`"%s": %d`, field.ResponseName(), numUids)))
-			case schema.Typename:
-				x.Check2(b.WriteString(fmt.Sprintf(`"%s": "%s"`, field.ResponseName(),
-					mutation.Type().Name())))
-			case queryField.Name():
-				if len(res) > 0 {
-					x.Check2(b.Write(res))
-				} else {
-					addComma = false
-				}
-			default:
-				err = schema.AppendGQLErrs(err, errors.Errorf("encountered unexpected field: %s",
-					field.Name()))
-				addComma = false
-			}
-
-			if addComma && i != n-1 {
-				x.Check2(b.WriteString(", "))
-			}
-		}
-		x.Check2(b.WriteRune('}'))
-
-		return b.Bytes(), err
-	})
-}
-
-// addRootFieldCompletion adds an extra object name to the start of a result.
-//
-// A mutation always looks like
-//   `addFoo(...) { foo { ... } }`
-// What's resolved initially is
-//   `foo { ... }`
-// So `addFoo: ...` is added.
-func addRootFieldCompletion(name string, cf MutationCompletionFunc) MutationCompletionFunc {
-	return MutationCompletionFunc(func(
-		ctx context.Context, mutation schema.Mutation, numUids int, result []byte,
-		err error) ([]byte, error) {
-
-		res, err := cf(ctx, mutation, numUids, result, err)
-
-		var b bytes.Buffer
-		x.Check2(b.WriteString("\""))
-		x.Check2(b.WriteString(name))
-		x.Check2(b.WriteString(`": `))
-		if len(res) > 0 {
-			x.Check2(b.Write(res))
-		} else {
-			x.Check2(b.WriteString("null"))
-		}
-
-		return b.Bytes(), err
-	})
-}
-
-// addPathCompletion adds an extra object name to the start of every error path
-// arrising from applying cf.
-//
-// A mutation always looks like
-//   `addFoo(...) { foo { ... } }`
-// But cf's error paths begin at `foo`, so `addFoo` needs to be added to all.
-func addPathCompletion(name string, cf MutationCompletionFunc) MutationCompletionFunc {
-	return MutationCompletionFunc(func(
-		ctx context.Context, mutation schema.Mutation, numUids int, result []byte,
-		err error) ([]byte, error) {
-
-		res, err := cf(ctx, mutation, numUids, result, err)
-
-		resErrs := schema.AsGQLErrors(err)
-		for _, err := range resErrs {
-			if len(err.Path) > 0 {
-				err.Path = append([]interface{}{name}, err.Path...)
-			}
-		}
-
-		return res, resErrs
-	})
-}
-
-// injectAliasCompletion takes a result with names as per the type names and swaps those for
-// any aliases specified in the query before apply cf.
-func injectAliasCompletion(cf CompletionFunc) CompletionFunc {
-	return CompletionFunc(func(
-		ctx context.Context, field schema.Field, result []byte, err error) ([]byte, error) {
-
-		if len(result) == 0 {
-			return nil, schema.AsGQLErrors(err)
-		}
-
-		var val interface{}
-		if marshErr := json.Unmarshal(result, &val); marshErr != nil {
-			return nil,
-				schema.AppendGQLErrs(marshErr,
-					schema.GQLWrapLocationf(err, field.Location(), "unable to complete result"))
-		}
-
-		var aliased interface{}
-		var resErr error
-		switch val := val.(type) {
-		case []interface{}:
-			aliased, resErr = aliasList(field, val)
-		case map[string]interface{}:
-			aliased, resErr = aliasObject([]schema.Field{field}, val)
-		case interface{}:
-			aliased, resErr = aliasValue(field, val)
-		}
-
-		res, marshErr := json.Marshal(aliased)
-		err = schema.AppendGQLErrs(err, marshErr)
-
-		return cf(ctx, field, res, schema.AppendGQLErrs(err, resErr))
-	})
-}
-
-// completeResult takes a result like {"res":{"a":...,"b":...}} and does the standard
-// object completion.  This is different to doing completion from Dgraph, because that requires
-// handling {"res":[{...}]} even if we expect a single value
-func completeResult(ctx context.Context, field schema.Field, result []byte, e error) (
-	[]byte, error) {
-=======
 func addResult(resp *schema.Response, res *Resolved) {
 	// Errors should report the "path" into the result where the error was found.
 	//
@@ -652,7 +433,6 @@
 	path := make([]interface{}, 0, maxPathLength(res.Field))
 	var b []byte
 	var gqlErr x.GqlErrorList
->>>>>>> 36ae3788
 
 	if res.Data != nil {
 		b, gqlErr = completeObject(path, res.Field.Type(), []schema.Field{res.Field},
