/*
 * Copyright 2019 Dgraph Labs, Inc. and Contributors
 *
 * Licensed under the Apache License, Version 2.0 (the "License");
 * you may not use this file except in compliance with the License.
 * You may obtain a copy of the License at
 *
 *     http://www.apache.org/licenses/LICENSE-2.0
 *
 * Unless required by applicable law or agreed to in writing, software
 * distributed under the License is distributed on an "AS IS" BASIS,
 * WITHOUT WARRANTIES OR CONDITIONS OF ANY KIND, either express or implied.
 * See the License for the specific language governing permissions and
 * limitations under the License.
 */

package resolve

import (
	"bytes"
	"context"
	"encoding/json"
	"io/ioutil"
	"net/http"
	"strings"
	"sync"
	"time"

	"github.com/dgraph-io/dgraph/edgraph"
	"github.com/dgraph-io/dgraph/graphql/dgraph"

	dgoapi "github.com/dgraph-io/dgo/v200/protos/api"
	"github.com/dgraph-io/dgraph/gql"
	"github.com/dgraph-io/dgraph/graphql/api"
	"github.com/dgraph-io/dgraph/x"
	"github.com/pkg/errors"
	"go.opencensus.io/trace"
	otrace "go.opencensus.io/trace"

	"github.com/golang/glog"

	"github.com/dgraph-io/dgraph/graphql/schema"
)

const (
	methodResolve = "RequestResolver.Resolve"

	resolverFailed    = false
	resolverSucceeded = true
)

// A ResolverFactory finds the right resolver for a query/mutation.
type ResolverFactory interface {
	queryResolverFor(query schema.Query) QueryResolver
	mutationResolverFor(mutation schema.Mutation) MutationResolver

	// WithQueryResolver adds a new query resolver.  Each time query name is resolved
	// resolver is called to create a new instane of a QueryResolver to resolve the
	// query.
	WithQueryResolver(name string, resolver func(schema.Query) QueryResolver) ResolverFactory

	// WithMutationResolver adds a new query resolver.  Each time mutation name is resolved
	// resolver is called to create a new instane of a MutationResolver to resolve the
	// mutation.
	WithMutationResolver(
		name string, resolver func(schema.Mutation) MutationResolver) ResolverFactory

	// WithConventionResolvers adds a set of our convention based resolvers to the
	// factory.  The registration happens only once.
	WithConventionResolvers(s schema.Schema, fns *ResolverFns) ResolverFactory

	// WithSchemaIntrospection adds schema introspection capabilities to the factory.
	// So __schema and __type queries can be resolved.
	WithSchemaIntrospection() ResolverFactory
}

// A ResultCompleter can take a []byte slice representing an intermediate result
// in resolving field and applies a completion step - for example, apply GraphQL
// error propagation or massaging error paths.
type ResultCompleter interface {
	Complete(ctx context.Context, resolved *Resolved)
}

// RequestResolver can process GraphQL requests and write GraphQL JSON responses.
// A schema.Request may contain any number of queries or mutations (never both).
// RequestResolver.Resolve() resolves all of them by finding the resolved answers
// of the component queries/mutations and joining into a single schema.Response.
type RequestResolver struct {
	schema    schema.Schema
	resolvers ResolverFactory
}

// A resolverFactory is the main implementation of ResolverFactory.  It stores a
// map of all the resolvers that have been registered and returns a resolver that
// just returns errors if it's asked for a resolver for a field that it doesn't
// know about.
type resolverFactory struct {
	queryResolvers    map[string]func(schema.Query) QueryResolver
	mutationResolvers map[string]func(schema.Mutation) MutationResolver

	// returned if the factory gets asked for resolver for a field that it doesn't
	// know about.
	queryError    QueryResolverFunc
	mutationError MutationResolverFunc
}

// ResolverFns is a convenience struct for passing blocks of rewriters and executors.
type ResolverFns struct {
	Qrw QueryRewriter
	Arw func() MutationRewriter
	Urw func() MutationRewriter
	Drw MutationRewriter
	Qe  QueryExecutor
	Me  MutationExecutor
}

// dgraphExecutor is an implementation of both QueryExecutor and MutationExecutor
// that proxies query/mutation resolution through Query method in dgraph server.
type dgraphExecutor struct {
}

// adminhExecutor is an implementation of both QueryExecutor and MutationExecutor
// that proxies query resolution through Query method in dgraph server, and
// it doens't require authorization. Currently it's only used for quering
// gqlschema during init.
type adminExecutor struct {
}

// A Resolved is the result of resolving a single field - generally a query or mutation.
type Resolved struct {
	Data  interface{}
	Field schema.Field
	Err   error
}

// CompletionFunc is an adapter that allows us to compose completions and build a
// ResultCompleter from a function.  Based on the http.HandlerFunc pattern.
type CompletionFunc func(ctx context.Context, resolved *Resolved)

// Complete calls cf(ctx, resolved)
func (cf CompletionFunc) Complete(ctx context.Context, resolved *Resolved) {
	cf(ctx, resolved)
}

// DgraphAsQueryExecutor builds a QueryExecutor for proxying requests through dgraph.
func DgraphAsQueryExecutor() QueryExecutor {
	return &dgraphExecutor{}
}

func AdminQueryExecutor() QueryExecutor {
	return &adminExecutor{}
}

func AdminMutationExecutor() MutationExecutor {
	return &adminExecutor{}
}

// DgraphAsMutationExecutor builds a MutationExecutor.
func DgraphAsMutationExecutor() MutationExecutor {
	return &dgraphExecutor{}
}

func (de *adminExecutor) Query(ctx context.Context, query *gql.GraphQuery) ([]byte, error) {
	ctx = context.WithValue(ctx, edgraph.Authorize, false)
	return dgraph.Query(ctx, query)
}

// Mutates the queries/mutations given and returns a map of new nodes assigned and result of the
// performed queries/mutations
func (de *adminExecutor) Mutate(
	ctx context.Context,
	query *gql.GraphQuery,
	mutations []*dgoapi.Mutation) (map[string]string, map[string]interface{}, error) {
	ctx = context.WithValue(ctx, edgraph.Authorize, false)
	return dgraph.Mutate(ctx, query, mutations)
}

func (de *dgraphExecutor) Query(ctx context.Context, query *gql.GraphQuery) ([]byte, error) {
	return dgraph.Query(ctx, query)
}

// Mutates the queries/mutations given and returns a map of new nodes assigned and result of the
// performed queries/mutations
func (de *dgraphExecutor) Mutate(
	ctx context.Context,
	query *gql.GraphQuery,
	mutations []*dgoapi.Mutation) (map[string]string, map[string]interface{}, error) {
	return dgraph.Mutate(ctx, query, mutations)
}

func (rf *resolverFactory) WithQueryResolver(
	name string, resolver func(schema.Query) QueryResolver) ResolverFactory {
	rf.queryResolvers[name] = resolver
	return rf
}

func (rf *resolverFactory) WithMutationResolver(
	name string, resolver func(schema.Mutation) MutationResolver) ResolverFactory {
	rf.mutationResolvers[name] = resolver
	return rf
}

func (rf *resolverFactory) WithSchemaIntrospection() ResolverFactory {
	introspect := func(q schema.Query) QueryResolver {
		return &queryResolver{
			queryRewriter:   NoOpQueryRewrite(),
			queryExecutor:   introspectionExecution(q),
			resultCompleter: StdQueryCompletion(),
		}
	}

	rf.WithQueryResolver("__schema", introspect)
	rf.WithQueryResolver("__type", introspect)

	return rf
}

func (rf *resolverFactory) WithConventionResolvers(
	s schema.Schema, fns *ResolverFns) ResolverFactory {

	queries := append(s.Queries(schema.GetQuery), s.Queries(schema.FilterQuery)...)
	queries = append(queries, s.Queries(schema.PasswordQuery)...)
	for _, q := range queries {
		rf.WithQueryResolver(q, func(q schema.Query) QueryResolver {
			return NewQueryResolver(fns.Qrw, fns.Qe,
				StdQueryCompletion())
		})
	}

	for _, q := range s.Queries(schema.HTTPQuery) {
		rf.WithQueryResolver(q, func(q schema.Query) QueryResolver {
			return NewHTTPQueryResolver(&http.Client{
				// TODO - This can be part of a config later.
				Timeout: time.Minute,
			}, StdQueryCompletion(), false)
		})
	}

	for _, q := range s.Queries(schema.GraphqlQuery) {
		rf.WithQueryResolver(q, func(q schema.Query) QueryResolver {
			return NewHTTPQueryResolver(&http.Client{
				// TODO - This can be part of a config later.
				Timeout: time.Minute,
			}, StdQueryCompletion(), true)
		})
	}

	for _, m := range s.Mutations(schema.AddMutation) {
		rf.WithMutationResolver(m, func(m schema.Mutation) MutationResolver {
			return NewMutationResolver(
				fns.Arw(), fns.Qe, fns.Me, StdMutationCompletion(m.ResponseName()))
		})
	}

	for _, m := range s.Mutations(schema.UpdateMutation) {
		rf.WithMutationResolver(m, func(m schema.Mutation) MutationResolver {
			return NewMutationResolver(
				fns.Urw(), fns.Qe, fns.Me, StdMutationCompletion(m.ResponseName()))
		})
	}

	for _, m := range s.Mutations(schema.DeleteMutation) {
		rf.WithMutationResolver(m, func(m schema.Mutation) MutationResolver {
			return NewMutationResolver(
				fns.Drw, NoOpQueryExecution(), fns.Me, deleteCompletion())
		})
	}

	for _, m := range s.Mutations(schema.HTTPMutation) {
		rf.WithMutationResolver(m, func(m schema.Mutation) MutationResolver {
			return NewHTTPMutationResolver(&http.Client{
				// TODO - This can be part of a config later.
				Timeout: time.Minute,
			}, StdQueryCompletion(), false)
		})
	}

	return rf
}

// NewResolverFactory returns a ResolverFactory that resolves requests via
// query/mutation rewriting and execution through Dgraph.  If the factory gets asked
// to resolve a query/mutation it doesn't know how to rewrite, it uses
// the queryError/mutationError to build an error result.
func NewResolverFactory(
	queryError QueryResolverFunc, mutationError MutationResolverFunc) ResolverFactory {

	return &resolverFactory{
		queryResolvers:    make(map[string]func(schema.Query) QueryResolver),
		mutationResolvers: make(map[string]func(schema.Mutation) MutationResolver),

		queryError:    queryError,
		mutationError: mutationError,
	}
}

// StdQueryCompletion is the completion steps that get run for queries
func StdQueryCompletion() CompletionFunc {
	return noopCompletion
}

// StdMutationCompletion is the completion steps that get run for add and update mutations
func StdMutationCompletion(name string) CompletionFunc {
	return noopCompletion
}

// StdDeleteCompletion is the completion steps that get run for add and update mutations
func StdDeleteCompletion(name string) CompletionFunc {
	return deleteCompletion()
}

func (rf *resolverFactory) queryResolverFor(query schema.Query) QueryResolver {
	if resolver, ok := rf.queryResolvers[query.Name()]; ok {
		return resolver(query)
	}

	return rf.queryError
}

func (rf *resolverFactory) mutationResolverFor(mutation schema.Mutation) MutationResolver {
	if resolver, ok := rf.mutationResolvers[mutation.Name()]; ok {
		return resolver(mutation)
	}

	return rf.mutationError
}

// New creates a new RequestResolver.
func New(s schema.Schema, resolverFactory ResolverFactory) *RequestResolver {
	return &RequestResolver{
		schema:    s,
		resolvers: resolverFactory,
	}
}

// Resolve processes r.GqlReq and returns a GraphQL response.
// r.GqlReq should be set with a request before Resolve is called
// and a schema and backend Dgraph should have been added.
// Resolve records any errors in the response's error field.
func (r *RequestResolver) Resolve(ctx context.Context, gqlReq *schema.Request) *schema.Response {
	span := otrace.FromContext(ctx)
	stop := x.SpanTimer(span, methodResolve)
	defer stop()

	if r == nil {
		glog.Errorf("Call to Resolve with nil RequestResolver")
		return schema.ErrorResponse(errors.New("Internal error"))
	}

	if r.schema == nil {
		glog.Errorf("Call to Resolve with no schema")
		return schema.ErrorResponse(errors.New("Internal error"))
	}

	op, err := r.schema.Operation(gqlReq)
	if err != nil {
		return schema.ErrorResponse(err)
	}

	resp := &schema.Response{}

	if glog.V(3) {
		// don't log the introspection queries they are sent too frequently
		// by GraphQL dev tools
		if !op.IsQuery() ||
			(op.IsQuery() && !strings.HasPrefix(op.Queries()[0].Name(), "__")) {
			b, err := json.Marshal(gqlReq.Variables)
			if err != nil {
				glog.Infof("Failed to marshal variables for logging : %s", err)
			}
			glog.Infof("Resolving GQL request: \n%s\nWith Variables: \n%s\n",
				gqlReq.Query, string(b))
		}
	}

	// resolveQueries will resolve user's queries.
	resolveQueries := func() {
		// Queries run in parallel and are independent of each other: e.g.
		// an error in one query, doesn't affect the others.

		var wg sync.WaitGroup
		allResolved := make([]*Resolved, len(op.Queries()))

		for i, q := range op.Queries() {
			wg.Add(1)

			go func(q schema.Query, storeAt int) {
				defer wg.Done()
				defer api.PanicHandler(
					func(err error) {
						allResolved[storeAt] = &Resolved{
							Data:  nil,
							Field: q,
							Err:   err}
					})

				allResolved[storeAt] = r.resolvers.queryResolverFor(q).Resolve(ctx, q)
			}(q, i)
		}
		wg.Wait()

		// The GraphQL data response needs to be written in the same order as the
		// queries in the request.
		for _, res := range allResolved {
			// Errors and data in the same response is valid.  Both WithError and
			// AddData handle nil cases.
			addResult(resp, res)
		}
	}
	// A single request can contain either queries or mutations - not both.
	// GraphQL validation on the request would have caught that error case
	// before we get here.  At this point, we know it's valid, it's passed
	// GraphQL validation and any additional validation we've added.  So here,
	// we can just execute it.
	switch {
	case op.IsQuery():
		resolveQueries()
	case op.IsMutation():
		// A mutation operation can contain any number of mutation fields.  Those should be executed
		// serially.
		// (spec https://graphql.github.io/graphql-spec/June2018/#sec-Normal-and-Serial-Execution)
		//
		// The spec is ambiguous about what to do in the case of errors during that serial execution
		// - apparently deliberately so; see this comment from Lee Byron:
		// https://github.com/graphql/graphql-spec/issues/277#issuecomment-385588590
		// and clarification
		// https://github.com/graphql/graphql-spec/pull/438
		//
		// A reasonable interpretation of that is to stop a list of mutations after the first error -
		// which seems like the natural semantics and is what we enforce here.
		allSuccessful := true

		for _, m := range op.Mutations() {
			if !allSuccessful {
				resp.WithError(x.GqlErrorf(
					"Mutation %s was not executed because of a previous error.",
					m.ResponseName()).
					WithLocations(m.Location()))

				continue
			}

			var res *Resolved
			res, allSuccessful = r.resolvers.mutationResolverFor(m).Resolve(ctx, m)
			addResult(resp, res)
		}
	case op.IsSubscription():
		resolveQueries()
	}

	return resp
}

func addResult(resp *schema.Response, res *Resolved) {
	// Errors should report the "path" into the result where the error was found.
	//
	// The definition of a path in a GraphQL error is here:
	// https://graphql.github.io/graphql-spec/June2018/#sec-Errors
	// For a query like (assuming field f is of a list type and g is a scalar type):
	// - q { f { g } }
	// a path to the 2nd item in the f list would look like:
	// - [ "q", "f", 2, "g" ]
	path := make([]interface{}, 0, maxPathLength(res.Field))
	var b []byte
	var gqlErr x.GqlErrorList

	if res.Data != nil {
		b, gqlErr = completeObject(path, []schema.Field{res.Field},
			res.Data.(map[string]interface{}))
	}

	resp.WithError(res.Err)
	resp.WithError(gqlErr)
	resp.AddData(b)
}

// noopCompletion just passes back it's result and err arguments
func noopCompletion(ctx context.Context, resolved *Resolved) {}

// Once a result has been returned from Dgraph, that result needs to be worked
// through for two main reasons:
//
// 1) (null insertion)
//    Where an edge was requested in a query, but isn't in the store, Dgraph just
//    won't return an edge for that in the results.  But GraphQL wants those as
//    "null" in the result.  And then we need to inspect those nulls via pt (2)
//
// 2) (error propagation)
//    The schema is a contract with consumers.  So if there's an `f: T!` in the
//    schema, that says: "this API never returns a null f".  If f turned out null
//    in the results, then returning null would break the contract.  GraphQL specifies
//    a set of rules about how to propagate and record those errors.
//
//    The basic intuition is that if we asked for something that's nullable and we
//    got back a null/error, then that's fine, just set it to null.  But if we asked
//    for something non-nullable and got a null/error, then the object we are building
//    is in an error state, and we should propagate that up to it's parent, and so
//    on, until we reach a nullable field, or the top level.
//
// The completeXYZ() functions below essentially covers the value completion alg from
// https://graphql.github.io/graphql-spec/June2018/#sec-Value-Completion.
// see also: error propagation
// https://graphql.github.io/graphql-spec/June2018/#sec-Errors-and-Non-Nullability
// and the spec requirements for response
// https://graphql.github.io/graphql-spec/June2018/#sec-Response.
//
// There's three basic types to consider here: GraphQL object types (equals json
// objects in the result), list types (equals lists of objects or scalars), and
// values (either scalar values, lists or objects).
//
// So the algorithm is a three way mutual recursion between those types.
//
// That works like this... if part of the json result from Dgraph
// looked like:
//
// {
//   "name": "A name"
//   "friends": [
//     { "name": "Friend 1"},
//     { "name": "Friend 2", "friends": [...] }
//   ]
// }
//
// Then, schematically, the recursion tree would look like:
//
// completeObject ( {
//   "name": completeValue("A name")
//   "friends": completeValue( completeList([
//     completeValue (completeObject ({ "name": completeValue ("Friend 1")} )),
//     completeValue (completeObject ({
//                           "name": completeValue("Friend 2"),
//                           "friends": completeValue ( completeList([ completeObject(..), ..]) } )
//

// completeDgraphResult starts the recursion with field as the top level GraphQL
// query and dgResult as the matching full Dgraph result.  Always returns a valid
// JSON []byte of the form
//   { "query-name": null }
// if there's no result, or
//   { "query-name": ... }
// if there is a result.
//
// Returned errors are generally lists of errors resulting from the value completion
// algorithm that may emit multiple errors
func completeDgraphResult(
	ctx context.Context,
	field schema.Field,
	dgResult []byte,
	e error) *Resolved {

	span := trace.FromContext(ctx)
	stop := x.SpanTimer(span, "completeDgraphResult")
	defer stop()

	// We need an initial case in the alg because Dgraph always returns a list
	// result no matter what.
	//
	// If the query was for a non-list type, that needs to be corrected:
	//
	//   { "q":[{ ... }] }  --->  { "q":{ ... } }
	//
	// Also, if the query found nothing at all, that needs correcting too:
	//
	//    { }  --->  { "q": null }

	nullResponse := func(err error) *Resolved {
		return &Resolved{
			Data:  nil,
			Field: field,
			Err:   err,
		}
	}

	dgraphError := func() *Resolved {
		glog.Errorf("Could not process Dgraph result : \n%s", string(dgResult))
		return nullResponse(
			x.GqlErrorf("Couldn't process the result from Dgraph.  " +
				"This probably indicates a bug in the Dgraph GraphQL layer.  " +
				"Please let us know : https://github.com/dgraph-io/dgraph/issues.").
				WithLocations(field.Location()))
	}

	if len(dgResult) == 0 {
		return nullResponse(e)
	}

	errs := schema.AsGQLErrors(e)

	// Dgraph should only return {} or a JSON object.  Also,
	// GQL type checking should ensure query results are only object types
	// https://graphql.github.io/graphql-spec/June2018/#sec-Query
	// So we are only building object results.
	var valToComplete map[string]interface{}
	err := json.Unmarshal(dgResult, &valToComplete)
	if err != nil {
		glog.Errorf("%+v \n Dgraph result :\n%s\n",
			errors.Wrap(err, "failed to unmarshal Dgraph query result"),
			string(dgResult))
		return nullResponse(
			schema.GQLWrapLocationf(err, field.Location(), "couldn't unmarshal Dgraph result"))
	}

	switch val := valToComplete[field.ResponseName()].(type) {
	case []interface{}:
		if field.Type().ListType() == nil {
			// Turn Dgraph list result to single object
			// "q":[{ ... }] ---> "q":{ ... }

			var internalVal interface{}

			if len(val) > 0 {
				var ok bool
				if internalVal, ok = val[0].(map[string]interface{}); !ok {
					// This really shouldn't happen. Dgraph only returns arrays
					// of json objects.
					return dgraphError()
				}
			}

			if len(val) > 1 {
				// If we get here, then we got a list result for a query that expected
				// a single item.  That probably indicates a schema error, or maybe
				// a bug in GraphQL processing or some data corruption.
				//
				// We'll continue and just try the first item to return some data.

				glog.Error("Got a list of length %v from Dgraph when expecting a "+
					"one-item list.\n", len(val))

				errs = append(errs,
					x.GqlErrorf(
						"Dgraph returned a list, but %s (type %s) was expecting just one item.  "+
							"The first item in the list was used to produce the result.",
						field.Name(), field.Type().String()).WithLocations(field.Location()))
			}

			valToComplete[field.ResponseName()] = internalVal
		}
	case interface{}:
		// no need to error in this case, this can be returned for custom HTTP query/mutation
	default:
		if val != nil {
			return dgraphError()
		}

		// valToComplete[field.ResponseName()] is nil, so resolving for the
		// { } ---> "q": null
		// case
	}

	err = resolveCustomFields(field.SelectionSet(), valToComplete[field.ResponseName()])
	if err != nil {
		errs = append(errs, x.GqlErrorf(err.Error()))
		// TODO
		// 1. All errors received from downstream remote servers should be propogated to the
		// client.
	}

	return &Resolved{
		Data:  valToComplete,
		Field: field,
		Err:   errs,
	}
}

func copyTemplate(input interface{}) (interface{}, error) {
	b, err := json.Marshal(input)
	if err != nil {
		return nil, errors.Wrapf(err, "while marshaling map input: %+v", input)
	}

	var result interface{}
	if err := json.Unmarshal(b, &result); err != nil {
		return nil, errors.Wrapf(err, "while unmarshaling into map: %s", b)
	}
	return result, nil
}

func resolveCustomField(f schema.Field, vals []interface{}, mu *sync.RWMutex, errCh chan error) {
	fconf, _ := f.CustomHTTPConfig(false)

	// Here we build the array of objects which is sent as the body for the request.
	body := make([]interface{}, len(vals))
	for i := 0; i < len(body); i++ {
		temp, err := copyTemplate(*fconf.Template)
		if err != nil {
			errCh <- err
			return
		}
		mu.RLock()
		if err := schema.SubstituteVarsInBody(&temp, vals[i].(map[string]interface{})); err != nil {
			errCh <- err
			mu.RUnlock()
			return
		}
		mu.RUnlock()
		body[i] = temp
	}

	if fconf.Operation == "batch" {
		b, err := json.Marshal(body)
		if err != nil {
			errCh <- errors.Wrapf(err, "while json marshaling body: %s", b)
			return
		}

		b, err = makeRequest(nil, fconf.Method, fconf.URL, string(b), fconf.ForwardHeaders)
		if err != nil {
			errCh <- errors.Wrapf(err, "while making request to fetch data for field: %s", f.Name())
			return
		}

		var result []interface{}
		if err := json.Unmarshal(b, &result); err != nil {
			errCh <- errors.Wrapf(err, "while json unmarshaling result: %s", b)
			return
		}

		if len(result) != len(vals) {
			errCh <- nil
			return
		}

		// Here we walk through all the objects in the array and substitute the value
		// that we got from the remote endpoint with the right key in the object.
		mu.Lock()
		for idx, val := range vals {
			val.(map[string]interface{})[f.Alias()] = result[idx]
			vals[idx] = val
		}
		mu.Unlock()
		errCh <- nil
		return
	}

	// This is single mode, make calls concurrently for each input and fill in the results.
	var wg sync.WaitGroup
	for i := 0; i < len(body); i++ {
		wg.Add(1)
		go func(idx int, input interface{}) {
			defer wg.Done()
			b, err := json.Marshal(input)
			if err != nil {
				// TODO - Propogate this error
				return
			}

			mu.RLock()
			fconf.URL, err = schema.SubstituteVarsInURL(fconf.URL, vals[idx].(map[string]interface{}))
			if err != nil {
				mu.RUnlock()
				return
			}
			mu.RUnlock()

			b, err = makeRequest(nil, fconf.Method, fconf.URL, string(b), fconf.ForwardHeaders)
			if err != nil {
				// TODO - Propogate this error.
				return
			}

			var result interface{}
			if err := json.Unmarshal(b, &result); err != nil {
				// TODO - Propogate this error.
				return
			}

			mu.Lock()
			val, ok := vals[idx].(map[string]interface{})
			if ok {
				val[f.Alias()] = result
			}
			mu.Unlock()
		}(i, body[i])
	}
	wg.Wait()
	errCh <- nil
}

// resolveNestedFields resolves fields which themselves don't have the @custom directive but their
// children might
//
// queryUser {
//	 id
//	 classes {
//	   name @custom...
//   }
// }
// In the example above, resolveNestedFields would be called on classes field and vals would be the
// list of all users.
func resolveNestedFields(f schema.Field, vals []interface{}, mu *sync.RWMutex, errCh chan error) {
	// If this field doesn't have custom directive and also doesn't have any children,
	// then there is nothing to do and we can just continue.
	if len(f.SelectionSet()) == 0 {
		errCh <- nil
		return
	}

	// Here below we do the de-duplication by walking through the result set. That is we would
	// go over vals and find the data for f to collect all unique values.
	var input []interface{}
	// node stores the pointer for a node. It is a map from id to the map for it.
	nodes := make(map[string]interface{})

	idField := f.Type().IDField()
	if idField == nil {
		idField = f.Type().XIDField()
		if idField == nil {
			// This should not happen as we only allow custom fields on types which either have
			// ID or a field with @id directive.
			errCh <- nil
			return
		}
	}

	idFieldName := idField.Name()

	// Here we walk through the array and collect all unique values for this field. In the
	// example at the start of the function, we could be collecting all unique classes
	// across all users. This is where the batching happens so that we make one call per
	// field and not a separate call per user.
	mu.RLock()
	for _, v := range vals {
		val, ok := v.(map[string]interface{})
		if !ok {
			continue
		}
		fieldVals, ok := val[f.Name()].([]interface{})
		if !ok {
			continue
		}
		for _, fieldVal := range fieldVals {
			fv, ok := fieldVal.(map[string]interface{})
			if !ok {
				continue
			}
			id, ok := fv[idFieldName].(string)
			if !ok {
				// If a type has a field of type ID! and it is not explicitly requested by the
				// user as part of the query, we would still have asked for it under the alias
				// dgraph.uid, so let's look for that here.
				id, ok = fv["dgraph.uid"].(string)
				if !ok {
					continue
				}
			}
			if _, ok := nodes[id]; !ok {
				input = append(input, fieldVal)
				nodes[id] = fieldVal
			}
		}
	}
	mu.RUnlock()

	if err := resolveCustomFields(f.SelectionSet(), input); err != nil {
		errCh <- nil
		return
	}

	mu.Lock()
	for _, v := range vals {
		val, ok := v.(map[string]interface{})
		if !ok {
			continue
		}
		fieldVals, ok := val[f.Name()].([]interface{})
		if !ok {
			continue
		}
		for idx, fieldVal := range fieldVals {
			fv, ok := fieldVal.(map[string]interface{})
			if !ok {
				continue
			}
			id, ok := fv[idFieldName].(string)
			if !ok {
				id, ok = fv["dgraph.uid"].(string)
				if !ok {
					continue
				}
			}
			// Get the pointer of the map corresponding to this id and put it at the
			// correct place.
			mval := nodes[id]
			fieldVals[idx] = mval
		}
	}
	mu.Unlock()
	errCh <- nil
}

// resolveCustomFields resolves fields with custom directive. Here is the rough algorithm that it
// follows.
// queryUser {
//	name @custom
//	age
//	school {
//		name
//		children
//		class { @custom
//			name
//			numChildren
//		}
//	}
//	cars { @custom
//		name
//	}
// }
// For fields with @custom directive
// 1. There would be one query sent to the remote endpoint.
// 2. In the above example, to fetch class all the school ids would be aggregated across different
// users deduplicated and then one query sent. The results would then be filled back appropriately.
//
// For fields without custom directive we recursively call resolveCustomFields and let it do the
// work.
// TODO - We can be smarter about this and know before processing the query if we should be making
// this recursive call upfront.
func resolveCustomFields(fields []schema.Field, data interface{}) error {
	if data == nil {
		return nil
	}

	var vals []interface{}
	switch v := data.(type) {
	case []interface{}:
		vals = v
	case interface{}:
		vals = []interface{}{v}
	}

	if len(vals) == 0 {
		return nil
	}

	// This mutex protects access to vals as it is concurrently read and written to by multiple
	// goroutines.
	mu := &sync.RWMutex{}
	errCh := make(chan error, len(fields))
	numRoutines := 0

	for _, f := range fields {
		if f.Skip() || !f.Include() {
			continue
		}

		numRoutines++
		hasCustomDirective, _ := f.HasCustomDirective()
		if !hasCustomDirective {
			go resolveNestedFields(f, vals, mu, errCh)
		} else {
			go resolveCustomField(f, vals, mu, errCh)
		}
	}

	var finalErr error
	for i := 0; i < numRoutines; i++ {
		if err := <-errCh; err != nil {
			finalErr = err
		}
	}

	return finalErr
}

// completeObject builds a json GraphQL result object for the current query level.
// It returns a bracketed json object like { f1:..., f2:..., ... }.
//
// fields are all the fields from this bracketed level in the GraphQL  query, e.g:
// {
//   name
//   dob
//   friends {...}
// }
// If it's the top level of a query then it'll be the top level query name.
//
// typ is the expected type matching those fields, e.g. above that'd be something
// like the `Person` type that has fields name, dob and friends.
//
// res is the results map from Dgraph for this level of the query.  This map needn't
// contain values for all the requested fields, e.g. if there's no corresponding
// values in the store or if the query contained a filter that excluded a value.
// So res might be the map : name->"A Name", friends -> []interface{}
//
// completeObject fills out this result putting in null for any missing values
// (dob above) and applying GraphQL error propagation for any null fields that the
// schema says can't be null.
//
// Example:
//
// if the map is name->"A Name", friends -> []interface{}
//
// and "dob" is nullable then the result should be json object
// {"name": "A Name", "dob": null, "friends": ABC}
// where ABC is the result of applying completeValue to res["friends"]
//
// if "dob" were non-nullable (maybe it's type is DateTime!), then the result is
// nil and the error propagates to the enclosing level.
func completeObject(
	path []interface{},
	fields []schema.Field,
	res map[string]interface{}) ([]byte, x.GqlErrorList) {

	var errs x.GqlErrorList
	var buf bytes.Buffer
	comma := ""

	x.Check2(buf.WriteRune('{'))

	dgraphTypes, ok := res["dgraph.type"].([]interface{})
	for _, f := range fields {
		if f.Skip() || !f.Include() {
			continue
		}

		includeField := true
		// If typ is an interface, and dgraphTypes contains another type, then we ignore
		// fields which don't start with that type. This would happen when multiple
		// fragments (belonging to different types) are requested within a query for an interface.

		// If the dgraphPredicate doesn't start with the typ.Name(), then this field belongs to
		// a concrete type, lets check that it has inputType as the prefix, otherwise skip it.
		if len(dgraphTypes) > 0 {
			includeField = f.IncludeInterfaceField(dgraphTypes)
		}
		if !includeField {
			continue
		}

		x.Check2(buf.WriteString(comma))
		x.Check2(buf.WriteRune('"'))
		x.Check2(buf.WriteString(f.ResponseName()))
		x.Check2(buf.WriteString(`": `))

		val := res[f.ResponseName()]
		if f.Name() == schema.Typename {
			// From GraphQL spec:
			// https://graphql.github.io/graphql-spec/June2018/#sec-Type-Name-Introspection
			// "GraphQL supports type name introspection at any point within a query by the
			// meta‐field  __typename: String! when querying against any Object, Interface,
			// or Union. It returns the name of the object type currently being queried."

			// If we have dgraph.type information, we will use that to figure out the type
			// otherwise we will get it from the schema.
			if ok {
				val = f.TypeName(dgraphTypes)
			} else {
				val = f.GetObjectName()
			}
		}

		completed, err := completeValue(append(path, f.ResponseName()), f, val)
		errs = append(errs, err...)
		if completed == nil {
			if !f.Type().Nullable() {
				return nil, errs
			}
			completed = []byte(`null`)
		}
		x.Check2(buf.Write(completed))
		comma = ", "
	}
	x.Check2(buf.WriteRune('}'))

	return buf.Bytes(), errs
}

// completeValue applies the value completion algorithm to a single value, which
// could turn out to be a list or object or scalar value.
func completeValue(
	path []interface{},
	field schema.Field,
	val interface{}) ([]byte, x.GqlErrorList) {

	switch val := val.(type) {
	case map[string]interface{}:
		return completeObject(path, field.SelectionSet(), val)
	case []interface{}:
		return completeList(path, field, val)
	default:
		if val == nil {
			if field.Type().ListType() != nil {
				// We could choose to set this to null.  This is our decision, not
				// anything required by the GraphQL spec.
				//
				// However, if we query, for example, for a persons's friends with
				// some restrictions, and there aren't any, is that really a case to
				// set this at null and error if the list is required?  What
				// about if an person has just been added and doesn't have any friends?
				// Doesn't seem right to add null and cause error propagation.
				//
				// Seems best if we pick [], rather than null, as the list value if
				// there's nothing in the Dgraph result.
				return []byte("[]"), nil
			}

			if field.Type().Nullable() {
				return []byte("null"), nil
			}

			gqlErr := x.GqlErrorf(
				"Non-nullable field '%s' (type %s) was not present in result from Dgraph.  "+
					"GraphQL error propagation triggered.", field.Name(), field.Type()).
				WithLocations(field.Location())
			gqlErr.Path = copyPath(path)

			return nil, x.GqlErrorList{gqlErr}
		}

		// val is a scalar

		// Can this ever error?  We can't have an unsupported type or value because
		// we just unmarshaled this val.
		json, err := json.Marshal(val)
		if err != nil {
			gqlErr := x.GqlErrorf(
				"Error marshalling value for field '%s' (type %s).  "+
					"Resolved as null (which may trigger GraphQL error propagation) ",
				field.Name(), field.Type()).
				WithLocations(field.Location())
			gqlErr.Path = copyPath(path)

			if field.Type().Nullable() {
				return []byte("null"), x.GqlErrorList{gqlErr}
			}

			return nil, x.GqlErrorList{gqlErr}
		}

		return json, nil
	}
}

// completeList applies the completion algorithm to a list field and result.
//
// field is one field from the query - which should have a list type in the
// GraphQL schema.
//
// values is the list of values found by the query for this field.
//
// completeValue() is applied to every list element, but
// the type of field can only be a scalar list like [String], or an object
// list like [Person], so schematically the final result is either
// [ completValue("..."), completValue("..."), ... ]
// or
// [ completeObject({...}), completeObject({...}), ... ]
// depending on the type of list.
//
// If the list has non-nullable elements (a type like [T!]) and any of those
// elements resolve to null, then the whole list is crushed to null.
func completeList(
	path []interface{},
	field schema.Field,
	values []interface{}) ([]byte, x.GqlErrorList) {

	var buf bytes.Buffer
	var errs x.GqlErrorList
	comma := ""

	if field.Type().ListType() == nil {
		// This means a bug on our part - in rewriting, schema generation,
		// or Dgraph returned something unexpected.
		//
		// Let's crush it to null so we still get something from the rest of the
		// query and log the error.
		return mismatched(path, field, values)
	}

	x.Check2(buf.WriteRune('['))
	for i, b := range values {
		r, err := completeValue(append(path, i), field, b)
		errs = append(errs, err...)
		x.Check2(buf.WriteString(comma))
		if r == nil {
			if !field.Type().ListType().Nullable() {
				// Unlike the choice in completeValue() above, where we turn missing
				// lists into [], the spec explicitly calls out:
				//  "If a List type wraps a Non-Null type, and one of the
				//  elements of that list resolves to null, then the entire list
				//  must resolve to null."
				//
				// The list gets reduced to nil, but an error recording that must
				// already be in errs.  See
				// https://graphql.github.io/graphql-spec/June2018/#sec-Errors-and-Non-Nullability
				// "If the field returns null because of an error which has already
				// been added to the "errors" list in the response, the "errors"
				// list must not be further affected."
				// The behavior is also in the examples in here:
				// https://graphql.github.io/graphql-spec/June2018/#sec-Errors
				return nil, errs
			}
			x.Check2(buf.WriteString("null"))
		} else {
			x.Check2(buf.Write(r))
		}
		comma = ", "
	}
	x.Check2(buf.WriteRune(']'))

	return buf.Bytes(), errs
}

func mismatched(
	path []interface{},
	field schema.Field,
	values []interface{}) ([]byte, x.GqlErrorList) {

	glog.Errorf("completeList() called in resolving %s (Line: %v, Column: %v), "+
		"but its type is %s.\n"+
		"That could indicate the Dgraph schema doesn't match the GraphQL schema.",
		field.Name(), field.Location().Line, field.Location().Column, field.Type().Name())

	gqlErr := &x.GqlError{
		Message: "Dgraph returned a list, but GraphQL was expecting just one item.  " +
			"This indicates an internal error - " +
			"probably a mismatch between GraphQL and Dgraph schemas.  " +
			"The value was resolved as null (which may trigger GraphQL error propagation) " +
			"and as much other data as possible returned.",
		Locations: []x.Location{field.Location()},
		Path:      copyPath(path),
	}

	val, errs := completeValue(path, field, nil)
	return val, append(errs, gqlErr)
}

func copyPath(path []interface{}) []interface{} {
	result := make([]interface{}, len(path))
	copy(result, path)
	return result
}

// maxPathLength finds the max length (including list indexes) of any path in the 'query' f.
// Used to pre-allocate a path buffer of the correct size before running completeObject on
// the top level query - means that we aren't reallocating slices multiple times
// during the complete* functions.
func maxPathLength(f schema.Field) int {
	childMax := 0
	for _, chld := range f.SelectionSet() {
		d := maxPathLength(chld)
		if d > childMax {
			childMax = d
		}
	}
	if f.Type().ListType() != nil {
		// It's f: [...], so add a space for field name and
		// a space for the index into the list
		return 2 + childMax
	}

	return 1 + childMax
}

// a httpResolver can resolve a single GraphQL field from an HTTP endpoint
type httpResolver struct {
	*http.Client
	resultCompleter ResultCompleter
	graphql         bool
}

type httpQueryResolver httpResolver
type httpMutationResolver httpResolver

// NewHTTPQueryResolver creates a resolver that can resolve GraphQL query from an HTTP endpoint
func NewHTTPQueryResolver(hc *http.Client, rc ResultCompleter, graphql bool) QueryResolver {
	return &httpQueryResolver{hc, rc, graphql}
}

// NewHTTPMutationResolver creates a resolver that resolves GraphQL mutation from an HTTP endpoint
func NewHTTPMutationResolver(hc *http.Client, rc ResultCompleter, graphql bool) MutationResolver {
	return &httpMutationResolver{hc, rc, graphql}
}

func (hr *httpResolver) Resolve(ctx context.Context, field schema.Field) *Resolved {
	span := otrace.FromContext(ctx)
	stop := x.SpanTimer(span, "resolveHTTP")
	defer stop()

	resolved := hr.rewriteAndExecute(ctx, field)
	hr.resultCompleter.Complete(ctx, resolved)
	return resolved
}

func makeRequest(client *http.Client, method, url, body string,
	header http.Header) ([]byte, error) {
	req, err := http.NewRequest(method, url, bytes.NewBufferString(body))
	if err != nil {
		return nil, err
	}
	req.Header = header

	// TODO - Needs to be fixed, we shouldn't be initiating a new HTTP client everytime.
	if client == nil {
		client = &http.Client{
			Timeout: time.Minute,
		}
	}
	resp, err := client.Do(req)
	if err != nil {
		return nil, err
	}
	defer resp.Body.Close()

	b, err := ioutil.ReadAll(resp.Body)

	return b, err
}

func (hr *httpResolver) rewriteAndExecute(
<<<<<<< HEAD
	ctx context.Context, field schema.Field) *Resolved {

	emptyResult := func(err error) *Resolved {
		return &Resolved{
			Data:  map[string]interface{}{field.Name(): nil},
			Field: field,
			Err:   err,
		}
	}

	hrc, err := field.CustomHTTPConfig()
=======
	ctx context.Context, field schema.Field) ([]byte, error) {
	hrc, err := field.CustomHTTPConfig(hr.graphql)
>>>>>>> 40a6a296
	if err != nil {
		return emptyResult(err)
	}
<<<<<<< HEAD
	var body string
	if hrc.Template != nil {
		b, err := json.Marshal(*hrc.Template)
		if err != nil {
			return emptyResult(err)
=======

	if !hr.graphql {
		var body string
		if hrc.Template != nil {
			b, err := json.Marshal(*hrc.Template)
			if err != nil {
				return nil, err
			}
			body = string(b)
>>>>>>> 40a6a296
		}
		return makeRequest(hr.Client, hrc.Method, hrc.URL, body, hrc.ForwardHeaders)
	}
	b, err := makeRequest(hr.Client, hrc.Method, hrc.URL, hrc.Body, hrc.ForwardHeaders)
	if err != nil {
		return nil, err
	}

	type graphqlResp struct {
		Data   map[string]interface{} `json:"data,omitempty"`
		Errors x.GqlErrorList         `json:"errors,omitempty"`
	}

	resp := &graphqlResp{}
	err = json.Unmarshal(b, resp)
	if err != nil {
		resp.Errors = append(resp.Errors, schema.AsGQLErrors(err)...)
		return nil, resp.Errors
	}
	data2, ok := resp.Data[hrc.RemoteQueryName]
	if !ok {
		return nil, resp.Errors
	}

	// We need array response for the completer to complete the response. So, if get an array
	// response we just simply return otherwise, we'll make it as array.
	// we need to change the query field name as well. for eg, remote query name can be RemoteHello
	// and our local query name is LocalQuery,so we need to change the RemoteHello to LocalQuery.
	castedData := make(map[string]interface{})
	if _, ok := data2.([]interface{}); ok {
		castedData[field.Name()] = data2
	} else {
		castedData[field.Name()] = []interface{}{data2}
	}

	response, err := json.Marshal(castedData)
	if err != nil {
		resp.Errors = append(resp.Errors, schema.AsGQLErrors(err)...)
		return nil, resp.Errors
	}
<<<<<<< HEAD
	b, err := makeRequest(hr.Client, hrc.Method, hrc.URL, body, hrc.ForwardHeaders)
	if err != nil {
		return emptyResult(err)
	}

	var result map[string]interface{}
	if err := json.Unmarshal(b, &result); err != nil {
		return emptyResult(err)
	}

	return &Resolved{
		Data:  result,
		Field: field,
		Err:   err,
	}
=======
	return response, resp.Errors
>>>>>>> 40a6a296
}

func (h *httpQueryResolver) Resolve(ctx context.Context, query schema.Query) *Resolved {
	return (*httpResolver)(h).Resolve(ctx, query)
}

func (h *httpMutationResolver) Resolve(ctx context.Context, mutation schema.Mutation) (*Resolved,
	bool) {
	resolved := (*httpResolver)(h).Resolve(ctx, mutation)
	return resolved, resolved.Err == nil || resolved.Err.Error() == ""
}<|MERGE_RESOLUTION|>--- conflicted
+++ resolved
@@ -1306,7 +1306,6 @@
 }
 
 func (hr *httpResolver) rewriteAndExecute(
-<<<<<<< HEAD
 	ctx context.Context, field schema.Field) *Resolved {
 
 	emptyResult := func(err error) *Resolved {
@@ -1317,37 +1316,37 @@
 		}
 	}
 
-	hrc, err := field.CustomHTTPConfig()
-=======
-	ctx context.Context, field schema.Field) ([]byte, error) {
 	hrc, err := field.CustomHTTPConfig(hr.graphql)
->>>>>>> 40a6a296
 	if err != nil {
 		return emptyResult(err)
 	}
-<<<<<<< HEAD
-	var body string
-	if hrc.Template != nil {
-		b, err := json.Marshal(*hrc.Template)
-		if err != nil {
-			return emptyResult(err)
-=======
 
 	if !hr.graphql {
 		var body string
 		if hrc.Template != nil {
 			b, err := json.Marshal(*hrc.Template)
 			if err != nil {
-				return nil, err
+				return emptyResult(err)
 			}
 			body = string(b)
->>>>>>> 40a6a296
-		}
-		return makeRequest(hr.Client, hrc.Method, hrc.URL, body, hrc.ForwardHeaders)
-	}
+		}
+		res, err := makeRequest(hr.Client, hrc.Method, hrc.URL, body, hrc.ForwardHeaders)
+		if err != nil {
+			return emptyResult(err)
+		}
+		var result map[string]interface{}
+		if err := json.Unmarshal(res, &result); err != nil {
+			return emptyResult(err)
+		}
+		return &Resolved{
+			Data:  result,
+			Field: field,
+		}
+	}
+
 	b, err := makeRequest(hr.Client, hrc.Method, hrc.URL, hrc.Body, hrc.ForwardHeaders)
 	if err != nil {
-		return nil, err
+		return emptyResult(err)
 	}
 
 	type graphqlResp struct {
@@ -1359,48 +1358,29 @@
 	err = json.Unmarshal(b, resp)
 	if err != nil {
 		resp.Errors = append(resp.Errors, schema.AsGQLErrors(err)...)
-		return nil, resp.Errors
+		return emptyResult(resp.Errors)
 	}
 	data2, ok := resp.Data[hrc.RemoteQueryName]
 	if !ok {
-		return nil, resp.Errors
+		return emptyResult(resp.Errors)
 	}
 
 	// We need array response for the completer to complete the response. So, if get an array
 	// response we just simply return otherwise, we'll make it as array.
 	// we need to change the query field name as well. for eg, remote query name can be RemoteHello
 	// and our local query name is LocalQuery,so we need to change the RemoteHello to LocalQuery.
-	castedData := make(map[string]interface{})
-	if _, ok := data2.([]interface{}); ok {
-		castedData[field.Name()] = data2
-	} else {
-		castedData[field.Name()] = []interface{}{data2}
-	}
-
-	response, err := json.Marshal(castedData)
-	if err != nil {
-		resp.Errors = append(resp.Errors, schema.AsGQLErrors(err)...)
-		return nil, resp.Errors
-	}
-<<<<<<< HEAD
-	b, err := makeRequest(hr.Client, hrc.Method, hrc.URL, body, hrc.ForwardHeaders)
-	if err != nil {
-		return emptyResult(err)
-	}
-
-	var result map[string]interface{}
-	if err := json.Unmarshal(b, &result); err != nil {
-		return emptyResult(err)
-	}
+	// castedData := make(map[string]interface{})
+	// if _, ok := data2.([]interface{}); ok {
+	// 	castedData[field.Name()] = data2
+	// } else {
+	// 	castedData[field.Name()] = []interface{}{data2}
+	// }
 
 	return &Resolved{
-		Data:  result,
+		Data:  map[string]interface{}{field.Name(): data2},
 		Field: field,
-		Err:   err,
-	}
-=======
-	return response, resp.Errors
->>>>>>> 40a6a296
+		Err:   resp.Errors,
+	}
 }
 
 func (h *httpQueryResolver) Resolve(ctx context.Context, query schema.Query) *Resolved {
