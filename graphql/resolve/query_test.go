--- conflicted
+++ resolved
@@ -18,8 +18,6 @@
 
 import (
 	"context"
-	"github.com/dgraph-io/dgraph/x"
-	"google.golang.org/grpc/metadata"
 	"io/ioutil"
 	"testing"
 
@@ -68,52 +66,4 @@
 			require.Equal(t, tcase.DGQuery, dgraph.AsString(dgQuery))
 		})
 	}
-<<<<<<< HEAD
-}
-
-func TestAuthRewriting(t *testing.T) {
-	b, err := ioutil.ReadFile("auth_query_test.yaml")
-	require.NoError(t, err, "Unable to read test file")
-
-	var tests []QueryRewritingCase
-	err = yaml.Unmarshal(b, &tests)
-	require.NoError(t, err, "Unable to unmarshal tests to yaml.")
-
-	testRewriter := NewQueryRewriter()
-	gqlSchema := test.LoadSchemaFromFile(t, "auth-schema.graphql")
-
-	// Pass auth variables in jwt token.
-	authorizationJwt := "eyJhbGciOiJIUzI1NiIsInR5cCI6IkpXVCJ9." +
-		"eyJodHRwczovL2RncmFwaC5pby9qd3QvY2xhaW1zIjp7IlVzZXIiOiJ1c2VyMSJ9fQ." +
-		"mEeoeSpiRhV_WROInAy4Lxc1empkAK55DNSgjS1llmw"
-	// JWT Payload:
-	//	{
-	//		"https://dgraph.io/jwt/claims": {
-	//		"User": "user1"
-	//		}
-	//	}
-	md := metadata.New(nil)
-	md.Append(x.AuthJwtCtxKey, authorizationJwt)
-
-	for _, tcase := range tests {
-		t.Run(tcase.Name, func(t *testing.T) {
-
-			op, err := gqlSchema.Operation(
-				&schema.Request{
-					Query:     tcase.GQLQuery,
-					Variables: tcase.Variables,
-				})
-			require.NoError(t, err)
-			gqlQuery := test.GetQuery(t, op)
-
-			ctx := context.Background()
-			ctx = metadata.NewIncomingContext(ctx, md)
-
-			dgQuery, err := testRewriter.Rewrite(ctx, gqlQuery)
-			require.Nil(t, err)
-			require.Equal(t, tcase.DGQuery, dgraph.AsString(dgQuery))
-		})
-	}
-=======
->>>>>>> 46d6bebf
 }