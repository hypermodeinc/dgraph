--- conflicted
+++ resolved
@@ -144,7 +144,6 @@
 }
 
 type Comment {
-<<<<<<< HEAD
     id: ID!
     author: String!
     title: String
@@ -163,26 +162,6 @@
               method: "POST",
               operation: "single",
               body: "{ myId: $url }"})
-=======
-	id: ID!
-	author: String!
-	title: String
-	content: String @custom(http: {
-		url: "http://api-gateway.com/post/$ups?myId=$title",
-		method: "GET",
-		operation: "batch",
-		body: "{ myId: $id, theAuthor: $author}",
-		forwardHeaders: ["X-App-Token"]})
-
-	url: String
-	ups: Int
-	downs: Int
-	relatedUsers: [User] @custom(http: {
-		url: "http://api-gateway.com/relatedPosts",
-		method: "POST",
-		operation: "single",
-		body: "{ myId: $url }"})
->>>>>>> 071510cd
 }
 
 type Query {
