/*
 * Copyright 2019 Dgraph Labs, Inc. and Contributors
 *
 * Licensed under the Apache License, Version 2.0 (the "License");
 * you may not use this file except in compliance with the License.
 * You may obtain a copy of the License at
 *
 *     http://www.apache.org/licenses/LICENSE-2.0
 *
 * Unless required by applicable law or agreed to in writing, software
 * distributed under the License is distributed on an "AS IS" BASIS,
 * WITHOUT WARRANTIES OR CONDITIONS OF ANY KIND, either express or implied.
 * See the License for the specific language governing permissions and
 * limitations under the License.
 */

package resolve

import (
	"context"
	"encoding/json"
	"fmt"
	"io/ioutil"
	"strings"
	"testing"

	"github.com/dgrijalva/jwt-go/v4"

	"google.golang.org/grpc/metadata"

	dgoapi "github.com/dgraph-io/dgo/v200/protos/api"
	"github.com/dgraph-io/dgraph/gql"
	"github.com/dgraph-io/dgraph/graphql/authorization"
	"github.com/dgraph-io/dgraph/graphql/dgraph"
	"github.com/dgraph-io/dgraph/graphql/schema"
	"github.com/dgraph-io/dgraph/graphql/test"
	"github.com/dgraph-io/dgraph/testutil"
	"github.com/dgraph-io/dgraph/x"
	_ "github.com/dgraph-io/gqlparser/v2/validator/rules" // make gql validator init() all rules
	"github.com/stretchr/testify/require"
	"gopkg.in/yaml.v2"
)

type AuthQueryRewritingCase struct {
	Name string

	// JWT variables
	JWTVar map[string]interface{}

	// GQL query and variables
	GQLQuery  string
	Variables string

	// Dgraph upsert query and mutations built from the GQL
	DGQuery        string
	DGQuerySec     string
	DGMutations    []*dgraphMutation
	DGMutationsSec []*dgraphMutation

	Length string

	// UIDS and json from the Dgraph result
	Uids        string
	Json        string
	QueryJSON   string
	DeleteQuery string

	// Post-mutation auth query and result Dgraph returns from that query
	AuthQuery string
	AuthJson  string

	// Indicates if we should skip auth query verification when using authExecutor.
	// Example: Top level RBAC rules is true.
	SkipAuth bool

	Error *x.GqlError
}

type authExecutor struct {
	t     *testing.T
	state int

	// existence query and its result in JSON
	dgQuery         string
	queryResultJSON string

	// initial mutation
	dgQuerySec string
	// json is the response of the query following the mutation
	json string
	uids string

	// auth
	authQuery string
	authJson  string

	skipAuth bool
}

func (ex *authExecutor) Execute(ctx context.Context, req *dgoapi.Request,
	field schema.Field) (*dgoapi.Response, error) {
	ex.state++
	// Existence Query is not executed if it is empty. Increment the state value.
	if ex.dgQuery == "" && ex.state == 1 {
		ex.state++
	}
	switch ex.state {
	case 1:
		// existence query.
		require.Equal(ex.t, ex.dgQuery, req.Query)

		// Return mocked result of existence query.
		return &dgoapi.Response{
			Json: []byte(ex.queryResultJSON),
		}, nil

	case 2:
		// mutation to create new nodes
		var assigned map[string]string
		if ex.uids != "" {
			err := json.Unmarshal([]byte(ex.uids), &assigned)
			require.NoError(ex.t, err)
		}

		// Check query generated along with mutation.
		require.Equal(ex.t, ex.dgQuerySec, req.Query)

		if len(assigned) == 0 {
			// skip state 3, there's no new nodes to apply auth to
			ex.state++
		}

		// For rules that don't require auth, it should directly go to step 4.
		if ex.skipAuth {
			ex.state++
		}

		return &dgoapi.Response{
			Json:    []byte(ex.json),
			Uids:    assigned,
			Metrics: &dgoapi.Metrics{NumUids: map[string]uint64{touchedUidsKey: 0}},
		}, nil

	case 3:
		// auth

		// check that we got the expected auth query
		require.Equal(ex.t, ex.authQuery, req.Query)

		// respond to query
		return &dgoapi.Response{
			Json:    []byte(ex.authJson),
			Metrics: &dgoapi.Metrics{NumUids: map[string]uint64{touchedUidsKey: 0}},
		}, nil

	case 4:
		// final result

		return &dgoapi.Response{
			Json:    []byte(`{"done": "and done"}`),
			Metrics: &dgoapi.Metrics{NumUids: map[string]uint64{touchedUidsKey: 0}},
		}, nil
	}

	panic("test failed")
}

func (ex *authExecutor) CommitOrAbort(ctx context.Context, tc *dgoapi.TxnContext) error {
	return nil
}

func TestStringCustomClaim(t *testing.T) {
	sch, err := ioutil.ReadFile("../e2e/auth/schema.graphql")
	require.NoError(t, err, "Unable to read schema file")

	authSchema, err := testutil.AppendAuthInfo(sch, jwt.SigningMethodHS256.Name, "", false)
	require.NoError(t, err)

	schema := test.LoadSchemaFromString(t, string(authSchema))
	require.NotNil(t, schema.Meta().AuthMeta())

	// Token with custom claim:
	// "https://xyz.io/jwt/claims": {
	// 	"USERNAME": "Random User",
	// 	"email": "random@dgraph.io"
	//   }
	//
	// It also contains standard claim :  "email": "test@dgraph.io", but the
	// value of "email" gets overwritten by the value present inside custom claim.
	token := "eyJhbGciOiJIUzI1NiIsInR5cCI6IkpXVCJ9.eyJzdWIiOiIxMjM0NTY3ODkwIiwibmFtZSI6IkpvaG4gRG9lIiwiaWF0IjoxNTE2MjM5MDIyLCJleHAiOjM1MTYyMzkwMjIsImVtYWlsIjoidGVzdEBkZ3JhcGguaW8iLCJodHRwczovL3h5ei5pby9qd3QvY2xhaW1zIjp7IlVTRVJOQU1FIjoiUmFuZG9tIFVzZXIiLCJlbWFpbCI6InJhbmRvbUBkZ3JhcGguaW8ifX0.6XvP9wlvHx8ZBBMH9iyy49cRiIk7H6NNoZf69USkg2c"
	md := metadata.New(map[string]string{"authorizationJwt": token})
	ctx := metadata.NewIncomingContext(context.Background(), md)

	customClaims, err := schema.Meta().AuthMeta().ExtractCustomClaims(ctx)
	require.NoError(t, err)
	authVar := customClaims.AuthVariables
	result := map[string]interface{}{
		"sub":      "1234567890",
		"name":     "John Doe",
		"USERNAME": "Random User",
		"email":    "random@dgraph.io",
	}
	delete(authVar, "exp")
	delete(authVar, "iat")
	require.Equal(t, authVar, result)
}

func TestAudienceClaim(t *testing.T) {
	sch, err := ioutil.ReadFile("../e2e/auth/schema.graphql")
	require.NoError(t, err, "Unable to read schema file")

	authSchema, err := testutil.AppendAuthInfo(sch, jwt.SigningMethodHS256.Name, "", false)
	require.NoError(t, err)

	schema := test.LoadSchemaFromString(t, string(authSchema))
	require.NotNil(t, schema.Meta().AuthMeta())

	// Verify that authorization information is set correctly.
	metainfo := schema.Meta().AuthMeta()
	require.Equal(t, metainfo.Algo, jwt.SigningMethodHS256.Name)
	require.Equal(t, metainfo.Header, "X-Test-Auth")
	require.Equal(t, metainfo.Namespace, "https://xyz.io/jwt/claims")
	require.Equal(t, metainfo.VerificationKey, "secretkey")
	require.Equal(t, metainfo.Audience, []string{"aud1", "63do0q16n6ebjgkumu05kkeian", "aud5"})

	testCases := []struct {
		name  string
		token string
		err   error
	}{
		{
			name:  `Token with valid audience: { "aud": "63do0q16n6ebjgkumu05kkeian" }`,
			token: "eyJraWQiOiIyRWplN2tIRklLZS92MFRVT3JRYlVJWWJxSWNNUHZ2TFBjM3RSQ25EclBBPSIsImFsZyI6IkhTMjU2In0.eyJzdWIiOiI1MDk1MGI0MC0yNjJmLTRiMjYtODhhNy1jYmJiNzgwYjIxNzYiLCJjb2duaXRvOmdyb3VwcyI6WyJBRE1JTiJdLCJlbWFpbF92ZXJpZmllZCI6dHJ1ZSwiaXNzIjoiaHR0cHM6Ly9jb2duaXRvLWlkcC5hcC1zb3V0aGVhc3QtMi5hbWF6b25hd3MuY29tL2FwLXNvdXRoZWFzdC0yX0dmbWVIZEZ6NCIsImNvZ25pdG86dXNlcm5hbWUiOiI1MDk1MGI0MC0yNjJmLTRiMjYtODhhNy1jYmJiNzgwYjIxNzYiLCJodHRwczovL3h5ei5pby9qd3QvY2xhaW1zIjoie1wiVVNFUlwiOiBcIjUwOTUwYjQwLTI2MmYtNGIyNi04OGE3LWNiYmI3ODBiMjE3NlwiLCBcIlJPTEVcIjogXCJBRE1JTlwifSIsImF1ZCI6IjYzZG8wcTE2bjZlYmpna3VtdTA1a2tlaWFuIiwiZXZlbnRfaWQiOiIzMWM5ZDY4NC0xZDQ1LTQ2ZjctOGMyYi1jYzI3YjFmNmYwMWIiLCJ0b2tlbl91c2UiOiJpZCIsImF1dGhfdGltZSI6MTU5MDMzMzM1NiwibmFtZSI6IkRhdmlkIFBlZWsiLCJleHAiOjQ1OTAzNzYwMzIsImlhdCI6MTU5MDM3MjQzMiwiZW1haWwiOiJkYXZpZEB0eXBlam9pbi5jb20ifQ.g6rAkPdNIJ6wvXOo6F4XmoVqqbGs_CdUHx_k7NrvLY8",
		},
		{
			name:  `Token with invalid audience: { "aud": "invalidAudience" }`,
			token: "eyJraWQiOiIyRWplN2tIRklLZS92MFRVT3JRYlVJWWJxSWNNUHZ2TFBjM3RSQ25EclBBPSIsImFsZyI6IkhTMjU2In0.eyJzdWIiOiI1MDk1MGI0MC0yNjJmLTRiMjYtODhhNy1jYmJiNzgwYjIxNzYiLCJjb2duaXRvOmdyb3VwcyI6WyJBRE1JTiJdLCJlbWFpbF92ZXJpZmllZCI6dHJ1ZSwiaXNzIjoiaHR0cHM6Ly9jb2duaXRvLWlkcC5hcC1zb3V0aGVhc3QtMi5hbWF6b25hd3MuY29tL2FwLXNvdXRoZWFzdC0yX0dmbWVIZEZ6NCIsImNvZ25pdG86dXNlcm5hbWUiOiI1MDk1MGI0MC0yNjJmLTRiMjYtODhhNy1jYmJiNzgwYjIxNzYiLCJodHRwczovL3h5ei5pby9qd3QvY2xhaW1zIjoie1wiVVNFUlwiOiBcIjUwOTUwYjQwLTI2MmYtNGIyNi04OGE3LWNiYmI3ODBiMjE3NlwiLCBcIlJPTEVcIjogXCJBRE1JTlwifSIsImF1ZCI6ImludmFsaWRBdWRpZW5jZSIsImV2ZW50X2lkIjoiMzFjOWQ2ODQtMWQ0NS00NmY3LThjMmItY2MyN2IxZjZmMDFiIiwidG9rZW5fdXNlIjoiaWQiLCJhdXRoX3RpbWUiOjE1OTAzMzMzNTYsIm5hbWUiOiJEYXZpZCBQZWVrIiwiZXhwIjo0NTkwMzc2MDMyLCJpYXQiOjE1OTAzNzI0MzIsImVtYWlsIjoiZGF2aWRAdHlwZWpvaW4uY29tIn0.-8UxKvv6_0_hCbV3f6KEoP223BrCrP0eWWdoG-Gf3FQ",
			err:   fmt.Errorf("JWT `aud` value doesn't match with the audience"),
		},
		{
			name:  "Token without audience field",
			token: "eyJraWQiOiIyRWplN2tIRklLZS92MFRVT3JRYlVJWWJxSWNNUHZ2TFBjM3RSQ25EclBBPSIsImFsZyI6IkhTMjU2In0.eyJzdWIiOiI1MDk1MGI0MC0yNjJmLTRiMjYtODhhNy1jYmJiNzgwYjIxNzYiLCJjb2duaXRvOmdyb3VwcyI6WyJBRE1JTiJdLCJlbWFpbF92ZXJpZmllZCI6dHJ1ZSwiaXNzIjoiaHR0cHM6Ly9jb2duaXRvLWlkcC5hcC1zb3V0aGVhc3QtMi5hbWF6b25hd3MuY29tL2FwLXNvdXRoZWFzdC0yX0dmbWVIZEZ6NCIsImNvZ25pdG86dXNlcm5hbWUiOiI1MDk1MGI0MC0yNjJmLTRiMjYtODhhNy1jYmJiNzgwYjIxNzYiLCJodHRwczovL3h5ei5pby9qd3QvY2xhaW1zIjoie1wiVVNFUlwiOiBcIjUwOTUwYjQwLTI2MmYtNGIyNi04OGE3LWNiYmI3ODBiMjE3NlwiLCBcIlJPTEVcIjogXCJBRE1JTlwifSIsImV2ZW50X2lkIjoiMzFjOWQ2ODQtMWQ0NS00NmY3LThjMmItY2MyN2IxZjZmMDFiIiwidG9rZW5fdXNlIjoiaWQiLCJhdXRoX3RpbWUiOjE1OTAzMzMzNTYsIm5hbWUiOiJEYXZpZCBQZWVrIiwiZXhwIjo0NTkwMzc2MDMyLCJpYXQiOjE1OTAzNzI0MzIsImVtYWlsIjoiZGF2aWRAdHlwZWpvaW4uY29tIn0.Fjxh-sZM9eDRBRHKyLJ8MxAsSSZ-IX2f0z-Saq37t7U",
		},
		{
			name:  `Token with multiple audience: {"aud": ["aud1", "aud2", "aud3"]}`,
			token: "eyJraWQiOiIyRWplN2tIRklLZS92MFRVT3JRYlVJWWJxSWNNUHZ2TFBjM3RSQ25EclBBPSIsImFsZyI6IkhTMjU2In0.eyJzdWIiOiI1MDk1MGI0MC0yNjJmLTRiMjYtODhhNy1jYmJiNzgwYjIxNzYiLCJjb2duaXRvOmdyb3VwcyI6WyJBRE1JTiJdLCJlbWFpbF92ZXJpZmllZCI6dHJ1ZSwiaXNzIjoiaHR0cHM6Ly9jb2duaXRvLWlkcC5hcC1zb3V0aGVhc3QtMi5hbWF6b25hd3MuY29tL2FwLXNvdXRoZWFzdC0yX0dmbWVIZEZ6NCIsImNvZ25pdG86dXNlcm5hbWUiOiI1MDk1MGI0MC0yNjJmLTRiMjYtODhhNy1jYmJiNzgwYjIxNzYiLCJodHRwczovL3h5ei5pby9qd3QvY2xhaW1zIjoie1wiVVNFUlwiOiBcIjUwOTUwYjQwLTI2MmYtNGIyNi04OGE3LWNiYmI3ODBiMjE3NlwiLCBcIlJPTEVcIjogXCJBRE1JTlwifSIsImF1ZCI6WyJhdWQxIiwiYXVkMiIsImF1ZDMiXSwiZXZlbnRfaWQiOiIzMWM5ZDY4NC0xZDQ1LTQ2ZjctOGMyYi1jYzI3YjFmNmYwMWIiLCJ0b2tlbl91c2UiOiJpZCIsImF1dGhfdGltZSI6MTU5MDMzMzM1NiwibmFtZSI6IkRhdmlkIFBlZWsiLCJleHAiOjQ1OTAzNzYwMzIsImlhdCI6MTU5MDM3MjQzMiwiZW1haWwiOiJkYXZpZEB0eXBlam9pbi5jb20ifQ.LK31qlAVQHzu5mvEsPPRoNb59u8X9ITL_1re6wYGEtA",
		},
	}

	for _, tcase := range testCases {
		t.Run(tcase.name, func(t *testing.T) {
			md := metadata.New(map[string]string{"authorizationJwt": tcase.token})
			ctx := metadata.NewIncomingContext(context.Background(), md)

<<<<<<< HEAD
			customClaims, err := metainfo.ExtractCustomClaims(ctx)
=======
			_, err := authorization.ExtractCustomClaims(ctx)
>>>>>>> 7ca23633
			require.Equal(t, tcase.err, err)
		})
	}
}

func TestInvalidAuthInfo(t *testing.T) {
	sch, err := ioutil.ReadFile("../e2e/auth/schema.graphql")
	require.NoError(t, err, "Unable to read schema file")
	authSchema, err := testutil.AppendJWKAndVerificationKey(sch)
	require.NoError(t, err)
	_, err = schema.NewHandler(string(authSchema), false)
	require.Error(t, err, fmt.Errorf("Expecting either JWKUrl or (VerificationKey, Algo), both were given"))
}

func TestMissingAudienceWithJWKUrl(t *testing.T) {
	sch, err := ioutil.ReadFile("../e2e/auth/schema.graphql")
	require.NoError(t, err, "Unable to read schema file")
	authSchema, err := testutil.AppendAuthInfoWithJWKUrlAndWithoutAudience(sch)
	require.NoError(t, err)
	_, err = schema.NewHandler(string(authSchema), false)
	require.Error(t, err, fmt.Errorf("required field missing in Dgraph.Authorization: `Audience`"))
}

//Todo(Minhaj): Add a testcase for token without Expiry
func TestVerificationWithJWKUrl(t *testing.T) {
	sch, err := ioutil.ReadFile("../e2e/auth/schema.graphql")
	require.NoError(t, err, "Unable to read schema file")

	authSchema, err := testutil.AppendAuthInfoWithJWKUrl(sch)
	require.NoError(t, err)

	schema := test.LoadSchemaFromString(t, string(authSchema))
	require.NotNil(t, schema.Meta().AuthMeta())

	// Verify that authorization information is set correctly.
	metainfo := schema.Meta().AuthMeta()
	require.Equal(t, metainfo.Algo, "")
	require.Equal(t, metainfo.Header, "X-Test-Auth")
	require.Equal(t, metainfo.Namespace, "https://xyz.io/jwt/claims")
	require.Equal(t, metainfo.VerificationKey, "")
	require.Equal(t, metainfo.JWKUrl, "https://www.googleapis.com/service_accounts/v1/jwk/securetoken@system.gserviceaccount.com")

	testCase := struct {
		name  string
		token string
	}{
		name:  `Expired Token`,
		token: "eyJhbGciOiJSUzI1NiIsImtpZCI6IjE2NzUwM2UwYWVjNTJkZGZiODk2NTIxYjkxN2ZiOGUyMGMxZjMzMDAiLCJ0eXAiOiJKV1QifQ.eyJpc3MiOiJodHRwczovL3NlY3VyZXRva2VuLmdvb2dsZS5jb20vZmlyLXByb2plY3QxLTI1OWU3IiwiYXVkIjoiZmlyLXByb2plY3QxLTI1OWU3IiwiYXV0aF90aW1lIjoxNjAxNDQ0NjM0LCJ1c2VyX2lkIjoiMTdHb3h2dU5CWlc5YTlKU3Z3WXhROFc0bjE2MyIsInN1YiI6IjE3R294dnVOQlpXOWE5SlN2d1l4UThXNG4xNjMiLCJpYXQiOjE2MDE0NDQ2MzQsImV4cCI6MTYwMTQ0ODIzNCwiZW1haWwiOiJtaW5oYWpAZGdyYXBoLmlvIiwiZW1haWxfdmVyaWZpZWQiOmZhbHNlLCJmaXJlYmFzZSI6eyJpZGVudGl0aWVzIjp7ImVtYWlsIjpbIm1pbmhhakBkZ3JhcGguaW8iXX0sInNpZ25faW5fcHJvdmlkZXIiOiJwYXNzd29yZCJ9fQ.q5YmOzOUkZHNjlz53hgLNSVg-brIU9tLJ4jLC0_Xurl5wEbyZ6D_KQ9-UFqbl2HR6R1V5kpaf6eDFR3c83i1PpCbJ4LTjHAf_njQvL75ByERld23lZtKZyEeE6ujdFXL8ne4fI2qenD1Xeqx9AnXbLf7U_CvZpbX3l1wj7p0Lpn7qixi0AztuLSJMLkMfFpaiwyFZQivi4cqtnI25VIsK6a4KIpl1Sk0AHT-lv9PRadd_JDjWAIzD0SfhpZOskaeA9PljVMp-Y3Xscwg_Qc6u1MIBPg1jKO-ngjhWkgEWBoz5F836P7phT60LVBHhYuk-jRN6HSSNWQ3ineuN-jBkg",
	}

	md := metadata.New(map[string]string{"authorizationJwt": testCase.token})
	ctx := metadata.NewIncomingContext(context.Background(), md)

	_, err = metainfo.ExtractCustomClaims(ctx)
	require.True(t, strings.Contains(err.Error(), "unable to parse jwt token:token is unverifiable: Keyfunc returned an error"))
}

// TODO(arijit): Generate the JWT token instead of using pre generated token.
func TestJWTExpiry(t *testing.T) {
	sch, err := ioutil.ReadFile("../e2e/auth/schema.graphql")
	require.NoError(t, err, "Unable to read schema file")

	authSchema, err := testutil.AppendAuthInfo(sch, jwt.SigningMethodHS256.Name, "", false)
	require.NoError(t, err)

	schema := test.LoadSchemaFromString(t, string(authSchema))
	require.NotNil(t, schema.Meta().AuthMeta())

	// Verify that authorization information is set correctly.
	metainfo := schema.Meta().AuthMeta()
	require.Equal(t, metainfo.Algo, jwt.SigningMethodHS256.Name)
	require.Equal(t, metainfo.Header, "X-Test-Auth")
	require.Equal(t, metainfo.Namespace, "https://xyz.io/jwt/claims")
	require.Equal(t, metainfo.VerificationKey, "secretkey")

	testCases := []struct {
		name    string
		token   string
		invalid bool
	}{
		{
			name:  `Token without expiry value`,
			token: "eyJraWQiOiIyRWplN2tIRklLZS92MFRVT3JRYlVJWWJxSWNNUHZ2TFBjM3RSQ25EclBBPSIsImFsZyI6IkhTMjU2In0.eyJzdWIiOiI1MDk1MGI0MC0yNjJmLTRiMjYtODhhNy1jYmJiNzgwYjIxNzYiLCJjb2duaXRvOmdyb3VwcyI6WyJBRE1JTiJdLCJlbWFpbF92ZXJpZmllZCI6dHJ1ZSwiaXNzIjoiaHR0cHM6Ly9jb2duaXRvLWlkcC5hcC1zb3V0aGVhc3QtMi5hbWF6b25hd3MuY29tL2FwLXNvdXRoZWFzdC0yX0dmbWVIZEZ6NCIsImNvZ25pdG86dXNlcm5hbWUiOiI1MDk1MGI0MC0yNjJmLTRiMjYtODhhNy1jYmJiNzgwYjIxNzYiLCJodHRwczovL3h5ei5pby9qd3QvY2xhaW1zIjoie1wiVVNFUlwiOiBcIjUwOTUwYjQwLTI2MmYtNGIyNi04OGE3LWNiYmI3ODBiMjE3NlwiLCBcIlJPTEVcIjogXCJBRE1JTlwifSIsImV2ZW50X2lkIjoiMzFjOWQ2ODQtMWQ0NS00NmY3LThjMmItY2MyN2IxZjZmMDFiIiwidG9rZW5fdXNlIjoiaWQiLCJhdXRoX3RpbWUiOjE1OTAzMzMzNTYsIm5hbWUiOiJEYXZpZCBQZWVrIiwiaWF0IjoxNTkwMzcyNDMyLCJlbWFpbCI6ImRhdmlkQHR5cGVqb2luLmNvbSJ9.f79YmZgz_YDBzf0dQ_dY_VQOjpGt4Z_MJ3LsvXrIQeQ",
		},
		{
			name:    `Expired token`,
			token:   "eyJraWQiOiIyRWplN2tIRklLZS92MFRVT3JRYlVJWWJxSWNNUHZ2TFBjM3RSQ25EclBBPSIsImFsZyI6IkhTMjU2In0.eyJzdWIiOiI1MDk1MGI0MC0yNjJmLTRiMjYtODhhNy1jYmJiNzgwYjIxNzYiLCJjb2duaXRvOmdyb3VwcyI6WyJBRE1JTiJdLCJlbWFpbF92ZXJpZmllZCI6dHJ1ZSwiaXNzIjoiaHR0cHM6Ly9jb2duaXRvLWlkcC5hcC1zb3V0aGVhc3QtMi5hbWF6b25hd3MuY29tL2FwLXNvdXRoZWFzdC0yX0dmbWVIZEZ6NCIsImNvZ25pdG86dXNlcm5hbWUiOiI1MDk1MGI0MC0yNjJmLTRiMjYtODhhNy1jYmJiNzgwYjIxNzYiLCJodHRwczovL3h5ei5pby9qd3QvY2xhaW1zIjoie1wiVVNFUlwiOiBcIjUwOTUwYjQwLTI2MmYtNGIyNi04OGE3LWNiYmI3ODBiMjE3NlwiLCBcIlJPTEVcIjogXCJBRE1JTlwifSIsImV2ZW50X2lkIjoiMzFjOWQ2ODQtMWQ0NS00NmY3LThjMmItY2MyN2IxZjZmMDFiIiwidG9rZW5fdXNlIjoiaWQiLCJhdXRoX3RpbWUiOjE1OTAzMzMzNTYsIm5hbWUiOiJEYXZpZCBQZWVrIiwiZXhwIjo1OTAzNzYwMzIsImlhdCI6MTU5MDM3MjQzMiwiZW1haWwiOiJkYXZpZEB0eXBlam9pbi5jb20ifQ.cxTip2mZLf6hYBHYAyJ7pqohhpMdrVOaySFAtp3PfKg",
			invalid: true,
		},
	}

	for _, tcase := range testCases {
		t.Run(tcase.name, func(t *testing.T) {
			md := metadata.New(map[string]string{"authorizationJwt": tcase.token})
			ctx := metadata.NewIncomingContext(context.Background(), md)

<<<<<<< HEAD
			customClaims, err := metainfo.ExtractCustomClaims(ctx)
=======
			_, err := authorization.ExtractCustomClaims(ctx)
>>>>>>> 7ca23633
			if tcase.invalid {
				require.True(t, strings.Contains(err.Error(), "token is expired"))
			}
		})
	}
}

// Tests showing that the query rewriter produces the expected Dgraph queries
// when it also needs to write in auth.
func queryRewriting(t *testing.T, sch string, authMeta *testutil.AuthMeta, b []byte) {
	var tests []AuthQueryRewritingCase
	err := yaml.Unmarshal(b, &tests)
	require.NoError(t, err, "Unable to unmarshal tests to yaml.")

	testRewriter := NewQueryRewriter()
	gqlSchema := test.LoadSchemaFromString(t, sch)

	for _, tcase := range tests {
		t.Run(tcase.Name, func(t *testing.T) {
			op, err := gqlSchema.Operation(
				&schema.Request{
					Query: tcase.GQLQuery,
					// Variables: tcase.Variables,
				})
			require.NoError(t, err)
			gqlQuery := test.GetQuery(t, op)

			// Clear the map and initialize it.
			authMeta.AuthVars = make(map[string]interface{})
			for k, v := range tcase.JWTVar {
				authMeta.AuthVars[k] = v
			}

			ctx := context.Background()
			if !strings.HasPrefix(tcase.Name, "Query with missing jwt token") {
				ctx, err = authMeta.AddClaimsToContext(ctx)
				require.NoError(t, err)
			}

			dgQuery, err := testRewriter.Rewrite(ctx, gqlQuery)

			if tcase.Error != nil {
				require.NotNil(t, err)
				require.Equal(t, err.Error(), tcase.Error.Error())
				require.Nil(t, dgQuery)
			} else {
				require.Nil(t, err)
				require.Equal(t, tcase.DGQuery, dgraph.AsString(dgQuery))
			}
			// Check for unused variables.
			_, err = gql.Parse(gql.Request{Str: dgraph.AsString(dgQuery)})
			require.NoError(t, err)
		})
	}
}

// Tests that the queries that run after a mutation get auth correctly added in.
func mutationQueryRewriting(t *testing.T, sch string, authMeta *testutil.AuthMeta) {
	tests := map[string]struct {
		gqlMut      string
		rewriter    func() MutationRewriter
		assigned    map[string]string
		idExistence map[string]string
		result      map[string]interface{}
		dgQuery     string
	}{
		"Add Ticket": {
			gqlMut: `mutation {
				addTicket(input: [{title: "A ticket", onColumn: {colID: "0x1"}}]) {
				  ticket {
					id
					title
					onColumn {
						colID
						name
					}
				  }
				}
			  }`,
			rewriter:    NewAddRewriter,
			assigned:    map[string]string{"Ticket2": "0x4"},
			idExistence: map[string]string{"Column1": "0x1"},
			dgQuery: `query {
  AddTicketPayload.ticket(func: uid(TicketRoot)) {
    Ticket.id : uid
    Ticket.title : Ticket.title
    Ticket.onColumn : Ticket.onColumn @filter(uid(Column1)) {
      Column.colID : uid
      Column.name : Column.name
    }
  }
  TicketRoot as var(func: uid(Ticket4)) @filter(uid(TicketAuth5))
  Ticket4 as var(func: uid(0x4))
  TicketAuth5 as var(func: uid(Ticket4)) @cascade {
    Ticket.onColumn : Ticket.onColumn {
      Column.inProject : Column.inProject {
        Project.roles : Project.roles @filter(eq(Role.permission, "VIEW")) {
          Role.assignedTo : Role.assignedTo @filter(eq(User.username, "user1"))
        }
      }
    }
  }
  var(func: uid(TicketRoot)) {
    Column2 as Ticket.onColumn
  }
  Column1 as var(func: uid(Column2)) @filter(uid(ColumnAuth3))
  ColumnAuth3 as var(func: uid(Column2)) @cascade {
    Column.inProject : Column.inProject {
      Project.roles : Project.roles @filter(eq(Role.permission, "VIEW")) {
        Role.assignedTo : Role.assignedTo @filter(eq(User.username, "user1"))
      }
    }
  }
}`,
		},
		"Update Ticket": {
			gqlMut: `mutation {
				updateTicket(input: {filter: {id: ["0x4"]}, set: {title: "Updated title"} }) {
					ticket {
						id
						title
						onColumn {
							colID
							name
						}
					  }
				}
			  }`,
			rewriter:    NewUpdateRewriter,
			idExistence: map[string]string{},
			result: map[string]interface{}{
				"updateTicket": []interface{}{map[string]interface{}{"uid": "0x4"}}},
			dgQuery: `query {
  UpdateTicketPayload.ticket(func: uid(TicketRoot)) {
    Ticket.id : uid
    Ticket.title : Ticket.title
    Ticket.onColumn : Ticket.onColumn @filter(uid(Column1)) {
      Column.colID : uid
      Column.name : Column.name
    }
  }
  TicketRoot as var(func: uid(Ticket4)) @filter(uid(TicketAuth5))
  Ticket4 as var(func: uid(0x4))
  TicketAuth5 as var(func: uid(Ticket4)) @cascade {
    Ticket.onColumn : Ticket.onColumn {
      Column.inProject : Column.inProject {
        Project.roles : Project.roles @filter(eq(Role.permission, "VIEW")) {
          Role.assignedTo : Role.assignedTo @filter(eq(User.username, "user1"))
        }
      }
    }
  }
  var(func: uid(TicketRoot)) {
    Column2 as Ticket.onColumn
  }
  Column1 as var(func: uid(Column2)) @filter(uid(ColumnAuth3))
  ColumnAuth3 as var(func: uid(Column2)) @cascade {
    Column.inProject : Column.inProject {
      Project.roles : Project.roles @filter(eq(Role.permission, "VIEW")) {
        Role.assignedTo : Role.assignedTo @filter(eq(User.username, "user1"))
      }
    }
  }
}`,
		},
	}

	gqlSchema := test.LoadSchemaFromString(t, sch)

	for name, tt := range tests {
		t.Run(name, func(t *testing.T) {
			// -- Arrange --
			rewriter := tt.rewriter()
			op, err := gqlSchema.Operation(&schema.Request{Query: tt.gqlMut})
			require.NoError(t, err)
			gqlMutation := test.GetMutation(t, op)

			authMeta.AuthVars = map[string]interface{}{
				"USER": "user1",
			}
			ctx, err := authMeta.AddClaimsToContext(context.Background())
			require.NoError(t, err)

			_, _ = rewriter.RewriteQueries(context.Background(), gqlMutation)
			_, err = rewriter.Rewrite(ctx, gqlMutation, tt.idExistence)
			require.Nil(t, err)

			// -- Act --
			dgQuery, err := rewriter.FromMutationResult(
				ctx, gqlMutation, tt.assigned, tt.result)

			// -- Assert --
			require.Nil(t, err)
			require.Equal(t, tt.dgQuery, dgraph.AsString(dgQuery))

			// Check for unused variables.
			_, err = gql.Parse(gql.Request{Str: dgraph.AsString(dgQuery)})
			require.NoError(t, err)
		})

	}
}

// Tests showing that the query rewriter produces the expected Dgraph queries
// for delete when it also needs to write in auth - this doesn't extend to other nodes
// it only ever applies at the top level because delete only deletes the nodes
// referenced by the filter, not anything deeper.
func deleteQueryRewriting(t *testing.T, sch string, authMeta *testutil.AuthMeta, b []byte) {
	var tests []AuthQueryRewritingCase
	err := yaml.Unmarshal(b, &tests)
	require.NoError(t, err, "Unable to unmarshal tests to yaml.")

	compareMutations := func(t *testing.T, test []*dgraphMutation, generated []*dgoapi.Mutation) {
		require.Len(t, generated, len(test))
		for i, expected := range test {
			require.Equal(t, expected.Cond, generated[i].Cond)
			if len(generated[i].SetJson) > 0 || expected.SetJSON != "" {
				require.JSONEq(t, expected.SetJSON, string(generated[i].SetJson))
			}
			if len(generated[i].DeleteJson) > 0 || expected.DeleteJSON != "" {
				require.JSONEq(t, expected.DeleteJSON, string(generated[i].DeleteJson))
			}
		}
	}

	gqlSchema := test.LoadSchemaFromString(t, sch)

	for _, tcase := range tests {
		t.Run(tcase.Name, func(t *testing.T) {
			// -- Arrange --
			var vars map[string]interface{}
			if tcase.Variables != "" {
				err := json.Unmarshal([]byte(tcase.Variables), &vars)
				require.NoError(t, err)
			}

			op, err := gqlSchema.Operation(
				&schema.Request{
					Query:     tcase.GQLQuery,
					Variables: vars,
				})
			require.NoError(t, err)
			mut := test.GetMutation(t, op)
			rewriterToTest := NewDeleteRewriter()

			// Clear the map and initialize it.
			authMeta.AuthVars = make(map[string]interface{})
			for k, v := range tcase.JWTVar {
				authMeta.AuthVars[k] = v
			}

			ctx := context.Background()
			if !authMeta.ClosedByDefault {
				ctx, err = authMeta.AddClaimsToContext(ctx)
				require.NoError(t, err)
			}

			// -- Act --
			_, _ = rewriterToTest.RewriteQueries(context.Background(), mut)
			idExistence := make(map[string]string)
			upsert, err := rewriterToTest.Rewrite(ctx, mut, idExistence)

			// -- Assert --
			if tcase.Error != nil || err != nil {
				require.NotNil(t, err)
				require.NotNil(t, tcase.Error)
				require.Equal(t, tcase.Error.Error(), err.Error())
				return
			}

			require.Equal(t, tcase.DGQuery, dgraph.AsString(upsert[0].Query))
			compareMutations(t, tcase.DGMutations, upsert[0].Mutations)

			if len(upsert) > 1 {
				require.Equal(t, tcase.DGQuerySec, dgraph.AsString(upsert[1].Query))
				compareMutations(t, tcase.DGMutationsSec, upsert[1].Mutations)
			}
		})
	}
}

// In an add mutation
//
// mutation {
// 	addAnswer(input: [
// 	  {
// 		text: "...",
// 		datePublished: "2020-03-26",
// 		author: { username: "u1" },
// 		inAnswerTo: { id: "0x7e" }
// 	  }
// 	]) {
// 	  answer { ... }
//
// There's no initial auth verification.  We add the nodes and then check the auth rules.
// So the only auth to check is through authorizeNewNodes() function.
//
// We don't need to test the json mutations that are created, because those are the same
// as in add_mutation_test.yaml.  What we need to test is the processing around if
// new nodes are checked properly - the query generated to check them, and the post-processing.
func mutationAdd(t *testing.T, sch string, authMeta *testutil.AuthMeta, b []byte) {
	var tests []AuthQueryRewritingCase
	err := yaml.Unmarshal(b, &tests)
	require.NoError(t, err, "Unable to unmarshal tests to yaml.")

	gqlSchema := test.LoadSchemaFromString(t, sch)

	for _, tcase := range tests {
		t.Run(tcase.Name, func(t *testing.T) {
			checkAddUpdateCase(t, gqlSchema, tcase, NewAddRewriter, authMeta)
		})
	}
}

// In an update mutation we first need to check that the generated query only finds the
// authorised nodes - it takes the users filter and applies auth.  Then we need to check
// that any nodes added by the mutation were also allowed.
//
// We don't need to test the json mutations that are created, because those are the same
// as in update_mutation_test.yaml.  What we need to test is the processing around if
// new nodes are checked properly - the query generated to check them, and the post-processing.
func mutationUpdate(t *testing.T, sch string, authMeta *testutil.AuthMeta, b []byte) {
	var tests []AuthQueryRewritingCase
	err := yaml.Unmarshal(b, &tests)
	require.NoError(t, err, "Unable to unmarshal tests to yaml.")

	gqlSchema := test.LoadSchemaFromString(t, sch)
	for _, tcase := range tests {
		t.Run(tcase.Name, func(t *testing.T) {
			checkAddUpdateCase(t, gqlSchema, tcase, NewUpdateRewriter, authMeta)
		})
	}
}

func checkAddUpdateCase(
	t *testing.T,
	gqlSchema schema.Schema,
	tcase AuthQueryRewritingCase,
	rewriter func() MutationRewriter,
	authMeta *testutil.AuthMeta) {
	// -- Arrange --
	var vars map[string]interface{}
	if tcase.Variables != "" {
		err := json.Unmarshal([]byte(tcase.Variables), &vars)
		require.NoError(t, err)
	}

	op, err := gqlSchema.Operation(
		&schema.Request{
			Query:     tcase.GQLQuery,
			Variables: vars,
		})
	require.NoError(t, err)
	mut := test.GetMutation(t, op)

	// Clear the map and initialize it.
	authMeta.AuthVars = make(map[string]interface{})
	for k, v := range tcase.JWTVar {
		authMeta.AuthVars[k] = v
	}

	ctx := context.Background()
	if !authMeta.ClosedByDefault {
		ctx, err = authMeta.AddClaimsToContext(ctx)
		require.NoError(t, err)
	}

	ex := &authExecutor{
		t:               t,
		json:            tcase.Json,
		queryResultJSON: tcase.QueryJSON,
		dgQuerySec:      tcase.DGQuerySec,
		uids:            tcase.Uids,
		dgQuery:         tcase.DGQuery,
		authQuery:       tcase.AuthQuery,
		authJson:        tcase.AuthJson,
		skipAuth:        tcase.SkipAuth,
	}
	resolver := NewDgraphResolver(rewriter(), ex)

	// -- Act --
	resolved, _ := resolver.Resolve(ctx, mut)

	// -- Assert --
	// most cases are built into the authExecutor
	if tcase.Error != nil {
		require.NotNil(t, resolved.Err)
		require.Equal(t, tcase.Error.Error(), resolved.Err.Error())
	}
}

func TestAuthQueryRewriting(t *testing.T) {
	sch, err := ioutil.ReadFile("../e2e/auth/schema.graphql")
	require.NoError(t, err, "Unable to read schema file")

	jwtAlgo := []string{jwt.SigningMethodHS256.Name, jwt.SigningMethodRS256.Name}

	for _, algo := range jwtAlgo {
		result, err := testutil.AppendAuthInfo(sch, algo, "../e2e/auth/sample_public_key.pem", false)
		require.NoError(t, err)
		strSchema := string(result)

		authMeta, err := authorization.Parse(strSchema)
		require.NoError(t, err)

		metaInfo := &testutil.AuthMeta{
			PublicKey:       authMeta.VerificationKey,
			Namespace:       authMeta.Namespace,
			Algo:            authMeta.Algo,
			ClosedByDefault: authMeta.ClosedByDefault,
		}

		b := read(t, "auth_query_test.yaml")
		t.Run("Query Rewriting "+algo, func(t *testing.T) {
			queryRewriting(t, strSchema, metaInfo, b)
		})

		t.Run("Mutation Query Rewriting "+algo, func(t *testing.T) {
			mutationQueryRewriting(t, strSchema, metaInfo)
		})
		b = read(t, "auth_add_test.yaml")
		t.Run("Add Mutation "+algo, func(t *testing.T) {
			mutationAdd(t, strSchema, metaInfo, b)
		})
		b = read(t, "auth_update_test.yaml")
		t.Run("Update Mutation "+algo, func(t *testing.T) {
			mutationUpdate(t, strSchema, metaInfo, b)
		})

		b = read(t, "auth_delete_test.yaml")
		t.Run("Delete Query Rewriting "+algo, func(t *testing.T) {
			deleteQueryRewriting(t, strSchema, metaInfo, b)
		})
	}
}

func TestAuthQueryRewritingWithDefaultClosedByFlag(t *testing.T) {
	sch, err := ioutil.ReadFile("../e2e/auth/schema.graphql")
	require.NoError(t, err, "Unable to read schema file")
	algo := jwt.SigningMethodHS256.Name
	result, err := testutil.AppendAuthInfo(sch, algo, "../e2e/auth/sample_public_key.pem", true)
	require.NoError(t, err)
	strSchema := string(result)

	authMeta, err := authorization.Parse(strSchema)
	require.NoError(t, err)

	metaInfo := &testutil.AuthMeta{
		PublicKey:       authMeta.VerificationKey,
		Namespace:       authMeta.Namespace,
		Algo:            authMeta.Algo,
		ClosedByDefault: authMeta.ClosedByDefault,
	}

	b := read(t, "auth_closed_by_default_query_test.yaml")
	t.Run("Query Rewriting "+algo, func(t *testing.T) {
		queryRewriting(t, strSchema, metaInfo, b)
	})

	b = read(t, "auth_closed_by_default_add_test.yaml")
	t.Run("Add Mutation "+algo, func(t *testing.T) {
		mutationAdd(t, strSchema, metaInfo, b)
	})

	b = read(t, "auth_closed_by_default_update_test.yaml")
	t.Run("Update Mutation "+algo, func(t *testing.T) {
		mutationUpdate(t, strSchema, metaInfo, b)
	})

	b = read(t, "auth_closed_by_default_delete_test.yaml")
	t.Run("Delete Query Rewriting "+algo, func(t *testing.T) {
		deleteQueryRewriting(t, strSchema, metaInfo, b)
	})
}

func read(t *testing.T, file string) []byte {
	b, err := ioutil.ReadFile(file)
	require.NoError(t, err, "Unable to read test file")
	return b
}<|MERGE_RESOLUTION|>--- conflicted
+++ resolved
@@ -252,11 +252,7 @@
 			md := metadata.New(map[string]string{"authorizationJwt": tcase.token})
 			ctx := metadata.NewIncomingContext(context.Background(), md)
 
-<<<<<<< HEAD
-			customClaims, err := metainfo.ExtractCustomClaims(ctx)
-=======
-			_, err := authorization.ExtractCustomClaims(ctx)
->>>>>>> 7ca23633
+			_, err := metainfo.ExtractCustomClaims(ctx)
 			require.Equal(t, tcase.err, err)
 		})
 	}
@@ -353,11 +349,7 @@
 			md := metadata.New(map[string]string{"authorizationJwt": tcase.token})
 			ctx := metadata.NewIncomingContext(context.Background(), md)
 
-<<<<<<< HEAD
-			customClaims, err := metainfo.ExtractCustomClaims(ctx)
-=======
-			_, err := authorization.ExtractCustomClaims(ctx)
->>>>>>> 7ca23633
+			_, err := metainfo.ExtractCustomClaims(ctx)
 			if tcase.invalid {
 				require.True(t, strings.Contains(err.Error(), "token is expired"))
 			}
