/*
 * Copyright 2020 Dgraph Labs, Inc. and Contributors
 *
 * Licensed under the Apache License, Version 2.0 (the "License");
 * you may not use this file except in compliance with the License.
 * You may obtain a copy of the License at
 *
 *     http://www.apache.org/licenses/LICENSE-2.0
 *
 * Unless required by applicable law or agreed to in writing, software
 * distributed under the License is distributed on an "AS IS" BASIS,
 * WITHOUT WARRANTIES OR CONDITIONS OF ANY KIND, either express or implied.
 * See the License for the specific language governing permissions and
 * limitations under the License.
 */

package schema

import (
	"bytes"
	"encoding/json"
	"fmt"
	"io/ioutil"
	"net/http"
	"time"

	"github.com/pkg/errors"
	"github.com/vektah/gqlparser/v2/ast"
)

// introspectRemoteSchema introspectes remote schema
func introspectRemoteSchema(url string) (*introspectedSchema, error) {
	param := &Request{
		Query: introspectionQuery,
	}

	body, err := json.Marshal(param)
	if err != nil {
		return nil, err
	}

	req, err := http.NewRequest(http.MethodPost, url, bytes.NewBuffer(body))
	if err != nil {
		return nil, err
	}
	req.Header.Set("Content-Type", "application/json")
	client := &http.Client{Timeout: 5 * time.Second}
	resp, err := client.Do(req)
	if err != nil {
		return nil, err
	}
	defer resp.Body.Close()
	body, err = ioutil.ReadAll(resp.Body)
	if err != nil {
		return nil, err
	}
	result := &introspectedSchema{}
	return result, errors.Wrapf(json.Unmarshal(body, result),
		"while json unmarshaling result from remote introspection query")
}

const (
	list        = "LIST"
	nonNull     = "NON_NULL"
	inputObject = string(ast.InputObject)
)

const introspectionQuery = `
	query {
	  __schema {
		queryType { name }
		mutationType { name }
		subscriptionType { name }
		types {
		  ...FullType
		}
		directives {
		  name
		  locations
		  args {
			...InputValue
		  }
		}
	  }
	}
	fragment FullType on __Type {
	  kind
	  name
	  fields(includeDeprecated: true) {
		name
		args {
		  ...InputValue
		}
		type {
		  ...TypeRef
		}
		isDeprecated
		deprecationReason
	  }
	  inputFields {
		...InputValue
	  }
	  interfaces {
		...TypeRef
	  }
	  enumValues(includeDeprecated: true) {
		name
		isDeprecated
		deprecationReason
	  }
	  possibleTypes {
		...TypeRef
	  }
	}
	fragment InputValue on __InputValue {
	  name
	  type { ...TypeRef }
	  defaultValue
	}
	fragment TypeRef on __Type {
	  kind
	  name
	  ofType {
		kind
		name
		ofType {
		  kind
		  name
		  ofType {
			kind
			name
			ofType {
			  kind
			  name
			  ofType {
				kind
				name
				ofType {
				  kind
				  name
				  ofType {
					kind
					name
				  }
				}
			  }
			}
		  }
		}
	  }
	}
  `

// remoteGraphqlMetadata represents the minimal set of data that is required to validate the graphql
// given in @custom->http->graphql with the remote server
type remoteGraphqlMetadata struct {
	// parentType is the type which contains the field on which @custom is applied
	parentType *ast.Definition
	// parentField refers to the field on which @custom is applied
	parentField *ast.FieldDefinition
	// graphqlOpDef is the Operation Definition for the operation given in @custom->http->graphql
	// The operation can only be a query or mutation
	graphqlOpDef *ast.OperationDefinition
	// isBatch tells whether it is single/batch operation for resolving custom fields
	isBatch bool
	// url is the url of remote graphql endpoint
	url string
	// schema given by the user.
	schema *ast.Schema
}

// argMatchingMetadata represents all the info needed for the purpose of matching the argument
// signature of given @custom graphql query with remote query.
type argMatchingMetadata struct {
	// givenArgVals is the mapping of argName -> argValue (*ast.Value), for given query.
	// The value is allowed to be a Variable, Object or a List of Objects at the moment.
	givenArgVals map[string]*ast.Value
	// givenVarTypes is the mapping of varName -> type (*ast.Type), for the variables used in given
	// query. For @custom fields, these are fetched from the parent type of the field.
	// For @custom query/mutation these are fetched from the args of that query/mutation.
	givenVarTypes map[string]*ast.Type
	// remoteArgMd represents the arguments of the remote query.
	remoteArgMd *remoteArgMetadata
	// remoteTypes is the mapping of typename -> typeDefinition for all the types present in
	// introspection response for remote query.
	remoteTypes map[string]*types
	// givenQryName points to the name of the given query. Used while reporting errors.
	givenQryName *string
	// operationType points to the name of the given operation (i.e., query or mutation).
	// Used while reporting errors.
	operationType *string
	// local GraphQL schema supplied by the user
	schema *ast.Schema
}

// remoteArgMetadata represents all the arguments in the remote query.
// It is used for the purpose of matching the argument signature for remote query.
type remoteArgMetadata struct {
	// typMap is the mapping of arg typename -> typeDefinition obtained from introspection
	typMap map[string]*gqlType
	// requiredArgs is the list of NON_NULL args in remote query
	requiredArgs []string
}

// validates the graphql given in @custom->http->graphql by introspecting remote schema.
// It assumes that the graphql syntax is correct, only remote validation is needed.
func validateRemoteGraphql(metadata *remoteGraphqlMetadata) error {
	remoteIntrospection, err := introspectRemoteSchema(metadata.url)
	if err != nil {
		return err
	}

	var remoteQueryTypename string
	operationType := string(metadata.graphqlOpDef.Operation)
	switch operationType {
	case "query":
		if remoteIntrospection.Data.Schema.QueryType == nil {
			return errors.Errorf("remote schema doesn't have any queries.")
		}
		remoteQueryTypename = remoteIntrospection.Data.Schema.QueryType.Name
	case "mutation":
		if remoteIntrospection.Data.Schema.MutationType == nil {
			return errors.Errorf("remote schema doesn't have any mutations.")
		}
		remoteQueryTypename = remoteIntrospection.Data.Schema.MutationType.Name
	default:
		// this case is not possible as we are validating the operation to be query/mutation in
		// @custom directive validation
		return errors.Errorf("found `%s` operation, it can only have query/mutation.", operationType)
	}

	remoteTypes := make(map[string]*types)
	for _, typ := range remoteIntrospection.Data.Schema.Types {
		remoteTypes[typ.Name] = typ
	}

	remoteQryType, ok := remoteTypes[remoteQueryTypename]
	if !ok {
		return missingRemoteTypeError(remoteQueryTypename)
	}

	// check whether given query/mutation is present in remote schema
	var introspectedRemoteQuery *gqlField
	givenQuery := metadata.graphqlOpDef.SelectionSet[0].(*ast.Field)
	for _, remoteQuery := range remoteQryType.Fields {
		if remoteQuery.Name == givenQuery.Name {
			introspectedRemoteQuery = remoteQuery
			break
		}
	}
	if introspectedRemoteQuery == nil {
		return errors.Errorf("%s `%s` is not present in remote schema.",
			operationType, givenQuery.Name)
	}

	// check whether the return type of remote query is same as the required return type
	expectedReturnType := metadata.parentField.Type.String()
	gotReturnType := introspectedRemoteQuery.Type.String()
	if metadata.isBatch {
		expectedReturnType = fmt.Sprintf("[%s]", expectedReturnType)
	}
	if expectedReturnType != gotReturnType {
		return errors.Errorf("found return type mismatch for %s `%s`, expected `%s`, got `%s`.",
			operationType, givenQuery.Name, expectedReturnType, gotReturnType)
	}
	// Deep check the remote return type.
	if err := matchDeepTypes(introspectedRemoteQuery.Type, remoteTypes,
		metadata.schema); err != nil {
		return err
	}

	givenQryArgVals := getGivenQueryArgValsAsMap(givenQuery)
	givenQryVarTypes := getVarTypesAsMap(metadata.parentField, metadata.parentType)
	remoteQryArgMetadata := getRemoteQueryArgMetadata(introspectedRemoteQuery)

	// verify remote query arg format for batch operations
	if metadata.isBatch {
		if len(remoteQryArgMetadata.typMap) != 1 {
			return errors.Errorf("remote %s `%s` accepts %d arguments, It must have only one "+
				"argument of the form `[{param1: $var1, param2: $var2, ...}]` for batch operation.",
				operationType, givenQuery.Name, len(remoteQryArgMetadata.typMap))
		}
		for argName, inputTyp := range remoteQryArgMetadata.typMap {
			if !((inputTyp.Kind == list && inputTyp.OfType != nil && inputTyp.OfType.
				Kind == inputObject) ||
				(inputTyp.Kind == list && inputTyp.OfType != nil && inputTyp.OfType.
					Kind == nonNull && inputTyp.OfType.OfType != nil && inputTyp.OfType.OfType.
					Kind == inputObject) ||
				(inputTyp.Kind == nonNull && inputTyp.OfType != nil && inputTyp.OfType.
					Kind == list && inputTyp.OfType.OfType != nil && inputTyp.OfType.OfType.
					Kind == inputObject) ||
				(inputTyp.Kind == nonNull && inputTyp.OfType != nil && inputTyp.OfType.
					Kind == list && inputTyp.OfType.OfType != nil && inputTyp.OfType.OfType.
					Kind == nonNull && inputTyp.OfType.OfType.OfType != nil && inputTyp.
					OfType.OfType.OfType.Kind == inputObject)) {
				return errors.Errorf("argument `%s` for given %s `%s` must be of the form `[{param1"+
					": $var1, param2: $var2, ...}]` for batch operations in remote %s.", argName,
					operationType, givenQuery.Name, operationType)
			}
			inputTypName := inputTyp.NamedType()
			typ, ok := remoteTypes[inputTypName]
			if !ok {
				return missingRemoteTypeError(inputTypName)
			}
			if typ.Kind != inputObject {
				return errors.Errorf("type %s in remote schema is not an INPUT_OBJECT.", inputTypName)
			}
		}
	}

<<<<<<< HEAD
	if !metadata.isBatch {
		// check whether args of given query/mutation match the args of remote query/mutation
		if err = matchArgSignature(&argMatchingMetadata{
			givenArgVals:  givenQryArgVals,
			givenVarTypes: givenQryVarTypes,
			remoteArgMd:   remoteQryArgMetadata,
			remoteTypes:   remoteTypes,
			givenQryName:  &givenQuery.Name,
			operationType: &operationType,
			introspection: remoteIntrospection,
			schema:        metadata.schema,
		}); err != nil {
			return err
		}
	}
=======
	// check whether args of given query/mutation match the args of remote query/mutation
	err = matchArgSignature(&argMatchingMetadata{
		givenArgVals:  givenQryArgVals,
		givenVarTypes: givenQryVarTypes,
		remoteArgMd:   remoteQryArgMetadata,
		remoteTypes:   remoteTypes,
		givenQryName:  &givenQuery.Name,
		operationType: &operationType,
		schema:        metadata.schema,
	})
>>>>>>> 5bd54b09

	return err
}

func missingRemoteTypeError(typName string) error {
	return errors.Errorf("remote schema doesn't have any type named %s.", typName)
}

func matchDeepTypes(remoteType *gqlType, remoteTypes map[string]*types,
	localSchema *ast.Schema) error {
	expandedTypes, err := expandType(remoteType, remoteTypes)
	if err != nil {
		return err
	}
	return matchRemoteTypes(expandedTypes, localSchema)
}

func matchRemoteTypes(expandedTypes map[string][]*gqlField, schema *ast.Schema) error {
	for typeName, fields := range expandedTypes {
		localType, ok := schema.Types[typeName]
		if !ok {
			return errors.Errorf(
				"Unable to find remote type %s in the local schema",
				typeName,
			)
		}
		for _, field := range fields {
			localField := localType.Fields.ForName(field.Name)
			if localField == nil {
				return errors.Errorf(
					"%s field for the remote type %s is not present in the local type %s",
					field.Name, localType.Name, localType.Name,
				)
			}
			if localField.Type.String() != field.Type.String() {
				return errors.Errorf(
					"expected type for the field %s is %s but got %s in type %s",
					field.Name,
					field.Type.String(),
					localField.Type.String(),
					typeName,
				)
			}
		}
	}
	return nil
}

// matchArgSignature matches the type signature for arguments supplied in metadata with
// corresponding remote arguments
func matchArgSignature(md *argMatchingMetadata) error {
	// TODO: maybe add path information in error messages,
	// so they are more informative. Like if query was `query { userNames(car: {age: $var}) }`,
	// then for errors on `age`, we shouldn't just be putting `age` in error messages,
	// instead we should put `car.age`
	for givenArgName, givenArgVal := range md.givenArgVals {
		remoteArgTyp, ok := md.remoteArgMd.typMap[givenArgName]
		if !ok {
			return errors.Errorf("argument `%s` is not present in remote %s `%s`.",
				givenArgName, *md.operationType, *md.givenQryName)
		}

		switch givenArgVal.Kind {
		case ast.Variable:
			givenArgTyp, ok := md.givenVarTypes[givenArgVal.Raw]
			if !ok {
				return errors.Errorf("variable $%s is missing in given context.", givenArgVal.Raw)
			}
			// TODO: we will consider ID as String for the purpose of type matching
			//rootType := givenArgTyp
			//for rootType.NamedType == "" {
			//	rootType = rootType.Elem
			//}
			//if rootType.NamedType == "ID" {
			//	rootType.NamedType = "String"
			//}
			expectedArgType := givenArgTyp.String()
			gotArgType := remoteArgTyp.String()
			if expectedArgType != gotArgType {
				return errors.Errorf("found type mismatch for variable `$%s` in %s `%s`, expected"+
					" `%s`, got `%s`.", givenArgVal.Raw, *md.operationType, *md.givenQryName,
					expectedArgType, gotArgType)
			}
			// deep check the remote type and verify it with the local schema.
			if err := matchDeepTypes(remoteArgTyp, md.remoteTypes, md.schema); err != nil {
				return err
			}
		case ast.ObjectValue:
			if !(remoteArgTyp.Kind == inputObject || (remoteArgTyp.
				Kind == nonNull && remoteArgTyp.OfType != nil && remoteArgTyp.OfType.
				Kind == inputObject)) {
				return errors.Errorf("object value supplied for argument `%s` in %s `%s`, "+
					"but remote argument doesn't accept INPUT_OBJECT.", givenArgName,
					*md.operationType, *md.givenQryName)
			}
			remoteObjTypname := remoteArgTyp.NamedType()
			remoteObjTyp, ok := md.remoteTypes[remoteObjTypname]
			if !ok {
				return missingRemoteTypeError(remoteObjTypname)
			}
			if err := matchArgSignature(&argMatchingMetadata{
				givenArgVals:  getObjChildrenValsAsMap(givenArgVal),
				givenVarTypes: md.givenVarTypes,
				remoteArgMd:   getRemoteTypeFieldsMetadata(remoteObjTyp),
				remoteTypes:   md.remoteTypes,
				givenQryName:  md.givenQryName,
				operationType: md.operationType,
				schema:        md.schema,
			}); err != nil {
				return err
			}
		case ast.ListValue:
			if !((remoteArgTyp.Kind == list && remoteArgTyp.OfType != nil) || (remoteArgTyp.
				Kind == nonNull && remoteArgTyp.OfType != nil && remoteArgTyp.OfType.
				Kind == list && remoteArgTyp.OfType.OfType != nil)) {
				return errors.Errorf("LIST value supplied for argument `%s` in %s `%s`, "+
					"but remote argument doesn't accept LIST.", givenArgName, *md.operationType,
					*md.givenQryName)
			}
			remoteListElemTypname := remoteArgTyp.NamedType()
			remoteObjTyp, ok := md.remoteTypes[remoteListElemTypname]
			if !ok {
				return missingRemoteTypeError(remoteListElemTypname)
			}
			if remoteObjTyp.Kind != inputObject {
				return errors.Errorf("argument `%s` in %s `%s` of List kind has non-object"+
					" elements in remote %s, Lists can have only INPUT_OBJECT as element.",
					givenArgName, *md.operationType, *md.givenQryName, *md.operationType)
			}
			remoteObjChildMap := getRemoteTypeFieldsMetadata(remoteObjTyp)
			for _, givenElem := range givenArgVal.Children {
				if givenElem.Value.Kind != ast.ObjectValue {
					return errors.Errorf("argument `%s` in %s `%s` of List kind has non-object"+
						" elements, Lists can have only objects as element.", givenArgName,
						*md.operationType, *md.givenQryName)
				}
				if err := matchArgSignature(&argMatchingMetadata{
					givenArgVals:  getObjChildrenValsAsMap(givenElem.Value),
					givenVarTypes: md.givenVarTypes,
					remoteArgMd:   remoteObjChildMap,
					remoteTypes:   md.remoteTypes,
					givenQryName:  md.givenQryName,
					operationType: md.operationType,
					schema:        md.schema,
				}); err != nil {
					return err
				}
			}
		default:
			return errors.Errorf("scalar value supplied for argument `%s` in %s `%s`, "+
				"only Variable, Object, or List values are allowed.", givenArgName,
				*md.operationType, *md.givenQryName)

		}
	}

	// check all non-null args required by remote query/mutation are present in given query/mutation
	for _, remoteArgName := range md.remoteArgMd.requiredArgs {
		_, ok := md.givenArgVals[remoteArgName]
		if !ok {
			return errors.Errorf("argument `%s` in %s `%s` is missing, it is required by remote"+
				" %s.", remoteArgName, *md.operationType, *md.givenQryName, *md.operationType)
		}
	}

	return nil
}

type expandTypeParams struct {
	// expandedTypes tells whether a type has already been expanded or not.
	// If a key with typename is present in this map, it means that type has been expanded.
	expandedTypes map[string]struct{}
	// remoteTypes is the mapping of typename -> typeDefinition for all the types present in
	// introspection response for remote query.
	remoteTypes map[string]*types
	// typesToFields is the mapping of typename -> fieldDefinitions for the types present in
	// introspection response for remote query.
	typesToFields map[string][]*gqlField
}

func expandTypeRecursively(typenameToExpand string, param *expandTypeParams) error {
	_, alreadyExpanded := param.expandedTypes[typenameToExpand]
	if alreadyExpanded {
		return nil
	}
	// We're marking this to avoid recursive expansion.
	param.expandedTypes[typenameToExpand] = struct{}{}
	typeFound := false
	for _, typ := range param.remoteTypes {
		if typ.Name == typenameToExpand {
			typeFound = true
			param.typesToFields[typ.Name] = make([]*gqlField, 0,
				len(typ.Fields)+len(typ.InputFields))
			param.typesToFields[typ.Name] = append(param.typesToFields[typ.Name],
				typ.Fields...)
			param.typesToFields[typ.Name] = append(param.typesToFields[typ.Name],
				typ.InputFields...)
			// Expand the non scalar types.
			for _, field := range param.typesToFields[typ.Name] {
				if !isGraphqlSpecScalar(field.Type.Name) {
					// expand this field.
					err := expandTypeRecursively(field.Type.NamedType(), param)
					if err != nil {
						return err
					}
				}
			}
		}
	}
	if !typeFound {
		return errors.Errorf("Unable to find the type %s on the remote schema", typenameToExpand)
	}
	return nil

}

// expandType will expand the nested type into flat structure. For eg. Country having a filed called
// states of type State is expanded as Country and State. Scalar fields won't be expanded.
// It also expands deep nested types.
func expandType(typeToBeExpanded *gqlType,
	remoteTypes map[string]*types) (map[string][]*gqlField, error) {
	if isGraphqlSpecScalar(typeToBeExpanded.NamedType()) {
		return nil, nil
	}

	param := &expandTypeParams{
		expandedTypes: make(map[string]struct{}),
		typesToFields: make(map[string][]*gqlField),
		remoteTypes:   remoteTypes,
	}
	// Expand the types that are required to do a query.
	err := expandTypeRecursively(typeToBeExpanded.NamedType(), param)
	if err != nil {
		return nil, err
	}
	return param.typesToFields, nil
}

func getObjChildrenValsAsMap(object *ast.Value) map[string]*ast.Value {
	childValMap := make(map[string]*ast.Value)

	for _, val := range object.Children {
		childValMap[val.Name] = val.Value
	}
	return childValMap
}

func getRemoteTypeFieldsMetadata(remoteTyp *types) *remoteArgMetadata {
	md := &remoteArgMetadata{
		typMap:       make(map[string]*gqlType),
		requiredArgs: make([]string, 0),
	}
	fields := make([]*gqlField, 0, len(remoteTyp.Fields)+len(remoteTyp.InputFields))
	fields = append(fields, remoteTyp.Fields...)
	fields = append(fields, remoteTyp.InputFields...)

	for _, field := range fields {
		md.typMap[field.Name] = field.Type
		if field.Type.Kind == nonNull {
			md.requiredArgs = append(md.requiredArgs, field.Name)
		}
	}
	return md
}

func getVarTypesAsMap(parentField *ast.FieldDefinition,
	parentType *ast.Definition) map[string]*ast.Type {
	typMap := make(map[string]*ast.Type)
	if isQueryOrMutationType(parentType) {
		// this is the case of @custom on some Query or Mutation
		for _, v := range parentField.Arguments {
			typMap[v.Name] = v.Type
		}
	} else {
		// this is the case of @custom on fields inside some user defined type
		for _, v := range parentType.Fields {
			typMap[v.Name] = v.Type
		}
	}

	return typMap
}

func getGivenQueryArgValsAsMap(givenQuery *ast.Field) map[string]*ast.Value {
	argValMap := make(map[string]*ast.Value)

	for _, arg := range givenQuery.Arguments {
		argValMap[arg.Name] = arg.Value
	}
	return argValMap
}

// getRemoteQueryArgMetadata returns the argument metadata for given remote query
func getRemoteQueryArgMetadata(remoteQuery *gqlField) *remoteArgMetadata {
	md := &remoteArgMetadata{
		typMap:       make(map[string]*gqlType),
		requiredArgs: make([]string, 0),
	}

	for _, arg := range remoteQuery.Args {
		md.typMap[arg.Name] = arg.Type
		if arg.Type.Kind == nonNull {
			md.requiredArgs = append(md.requiredArgs, arg.Name)
		}
	}
	return md
}

type introspectedSchema struct {
	Data data `json:"data"`
}
type data struct {
	Schema introspectionSchema `json:"__schema"`
}
type introspectionSchema struct {
	QueryType        *introspectionQueryType `json:"queryType"`
	MutationType     *introspectionQueryType `json:"mutationType"`
	SubscriptionType *introspectionQueryType `json:"subscriptionType"`
	Types            []*types                `json:"types"`
	Directives       []*directive            `json:"directives"`
}
type introspectionQueryType struct {
	Name string `json:"name"`
}
type types struct {
	Kind          string        `json:"kind"`
	Name          string        `json:"name"`
	Fields        []*gqlField   `json:"fields"`
	InputFields   []*gqlField   `json:"inputFields"`
	Interfaces    []interface{} `json:"interfaces"`
	EnumValues    interface{}   `json:"enumValues"`
	PossibleTypes interface{}   `json:"possibleTypes"`
}
type directive struct {
	Name      string   `json:"name"`
	Locations []string `json:"locations"`
	Args      []*arg   `json:"args"`
}
type gqlField struct {
	Name              string      `json:"name"`
	Args              []*arg      `json:"args"`
	Type              *gqlType    `json:"type"`
	IsDeprecated      bool        `json:"isDeprecated"`
	DeprecationReason interface{} `json:"deprecationReason"`
}
type arg struct {
	Name         string      `json:"name"`
	Type         *gqlType    `json:"type"`
	DefaultValue interface{} `json:"defaultValue"`
}
type gqlType struct {
	Kind   string   `json:"kind"`
	Name   string   `json:"name"`
	OfType *gqlType `json:"ofType"`
}

func (t *gqlType) String() string {
	if t == nil {
		return ""
	}
	// refer http://spec.graphql.org/June2018/#sec-Type-Kinds
	// it confirms, if type kind is LIST or NON_NULL all other fields except ofType will be
	// null, so there won't be any name at that level. For other kinds, there will always be a name.
	switch t.Kind {
	case list:
		return fmt.Sprintf("[%s]", t.OfType.String())
	case nonNull:
		return fmt.Sprintf("%s!", t.OfType.String())
	// TODO: we will consider ID as String for the purpose of type matching
	//case "SCALAR":
	//	if t.Name == "ID" {
	//		return "String"
	//	}
	//	return t.Name
	default:
		return t.Name
	}
}

func (t *gqlType) NamedType() string {
	if t.Name != "" {
		return t.Name
	}
	return t.OfType.NamedType()
}<|MERGE_RESOLUTION|>--- conflicted
+++ resolved
@@ -308,34 +308,18 @@
 		}
 	}
 
-<<<<<<< HEAD
 	if !metadata.isBatch {
 		// check whether args of given query/mutation match the args of remote query/mutation
-		if err = matchArgSignature(&argMatchingMetadata{
+		err = matchArgSignature(&argMatchingMetadata{
 			givenArgVals:  givenQryArgVals,
 			givenVarTypes: givenQryVarTypes,
 			remoteArgMd:   remoteQryArgMetadata,
 			remoteTypes:   remoteTypes,
 			givenQryName:  &givenQuery.Name,
 			operationType: &operationType,
-			introspection: remoteIntrospection,
 			schema:        metadata.schema,
-		}); err != nil {
-			return err
-		}
-	}
-=======
-	// check whether args of given query/mutation match the args of remote query/mutation
-	err = matchArgSignature(&argMatchingMetadata{
-		givenArgVals:  givenQryArgVals,
-		givenVarTypes: givenQryVarTypes,
-		remoteArgMd:   remoteQryArgMetadata,
-		remoteTypes:   remoteTypes,
-		givenQryName:  &givenQuery.Name,
-		operationType: &operationType,
-		schema:        metadata.schema,
-	})
->>>>>>> 5bd54b09
+		})
+	}
 
 	return err
 }
