--- conflicted
+++ resolved
@@ -190,11 +190,7 @@
 #######################
 
 type Mutation {
-<<<<<<< HEAD
-	addT(input: AddTInput!): AddTPayload
-=======
-	addT(input: [TInput!]!): AddTPayload
->>>>>>> d9cdf646
+	addT(input: [AddTInput!]!): AddTPayload
 	updateT(input: UpdateTInput!): UpdateTPayload
 	deleteT(filter: TFilter!): DeleteTPayload
 }