/*
 * Copyright 2019 Dgraph Labs, Inc. and Contributors
 *
 * Licensed under the Apache License, Version 2.0 (the "License");
 * you may not use this file except in compliance with the License.
 * You may obtain a copy of the License at
 *
 *     http://www.apache.org/licenses/LICENSE-2.0
 *
 * Unless required by applicable law or agreed to in writing, software
 * distributed under the License is distributed on an "AS IS" BASIS,
 * WITHOUT WARRANTIES OR CONDITIONS OF ANY KIND, either express or implied.
 * See the License for the specific language governing permissions and
 * limitations under the License.
 */

package schema

import (
	"fmt"
	"sort"
	"strings"

	"github.com/dgraph-io/dgraph/x"
	"github.com/vektah/gqlparser/v2/ast"
	"github.com/vektah/gqlparser/v2/gqlerror"
	"github.com/vektah/gqlparser/v2/parser"
)

const (
	inverseDirective = "hasInverse"
	inverseArg       = "field"

	searchDirective = "search"
	searchArgs      = "by"

	dgraphDirective = "dgraph"
	dgraphTypeArg   = "type"
	dgraphPredArg   = "pred"

	idDirective           = "id"
	subscriptionDirective = "withSubscription"
	secretDirective       = "secret"
	authDirective         = "auth"
	customDirective       = "custom"
	remoteDirective       = "remote" // types with this directive are not stored in Dgraph.

	cascadeDirective = "cascade"
	cascadeArg       = "fields"

	// this directive is used internally for union inputs. It can't be present in user's schema.
	oneOfDirective = "oneOf"

	// custom directive args and fields
	dqlArg = "dql"
	mode   = "mode"
	BATCH  = "BATCH"
	SINGLE = "SINGLE"

	deprecatedDirective = "deprecated"
	NumUid              = "numUids"
	Msg                 = "msg"

	Typename = "__typename"

	// schemaExtras is everything that gets added to an input schema to make it
	// GraphQL valid and for the completion algorithm to use to build in search
	// capability into the schema.
	schemaExtras = `
"""
The Int64 scalar type represents a signed 64‐bit numeric non‐fractional value.
Int64 can represent values in range [-(2^63),(2^63 - 1)].
"""
scalar Int64

"""
The DateTime scalar type represents date and time as a string in RFC3339 format.
For example: "1985-04-12T23:20:50.52Z" represents 20 minutes and 50.52 seconds after the 23rd hour of April 12th, 1985 in UTC.
"""
scalar DateTime

enum DgraphIndex {
	int
	int64
	float
	bool
	hash
	exact
	term
	fulltext
	trigram
	regexp
	year
	month
	day
	hour
}

input AuthRule {
	and: [AuthRule]
	or: [AuthRule]
	not: AuthRule
	rule: String
}

enum HTTPMethod {
	GET
	POST
	PUT
	PATCH
	DELETE
}

enum Mode {
	BATCH
	SINGLE
}

input CustomHTTP {
	url: String!
	method: HTTPMethod!
	body: String
	graphql: String
	mode: Mode
	forwardHeaders: [String!]
	secretHeaders: [String!]
	introspectionHeaders: [String!]
	skipIntrospection: Boolean
}

directive @hasInverse(field: String!) on FIELD_DEFINITION
directive @search(by: [DgraphIndex!]) on FIELD_DEFINITION
directive @dgraph(type: String, pred: String) on OBJECT | INTERFACE | FIELD_DEFINITION
directive @id on FIELD_DEFINITION
directive @withSubscription on OBJECT | INTERFACE
directive @secret(field: String!, pred: String) on OBJECT | INTERFACE
directive @auth(
	query: AuthRule,
	add: AuthRule,
	update: AuthRule,
	delete:AuthRule) on OBJECT
directive @custom(http: CustomHTTP, dql: String) on FIELD_DEFINITION
directive @remote on OBJECT | INTERFACE | UNION | INPUT_OBJECT | ENUM
directive @cascade(fields: [String]) on FIELD
directive @oneOf on INPUT_OBJECT

input IntFilter {
	eq: Int
	le: Int
	lt: Int
	ge: Int
	gt: Int
}

input Int64Filter {
	eq: Int64
	le: Int64
	lt: Int64
	ge: Int64
	gt: Int64
}

input FloatFilter {
	eq: Float
	le: Float
	lt: Float
	ge: Float
	gt: Float
}

input DateTimeFilter {
	eq: DateTime
	le: DateTime
	lt: DateTime
	ge: DateTime
	gt: DateTime
}

input StringTermFilter {
	allofterms: String
	anyofterms: String
}

input StringRegExpFilter {
	regexp: String
}

input StringFullTextFilter {
	alloftext: String
	anyoftext: String
}

input StringExactFilter {
	eq: String
	le: String
	lt: String
	ge: String
	gt: String
}

input StringHashFilter {
	eq: String
}
`
)

// Filters for Boolean and enum aren't needed in here schemaExtras because they are
// generated directly for the bool field / enum.  E.g. if
// `type T { b: Boolean @search }`,
// then the filter allows `filter: {b: true}`.  That's better than having
// `input BooleanFilter { eq: Boolean }`, which would require writing
// `filter: {b: {eq: true}}`.
//
// It'd be nice to be able to just write `filter: isPublished` for say a Post
// with a Boolean isPublished field, but there's no way to get that in GraphQL
// because input union types aren't yet sorted out in GraphQL.  So it's gotta
// be `filter: {isPublished: true}`

type directiveValidator func(
	sch *ast.Schema,
	typ *ast.Definition,
	field *ast.FieldDefinition,
	dir *ast.Directive,
	secrets map[string]x.SensitiveByteSlice) gqlerror.List

type searchTypeIndex struct {
	gqlType string
	dgIndex string
}

var numUids = &ast.FieldDefinition{
	Name: NumUid,
	Type: &ast.Type{NamedType: "Int"},
}

// search arg -> supported GraphQL type
// == supported Dgraph index -> GraphQL type it applies to
var supportedSearches = map[string]searchTypeIndex{
	"int":      {"Int", "int"},
	"int64":    {"Int64", "int"},
	"float":    {"Float", "float"},
	"bool":     {"Boolean", "bool"},
	"hash":     {"String", "hash"},
	"exact":    {"String", "exact"},
	"term":     {"String", "term"},
	"fulltext": {"String", "fulltext"},
	"trigram":  {"String", "trigram"},
	"regexp":   {"String", "trigram"},
	"year":     {"DateTime", "year"},
	"month":    {"DateTime", "month"},
	"day":      {"DateTime", "day"},
	"hour":     {"DateTime", "hour"},
}

// GraphQL scalar type -> default search arg
// used if the schema specifies @search without an arg
var defaultSearches = map[string]string{
	"Boolean":  "bool",
	"Int":      "int",
	"Int64":    "int64",
	"Float":    "float",
	"String":   "term",
	"DateTime": "year",
}

// graphqlSpecScalars holds all the scalar types supported by the graphql spec.
var graphqlSpecScalars = map[string]bool{
	"Int":     true,
	"Float":   true,
	"String":  true,
	"Boolean": true,
	"ID":      true,
}

// Dgraph index filters that have contains intersecting filter
// directive.
var filtersCollisions = map[string][]string{
	"StringHashFilter":  {"StringExactFilter"},
	"StringExactFilter": {"StringHashFilter"},
}

// GraphQL types that can be used for ordering in orderasc and orderdesc.
var orderable = map[string]bool{
	"Int":      true,
	"Int64":    true,
	"Float":    true,
	"String":   true,
	"DateTime": true,
}

var enumDirectives = map[string]bool{
	"trigram": true,
	"hash":    true,
	"exact":   true,
	"regexp":  true,
}

// index name -> GraphQL input filter for that index
var builtInFilters = map[string]string{
	"bool":     "Boolean",
	"int":      "IntFilter",
	"int64":    "Int64Filter",
	"float":    "FloatFilter",
	"year":     "DateTimeFilter",
	"month":    "DateTimeFilter",
	"day":      "DateTimeFilter",
	"hour":     "DateTimeFilter",
	"term":     "StringTermFilter",
	"trigram":  "StringRegExpFilter",
	"regexp":   "StringRegExpFilter",
	"fulltext": "StringFullTextFilter",
	"exact":    "StringExactFilter",
	"hash":     "StringHashFilter",
}

// GraphQL scalar -> Dgraph scalar
var scalarToDgraph = map[string]string{
	"ID":       "uid",
	"Boolean":  "bool",
	"Int":      "int",
	"Int64":    "int",
	"Float":    "float",
	"String":   "string",
	"DateTime": "dateTime",
	"Password": "password",
}

func ValidatorNoOp(
	sch *ast.Schema,
	typ *ast.Definition,
	field *ast.FieldDefinition,
	dir *ast.Directive,
	secrets map[string]x.SensitiveByteSlice) gqlerror.List {
	return nil
}

var directiveValidators = map[string]directiveValidator{
	inverseDirective:      hasInverseValidation,
	searchDirective:       searchValidation,
	dgraphDirective:       dgraphDirectiveValidation,
	idDirective:           idValidation,
	subscriptionDirective: ValidatorNoOp,
	secretDirective:       passwordValidation,
	authDirective:         ValidatorNoOp, // Just to get it printed into generated schema
	customDirective:       customDirectiveValidation,
	remoteDirective:       ValidatorNoOp,
	oneOfDirective:        ValidatorNoOp, // Just to get it printed into generated schema
	deprecatedDirective:   ValidatorNoOp,
}

// directiveLocationMap stores the directives and their locations for the ones which can be
// applied at type level in the user supplied schema. It is used during validation.
var directiveLocationMap = map[string]map[ast.DefinitionKind]bool{
	inverseDirective:      nil,
	searchDirective:       nil,
	dgraphDirective:       {ast.Object: true, ast.Interface: true},
	idDirective:           nil,
	subscriptionDirective: {ast.Object: true, ast.Interface: true},
	secretDirective:       {ast.Object: true, ast.Interface: true},
	authDirective:         {ast.Object: true},
	customDirective:       nil,
	remoteDirective: {ast.Object: true, ast.Interface: true, ast.Union: true,
		ast.InputObject: true, ast.Enum: true},
	cascadeDirective: nil,
	oneOfDirective:   nil,
}

var schemaDocValidations []func(schema *ast.SchemaDocument) gqlerror.List
var schemaValidations []func(schema *ast.Schema, definitions []string) gqlerror.List
var defnValidations, typeValidations []func(schema *ast.Schema, defn *ast.Definition) gqlerror.List
var fieldValidations []func(typ *ast.Definition, field *ast.FieldDefinition) gqlerror.List

func copyAstFieldDef(src *ast.FieldDefinition) *ast.FieldDefinition {
	var dirs ast.DirectiveList
	dirs = append(dirs, src.Directives...)

	// We add arguments for filters and order statements later.
	dst := &ast.FieldDefinition{
		Name:         src.Name,
		DefaultValue: src.DefaultValue,
		Type:         src.Type,
		Directives:   dirs,
		Arguments:    src.Arguments,
		Position:     src.Position,
	}
	return dst
}

// expandSchema adds schemaExtras to the doc and adds any fields inherited from interfaces into
// implementing types
func expandSchema(doc *ast.SchemaDocument) {
	docExtras, gqlErr := parser.ParseSchema(&ast.Source{Input: schemaExtras})
	if gqlErr != nil {
		x.Panic(gqlErr)
	}

	// Cache the interface definitions in a map. They could also be defined after types which
	// implement them.
	interfaces := make(map[string]*ast.Definition)
	for _, defn := range doc.Definitions {
		if defn.Kind == ast.Interface {
			interfaces[defn.Name] = defn
		}
	}

	// Walk through type definitions which implement an interface and fill in the fields from the
	// interface.
	for _, defn := range doc.Definitions {
		if defn.Kind == ast.Object && len(defn.Interfaces) > 0 {
			for _, implements := range defn.Interfaces {
				i, ok := interfaces[implements]
				if !ok {
					// This would fail schema validation later.
					continue
				}
				fields := make([]*ast.FieldDefinition, 0, len(i.Fields))
				for _, field := range i.Fields {
					// Creating a copy here is important, otherwise arguments like filter, order
					// etc. are added multiple times if the pointer is shared.
					fields = append(fields, copyAstFieldDef(field))
				}
				defn.Fields = append(fields, defn.Fields...)
				passwordDirective := i.Directives.ForName("secret")
				if passwordDirective != nil {
					defn.Directives = append(defn.Directives, passwordDirective)
				}
			}
		}
	}

	doc.Definitions = append(doc.Definitions, docExtras.Definitions...)
	doc.Directives = append(doc.Directives, docExtras.Directives...)
}

// preGQLValidation validates schema before GraphQL validation.  Validation
// before GraphQL validation means the schema only has allowed structures, and
// means we can give better errors than GrqphQL validation would give if their
// schema contains something that will fail because of the extras we inject into
// the schema.
func preGQLValidation(schema *ast.SchemaDocument) gqlerror.List {
	var errs []*gqlerror.Error

	for _, defn := range schema.Definitions {
		if defn.BuiltIn {
			// prelude definitions are built in and we don't want to validate them.
			continue
		}
		errs = append(errs, applyDefnValidations(defn, nil, defnValidations)...)
	}

	errs = append(errs, applySchemaDocValidations(schema)...)

	return errs
}

// postGQLValidation validates schema after gql validation.  Some validations
// are easier to run once we know that the schema is GraphQL valid and that validation
// has fleshed out the schema structure; we just need to check if it also satisfies
// the extra rules.
func postGQLValidation(schema *ast.Schema, definitions []string,
	secrets map[string]x.SensitiveByteSlice) gqlerror.List {
	var errs []*gqlerror.Error

	for _, defn := range definitions {
		typ := schema.Types[defn]

		errs = append(errs, applyDefnValidations(typ, schema, typeValidations)...)

		for _, field := range typ.Fields {
			errs = append(errs, applyFieldValidations(typ, field)...)

			for _, dir := range field.Directives {
				if directiveValidators[dir.Name] == nil {
					continue
				}
				errs = append(errs, directiveValidators[dir.Name](schema, typ, field, dir, secrets)...)
			}
		}
	}

	errs = append(errs, applySchemaValidations(schema, definitions)...)

	return errs
}

func applySchemaDocValidations(schema *ast.SchemaDocument) gqlerror.List {
	var errs []*gqlerror.Error

	for _, rule := range schemaDocValidations {
		newErrs := rule(schema)
		for _, err := range newErrs {
			errs = appendIfNotNull(errs, err)
		}
	}

	return errs
}

func applySchemaValidations(schema *ast.Schema, definitions []string) gqlerror.List {
	var errs []*gqlerror.Error

	for _, rule := range schemaValidations {
		newErrs := rule(schema, definitions)
		for _, err := range newErrs {
			errs = appendIfNotNull(errs, err)
		}
	}

	return errs
}

func applyDefnValidations(defn *ast.Definition, schema *ast.Schema,
	rules []func(schema *ast.Schema, defn *ast.Definition) gqlerror.List) gqlerror.List {
	var errs []*gqlerror.Error
	for _, rule := range rules {
		errs = append(errs, rule(schema, defn)...)
	}
	return errs
}

func applyFieldValidations(typ *ast.Definition, field *ast.FieldDefinition) gqlerror.List {
	var errs []*gqlerror.Error

	for _, rule := range fieldValidations {
		errs = append(errs, rule(typ, field)...)
	}

	return errs
}

// completeSchema generates all the required types and fields for
// query/mutation/update for all the types mentioned in the schema.
func completeSchema(sch *ast.Schema, definitions []string) {
	query := sch.Types["Query"]
	if query != nil {
		query.Kind = ast.Object
		sch.Query = query
	} else {
		sch.Query = &ast.Definition{
			Kind:   ast.Object,
			Name:   "Query",
			Fields: make([]*ast.FieldDefinition, 0),
		}
	}

	mutation := sch.Types["Mutation"]
	if mutation != nil {
		mutation.Kind = ast.Object
		sch.Mutation = mutation
	} else {
		sch.Mutation = &ast.Definition{
			Kind:   ast.Object,
			Name:   "Mutation",
			Fields: make([]*ast.FieldDefinition, 0),
		}
	}

	sch.Subscription = &ast.Definition{
		Kind:   ast.Object,
		Name:   "Subscription",
		Fields: make([]*ast.FieldDefinition, 0),
	}

	for _, key := range definitions {
		if isQueryOrMutation(key) {
			continue
		}
		defn := sch.Types[key]
		if defn.Kind == ast.Union {
			// TODO: properly check the case of reverse predicates (~) with union members and clean
			// them from unionRef or unionFilter as required.
			addUnionReferenceType(sch, defn)
			addUnionFilterType(sch, defn)
			addUnionMemberTypeEnum(sch, defn)
			continue
		}

		if defn.Kind != ast.Interface && defn.Kind != ast.Object {
			continue
		}

		// Common types to both Interface and Object.
		addReferenceType(sch, defn)
		addPatchType(sch, defn)
		addUpdateType(sch, defn)
		addUpdatePayloadType(sch, defn)
		addDeletePayloadType(sch, defn)

		switch defn.Kind {
		case ast.Interface:
			// addInputType doesn't make sense as interface is like an abstract class and we can't
			// create objects of its type.
			addUpdateMutation(sch, defn)
			addDeleteMutation(sch, defn)

		case ast.Object:
			// types and inputs needed for mutations
			addInputType(sch, defn)
			addAddPayloadType(sch, defn)
			addMutations(sch, defn)
		}

		// types and inputs needed for query and search
		addFilterType(sch, defn)
		addTypeOrderable(sch, defn)
		addFieldFilters(sch, defn)
		addQueries(sch, defn)
		addTypeHasFilter(sch, defn)
	}
}

<<<<<<< HEAD
func addUnionReferenceType(schema *ast.Schema, defn *ast.Definition) {
	refTypeName := defn.Name + "Ref"
	refType := &ast.Definition{
		Kind: ast.InputObject,
		Name: refTypeName,
		Directives: ast.DirectiveList{{
			Name:       oneOfDirective,
			Definition: schema.Directives[oneOfDirective],
		}},
	}
	for _, typName := range defn.Types {
		refType.Fields = append(refType.Fields, &ast.FieldDefinition{
			Name: camelCase(typName) + "Ref",
			// the TRef for every member type is guaranteed to exist because member types can
			// only be objects types, and a TRef is always generated for an object type
			Type: &ast.Type{NamedType: typName + "Ref"},
		})
	}
	schema.Types[refTypeName] = refType
}

func addUnionFilterType(schema *ast.Schema, defn *ast.Definition) {
	filterName := defn.Name + "Filter"
	filter := &ast.Definition{
		Kind: ast.InputObject,
		Name: defn.Name + "Filter",
		Fields: []*ast.FieldDefinition{
			// field for selecting the union member type to report back
			{
				Name: camelCase(defn.Name) + "Types",
				Type: &ast.Type{Elem: &ast.Type{NamedType: defn.Name + "Type", NonNull: true}},
			},
		},
	}
	// adding fields for specifying type filter for each union member type
	for _, typName := range defn.Types {
		filter.Fields = append(filter.Fields, &ast.FieldDefinition{
			Name: camelCase(typName) + "Filter",
			// the TFilter for every member type is guaranteed to exist because each member type
			// will either have an ID field or some other kind of field causing it to have hasFilter
			Type: &ast.Type{NamedType: typName + "Filter"},
		})
	}
	schema.Types[filterName] = filter
}

func addUnionMemberTypeEnum(schema *ast.Schema, defn *ast.Definition) {
	enumName := defn.Name + "Type"
	enum := &ast.Definition{
		Kind: ast.Enum,
		Name: enumName,
	}
	for _, typName := range defn.Types {
		enum.EnumValues = append(enum.EnumValues, &ast.EnumValueDefinition{Name: typName})
	}
	schema.Types[enumName] = enum
=======
func cleanupInput(sch *ast.Schema, def *ast.Definition, seen map[string]bool) {
	// seen helps us avoid cycles
	if def == nil || seen[def.Name] {
		return
	}

	i := 0
	// recursively walk over fields for an input type and delete those which are themselves empty.
	for _, f := range def.Fields {
		nt := f.Type.Name()
		enum := sch.Types[nt] != nil && sch.Types[nt].Kind == "ENUM"
		// Lets skip scalar types and enums.
		if _, ok := scalarToDgraph[nt]; ok || enum {
			def.Fields[i] = f
			i++
			continue
		}

		seen[def.Name] = true
		cleanupInput(sch, sch.Types[nt], seen)
		seen[def.Name] = false

		// If after calling cleanup on an input type, it got deleted then it doesn't need to be
		// in the fields for this type anymore.
		if sch.Types[nt] == nil {
			continue
		}
		def.Fields[i] = f
		i++
	}
	def.Fields = def.Fields[:i]

	if len(def.Fields) == 0 {
		delete(sch.Types, def.Name)
	}
}

func cleanSchema(sch *ast.Schema) {
	// Let's go over inputs of the type TRef, TPatch and AddTInput and delete the ones which
	// don't have field inside them.
	for k := range sch.Types {
		if strings.HasSuffix(k, "Ref") || strings.HasSuffix(k, "Patch") ||
			(strings.HasPrefix(k, "Add") && strings.HasSuffix(k, "Input")) {
			cleanupInput(sch, sch.Types[k], map[string]bool{})
		}
	}

	// Let's go over mutations and cleanup those which don't have AddTInput defined in the schema
	// anymore.
	i := 0 // helps us overwrite the array with valid entries.
	for _, field := range sch.Mutation.Fields {
		custom := field.Directives.ForName("custom")
		// We would only modify add type queries.
		if custom != nil || !strings.HasPrefix(field.Name, "add") {
			sch.Mutation.Fields[i] = field
			i++
			continue
		}

		// addT type mutations have an input which is AddTInput so if that doesn't exist anymore,
		// we can delete the AddTPayload and also skip this mutation.
		typ := field.Name[3:]
		input := sch.Types["Add"+typ+"Input"]
		if input == nil {
			delete(sch.Types, "Add"+typ+"Payload")
			continue
		}
		sch.Mutation.Fields[i] = field
		i++

	}
	sch.Mutation.Fields = sch.Mutation.Fields[:i]
>>>>>>> 213f2b3f
}

func addInputType(schema *ast.Schema, defn *ast.Definition) {
	field := getFieldsWithoutIDType(schema, defn)
	if len(field) != 0 {
		schema.Types["Add"+defn.Name+"Input"] = &ast.Definition{
			Kind:   ast.InputObject,
			Name:   "Add" + defn.Name + "Input",
			Fields: field,
		}
	}
}

func addReferenceType(schema *ast.Schema, defn *ast.Definition) {
	var flds ast.FieldList
	if defn.Kind == ast.Interface {
		if !hasID(defn) && !hasXID(defn) {
			return
		}
		flds = append(getIDField(defn), getXIDField(defn)...)
	} else {
		flds = append(getIDField(defn), getFieldsWithoutIDType(schema, defn)...)
	}

	if len(flds) == 1 && (hasID(defn) || hasXID(defn)) {
		flds[0].Type.NonNull = true
	} else {
		for _, fld := range flds {
			fld.Type.NonNull = false
		}
	}

	if len(flds) != 0 {
		schema.Types[defn.Name+"Ref"] = &ast.Definition{
			Kind:   ast.InputObject,
			Name:   defn.Name + "Ref",
			Fields: flds,
		}
	}
}

func addUpdateType(schema *ast.Schema, defn *ast.Definition) {
	if !hasFilterable(defn) {
		return
	}
	if _, ok := schema.Types[defn.Name+"Patch"]; !ok {
		return
	}

	updType := &ast.Definition{
		Kind: ast.InputObject,
		Name: "Update" + defn.Name + "Input",
		Fields: append(
			ast.FieldList{&ast.FieldDefinition{
				Name: "filter",
				Type: &ast.Type{
					NamedType: defn.Name + "Filter",
					NonNull:   true,
				},
			}},
			&ast.FieldDefinition{
				Name: "set",
				Type: &ast.Type{
					NamedType: defn.Name + "Patch",
				},
			},
			&ast.FieldDefinition{
				Name: "remove",
				Type: &ast.Type{
					NamedType: defn.Name + "Patch",
				},
			}),
	}
	schema.Types["Update"+defn.Name+"Input"] = updType
}

func addPatchType(schema *ast.Schema, defn *ast.Definition) {
	if !hasFilterable(defn) {
		return
	}

	nonIDFields := getNonIDFields(schema, defn)
	if len(nonIDFields) == 0 {
		// The user might just have an external id field and nothing else. We don't generate patch
		// type in that case.
		return
	}

	patchDefn := &ast.Definition{
		Kind:   ast.InputObject,
		Name:   defn.Name + "Patch",
		Fields: nonIDFields,
	}
	schema.Types[defn.Name+"Patch"] = patchDefn

	for _, fld := range patchDefn.Fields {
		fld.Type.NonNull = false
	}
}

// addFieldFilters adds field arguments that allow filtering to all fields of
// defn that can be searched.  For example, if there's another type
// `type R { ... f: String @search(by: [term]) ... }`
// and defn has a field of type R, e.g. if defn is like
// `type T { ... g: R ... }`
// then a query should be able to filter on g by term search on f, like
// query {
//   getT(id: 0x123) {
//     ...
//     g(filter: { f: { anyofterms: "something" } }, first: 10) { ... }
//     ...
//   }
// }
func addFieldFilters(schema *ast.Schema, defn *ast.Definition) {
	for _, fld := range defn.Fields {
		custom := fld.Directives.ForName(customDirective)
		// Filtering and ordering for fields with @custom directive is handled by the remote
		// endpoint.
		if custom != nil {
			continue
		}

		// Filtering makes sense both for lists (= return only items that match
		// this filter) and for singletons (= only have this value in the result
		// if it satisfies this filter)
		addFilterArgument(schema, fld)

		// Ordering and pagination, however, only makes sense for fields of
		// list types (not scalar lists).
		if _, scalar := scalarToDgraph[fld.Type.Name()]; !scalar && fld.Type.Elem != nil {
			addOrderArgument(schema, fld)

			// Pagination even makes sense when there's no orderables because
			// Dgraph will do UID order by default.
			addPaginationArguments(fld)
		}
	}
}

func addFilterArgument(schema *ast.Schema, fld *ast.FieldDefinition) {
	fldTypeName := fld.Type.Name()
	fldType := schema.Types[fldTypeName]
	if fldType.Kind == ast.Union || hasFilterable(fldType) {
		fld.Arguments = append(fld.Arguments,
			&ast.ArgumentDefinition{
				Name: "filter",
				Type: &ast.Type{NamedType: fldTypeName + "Filter"},
			})
	}
}

// addTypeHasFilter adds `enum TypeHasFilter {...}` to the Schema
// if the object/interface has a field other than the ID field
func addTypeHasFilter(schema *ast.Schema, defn *ast.Definition) {
	filterName := defn.Name + "HasFilter"
	filter := &ast.Definition{
		Kind: ast.Enum,
		Name: filterName,
	}

	for _, fld := range defn.Fields {
		if isID(fld) {
			continue
		}
		filter.EnumValues = append(filter.EnumValues,
			&ast.EnumValueDefinition{Name: fld.Name})
	}

	// Interfaces could have just ID field but Types cannot for eg:
	// interface I {
	// 	 id: ID!
	// }
	// is a valid interface but it do not have any field which can
	// be filtered using has filter

	if len(filter.EnumValues) > 0 {
		schema.Types[filterName] = filter
	}
}

func addOrderArgument(schema *ast.Schema, fld *ast.FieldDefinition) {
	fldType := fld.Type.Name()
	if hasOrderables(schema.Types[fldType]) {
		fld.Arguments = append(fld.Arguments,
			&ast.ArgumentDefinition{
				Name: "order",
				Type: &ast.Type{NamedType: fldType + "Order"},
			})
	}
}

func addPaginationArguments(fld *ast.FieldDefinition) {
	fld.Arguments = append(fld.Arguments,
		&ast.ArgumentDefinition{Name: "first", Type: &ast.Type{NamedType: "Int"}},
		&ast.ArgumentDefinition{Name: "offset", Type: &ast.Type{NamedType: "Int"}},
	)
}

// getFilterTypes converts search arguments of a field to graphql filter types.
func getFilterTypes(schema *ast.Schema, fld *ast.FieldDefinition, filterName string) []string {
	searchArgs := getSearchArgs(fld)
	filterNames := make([]string, len(searchArgs))

	for i, search := range searchArgs {
		filterNames[i] = builtInFilters[search]

		if (search == "hash" || search == "exact") && schema.Types[fld.Type.Name()].Kind == ast.Enum {
			stringFilterName := fmt.Sprintf("String%sFilter", strings.Title(search))
			var l ast.FieldList

			for _, i := range schema.Types[stringFilterName].Fields {
				l = append(l, &ast.FieldDefinition{
					Name:         i.Name,
					Type:         fld.Type,
					Description:  i.Description,
					DefaultValue: i.DefaultValue,
				})
			}

			filterNames[i] = fld.Type.Name() + "_" + search
			schema.Types[filterNames[i]] = &ast.Definition{
				Kind:   ast.InputObject,
				Name:   filterNames[i],
				Fields: l,
			}
		}
	}

	return filterNames
}

// mergeAndAddFilters merges multiple filterTypes into one and adds it to the schema.
func mergeAndAddFilters(filterTypes []string, schema *ast.Schema, filterName string) {
	if len(filterTypes) <= 1 {
		// Filters only require to be merged if there are alteast 2
		return
	}

	var fieldList ast.FieldList
	for _, typeName := range filterTypes {
		fieldList = append(fieldList, schema.Types[typeName].Fields...)
	}

	schema.Types[filterName] = &ast.Definition{
		Kind:   ast.InputObject,
		Name:   filterName,
		Fields: fieldList,
	}
}

// addFilterType add a `input TFilter { ... }` type to the schema, if defn
// is a type that has fields that can be filtered on.  This type filter is used
// in constructing the corresponding query
// queryT(filter: TFilter, ... )
// and in adding search to any fields of this type, like:
// type R {
//   f(filter: TFilter, ... ): T
//   ...
// }
func addFilterType(schema *ast.Schema, defn *ast.Definition) {
	filterName := defn.Name + "Filter"
	filter := &ast.Definition{
		Kind: ast.InputObject,
		Name: filterName,
	}

	for _, fld := range defn.Fields {
		if isID(fld) {
			filter.Fields = append(filter.Fields,
				&ast.FieldDefinition{
					Name: fld.Name,
					Type: ast.ListType(&ast.Type{
						NamedType: IDType,
						NonNull:   true,
					}, nil),
				})
			continue
		}

		filterTypes := getFilterTypes(schema, fld, filterName)
		if len(filterTypes) > 0 {
			filterName := strings.Join(filterTypes, "_")
			filter.Fields = append(filter.Fields,
				&ast.FieldDefinition{
					Name: fld.Name,
					Type: &ast.Type{
						NamedType: filterName,
					},
				})

			mergeAndAddFilters(filterTypes, schema, filterName)
		}
	}

	// Has filter makes sense only if there is atleast one non ID field in the defn
	if len(getFieldsWithoutIDType(schema, defn)) > 0 {
		filter.Fields = append(filter.Fields,
			&ast.FieldDefinition{Name: "has", Type: &ast.Type{NamedType: defn.Name + "HasFilter"}},
		)
	}

	// Not filter makes sense even if the filter has only one field. And/Or would only make sense
	// if the filter has more than one field or if it has one non-id field.
	if (len(filter.Fields) == 1 && !isID(filter.Fields[0])) || len(filter.Fields) > 1 {
		filter.Fields = append(filter.Fields,
			&ast.FieldDefinition{Name: "and", Type: &ast.Type{NamedType: filterName}},
			&ast.FieldDefinition{Name: "or", Type: &ast.Type{NamedType: filterName}},
		)
	}

	// filter must have atleast one field. So not filter should be there.
	// For eg, if defn has only one field,2 cases are possible:-
	// 1- it is of ID type : then it contains filter of id type
	// 2- it is of non-ID type :  then it will have 'has' filter
	filter.Fields = append(filter.Fields,
		&ast.FieldDefinition{Name: "not", Type: &ast.Type{NamedType: filterName}},
	)

	schema.Types[filterName] = filter
}

func hasFilterable(defn *ast.Definition) bool {
	return fieldAny(defn.Fields,
		func(fld *ast.FieldDefinition) bool {
			return len(getSearchArgs(fld)) != 0 || isID(fld)
		})
}

func hasOrderables(defn *ast.Definition) bool {
	return fieldAny(defn.Fields,
		func(fld *ast.FieldDefinition) bool { return orderable[fld.Type.Name()] })
}

func hasID(defn *ast.Definition) bool {
	return fieldAny(defn.Fields, isID)
}

func hasXID(defn *ast.Definition) bool {
	return fieldAny(defn.Fields, hasIDDirective)
}

// fieldAny returns true if any field in fields satisfies pred
func fieldAny(fields ast.FieldList, pred func(*ast.FieldDefinition) bool) bool {
	for _, fld := range fields {
		if pred(fld) {
			return true
		}
	}
	return false
}

func addHashIfRequired(fld *ast.FieldDefinition, indexes []string) []string {
	id := fld.Directives.ForName(idDirective)
	if id != nil {
		// If @id directive is applied along with @search, we check if the search has hash as an
		// arg. If it doesn't, then we add it.
		containsHash := false
		for _, index := range indexes {
			if index == "hash" {
				containsHash = true
			}
		}
		if !containsHash {
			indexes = append(indexes, "hash")
		}
	}
	return indexes
}

func getDefaultSearchIndex(fldName string) string {
	if search, ok := defaultSearches[fldName]; ok {
		return search
	}
	// it's an enum - always has hash index
	return "hash"

}

// getSearchArgs returns the name of the search applied to fld, or ""
// if fld doesn't have a search directive.
func getSearchArgs(fld *ast.FieldDefinition) []string {
	search := fld.Directives.ForName(searchDirective)
	id := fld.Directives.ForName(idDirective)
	if search == nil {
		if id == nil {
			return nil
		}
		// If search directive wasn't supplied but id was, then hash is the only index
		// that we apply.
		return []string{"hash"}
	}
	if len(search.Arguments) == 0 ||
		len(search.Arguments.ForName(searchArgs).Value.Children) == 0 {
		return []string{getDefaultSearchIndex(fld.Type.Name())}
	}
	val := search.Arguments.ForName(searchArgs).Value
	res := make([]string, len(val.Children))

	for i, child := range val.Children {
		res[i] = child.Value.Raw
	}

	res = addHashIfRequired(fld, res)
	sort.Strings(res)
	return res
}

// addTypeOrderable adds an input type that allows ordering in query.
// Two things are added: an enum with the names of all the orderable fields,
// for a type T that's called TOrderable; and an input type that allows saying
// order asc or desc, for type T that's called TOrder.
// TOrder's fields are TOrderable's.  So you
// might get:
// enum PostOrderable { datePublished, numLikes, ... }, and
// input PostOrder { asc : PostOrderable, desc: PostOrderable ...}
// Together they allow things like
// order: { asc: datePublished }
// and
// order: { asc: datePublished, then: { desc: title } }
//
// Dgraph allows multiple orderings `orderasc: datePublished, orderasc: title`
// to order by datePublished and then by title when dataPublished is the same.
// GraphQL doesn't allow the same field to be repeated, so
// `orderasc: datePublished, orderasc: title` wouldn't be valid.  Instead, our
// GraphQL orderings are given by the structure
// `order: { asc: datePublished, then: { asc: title } }`.
// a further `then` would be a third ordering, etc.
func addTypeOrderable(schema *ast.Schema, defn *ast.Definition) {
	if !hasOrderables(defn) {
		return
	}

	orderName := defn.Name + "Order"
	orderableName := defn.Name + "Orderable"

	schema.Types[orderName] = &ast.Definition{
		Kind: ast.InputObject,
		Name: orderName,
		Fields: ast.FieldList{
			&ast.FieldDefinition{Name: "asc", Type: &ast.Type{NamedType: orderableName}},
			&ast.FieldDefinition{Name: "desc", Type: &ast.Type{NamedType: orderableName}},
			&ast.FieldDefinition{Name: "then", Type: &ast.Type{NamedType: orderName}},
		},
	}

	order := &ast.Definition{
		Kind: ast.Enum,
		Name: orderableName,
	}

	for _, fld := range defn.Fields {
		if fld.Type.NamedType != "" && orderable[fld.Type.NamedType] {
			order.EnumValues = append(order.EnumValues,
				&ast.EnumValueDefinition{Name: fld.Name})
		}
	}

	schema.Types[orderableName] = order
}

func addAddPayloadType(schema *ast.Schema, defn *ast.Definition) {
	qry := &ast.FieldDefinition{
		Name: camelCase(defn.Name),
		Type: ast.ListType(&ast.Type{
			NamedType: defn.Name,
		}, nil),
	}

	addFilterArgument(schema, qry)
	addOrderArgument(schema, qry)
	addPaginationArguments(qry)
	if schema.Types["Add"+defn.Name+"Input"] != nil {
		schema.Types["Add"+defn.Name+"Payload"] = &ast.Definition{
			Kind:   ast.Object,
			Name:   "Add" + defn.Name + "Payload",
			Fields: []*ast.FieldDefinition{qry, numUids},
		}
	}
}

func addUpdatePayloadType(schema *ast.Schema, defn *ast.Definition) {
	if !hasFilterable(defn) {
		return
	}

	// This covers the case where the Type only had one field (which had @id directive).
	// Since we don't allow updating the field with @id directive we don't need to generate any
	// update payload.
	if _, ok := schema.Types[defn.Name+"Patch"]; !ok {
		return
	}

	qry := &ast.FieldDefinition{
		Name: camelCase(defn.Name),
		Type: &ast.Type{
			Elem: &ast.Type{
				NamedType: defn.Name,
			},
		},
	}

	addFilterArgument(schema, qry)
	addOrderArgument(schema, qry)
	addPaginationArguments(qry)

	schema.Types["Update"+defn.Name+"Payload"] = &ast.Definition{
		Kind: ast.Object,
		Name: "Update" + defn.Name + "Payload",
		Fields: []*ast.FieldDefinition{
			qry, numUids,
		},
	}
}

func addDeletePayloadType(schema *ast.Schema, defn *ast.Definition) {
	if !hasFilterable(defn) {
		return
	}

	qry := &ast.FieldDefinition{
		Name: camelCase(defn.Name),
		Type: ast.ListType(&ast.Type{
			NamedType: defn.Name,
		}, nil),
	}

	addFilterArgument(schema, qry)
	addOrderArgument(schema, qry)
	addPaginationArguments(qry)

	msg := &ast.FieldDefinition{
		Name: "msg",
		Type: &ast.Type{NamedType: "String"},
	}

	schema.Types["Delete"+defn.Name+"Payload"] = &ast.Definition{
		Kind:   ast.Object,
		Name:   "Delete" + defn.Name + "Payload",
		Fields: []*ast.FieldDefinition{qry, msg, numUids},
	}
}

func addGetQuery(schema *ast.Schema, defn *ast.Definition) {
	hasIDField := hasID(defn)
	hasXIDField := hasXID(defn)
	if !hasIDField && !hasXIDField {
		return
	}

	qry := &ast.FieldDefinition{
		Name: "get" + defn.Name,
		Type: &ast.Type{
			NamedType: defn.Name,
		},
	}

	// If the defn, only specified one of ID/XID field, they they are mandatory. If it specified
	// both, then they are optional.
	if hasIDField {
		fields := getIDField(defn)
		qry.Arguments = append(qry.Arguments, &ast.ArgumentDefinition{
			Name: fields[0].Name,
			Type: &ast.Type{
				NamedType: idTypeFor(defn),
				NonNull:   !hasXIDField,
			},
		})
	}
	if hasXIDField {
		name := xidTypeFor(defn)
		qry.Arguments = append(qry.Arguments, &ast.ArgumentDefinition{
			Name: name,
			Type: &ast.Type{
				NamedType: "String",
				NonNull:   !hasIDField,
			},
		})
	}
	schema.Query.Fields = append(schema.Query.Fields, qry)
	subs := defn.Directives.ForName(subscriptionDirective)
	if subs != nil {
		schema.Subscription.Fields = append(schema.Subscription.Fields, qry)
	}
}

func addFilterQuery(schema *ast.Schema, defn *ast.Definition) {
	qry := &ast.FieldDefinition{
		Name: "query" + defn.Name,
		Type: &ast.Type{
			Elem: &ast.Type{
				NamedType: defn.Name,
			},
		},
	}
	addFilterArgument(schema, qry)
	addOrderArgument(schema, qry)
	addPaginationArguments(qry)

	schema.Query.Fields = append(schema.Query.Fields, qry)
	subs := defn.Directives.ForName(subscriptionDirective)
	if subs != nil {
		schema.Subscription.Fields = append(schema.Subscription.Fields, qry)
	}

}

func addPasswordQuery(schema *ast.Schema, defn *ast.Definition) {
	hasIDField := hasID(defn)
	hasXIDField := hasXID(defn)
	if !hasIDField && !hasXIDField {
		return
	}

	idField := getIDField(defn)
	if !hasIDField {
		idField = getXIDField(defn)
	}
	passwordField := getPasswordField(defn)
	if passwordField == nil {
		return
	}

	qry := &ast.FieldDefinition{
		Name: "check" + defn.Name + "Password",
		Type: &ast.Type{
			NamedType: defn.Name,
		},
		Arguments: []*ast.ArgumentDefinition{
			{
				Name: idField[0].Name,
				Type: idField[0].Type,
			},
			{
				Name: passwordField.Name,
				Type: &ast.Type{
					NamedType: "String",
					NonNull:   true,
				},
			},
		},
	}
	schema.Query.Fields = append(schema.Query.Fields, qry)
}

func addQueries(schema *ast.Schema, defn *ast.Definition) {
	addGetQuery(schema, defn)
	addPasswordQuery(schema, defn)
	addFilterQuery(schema, defn)
}

func addAddMutation(schema *ast.Schema, defn *ast.Definition) {
	add := &ast.FieldDefinition{
		Name: "add" + defn.Name,
		Type: &ast.Type{
			NamedType: "Add" + defn.Name + "Payload",
		},
		Arguments: []*ast.ArgumentDefinition{
			{
				Name: "input",
				Type: &ast.Type{
					NamedType: "[Add" + defn.Name + "Input!]",
					NonNull:   true,
				},
			},
		},
	}
	schema.Mutation.Fields = append(schema.Mutation.Fields, add)

}

func addUpdateMutation(schema *ast.Schema, defn *ast.Definition) {
	if !hasFilterable(defn) {
		return
	}

	if _, ok := schema.Types[defn.Name+"Patch"]; !ok {
		return
	}

	upd := &ast.FieldDefinition{
		Name: "update" + defn.Name,
		Type: &ast.Type{
			NamedType: "Update" + defn.Name + "Payload",
		},
		Arguments: []*ast.ArgumentDefinition{
			{
				Name: "input",
				Type: &ast.Type{
					NamedType: "Update" + defn.Name + "Input",
					NonNull:   true,
				},
			},
		},
	}
	schema.Mutation.Fields = append(schema.Mutation.Fields, upd)
}

func addDeleteMutation(schema *ast.Schema, defn *ast.Definition) {
	if !hasFilterable(defn) {
		return
	}

	del := &ast.FieldDefinition{
		Name: "delete" + defn.Name,
		Type: &ast.Type{
			NamedType: "Delete" + defn.Name + "Payload",
		},
		Arguments: []*ast.ArgumentDefinition{
			{
				Name: "filter",
				Type: &ast.Type{NamedType: defn.Name + "Filter", NonNull: true},
			},
		},
	}
	schema.Mutation.Fields = append(schema.Mutation.Fields, del)
}

func addMutations(schema *ast.Schema, defn *ast.Definition) {
	if schema.Types["Add"+defn.Name+"Input"] == nil {
		return
	}
	addAddMutation(schema, defn)
	addUpdateMutation(schema, defn)
	addDeleteMutation(schema, defn)
}

func createField(schema *ast.Schema, fld *ast.FieldDefinition) *ast.FieldDefinition {
	fieldTypeKind := schema.Types[fld.Type.Name()].Kind
	if fieldTypeKind == ast.Object || fieldTypeKind == ast.Interface || fieldTypeKind == ast.Union {
		newDefn := &ast.FieldDefinition{
			Name: fld.Name,
		}

		newDefn.Type = &ast.Type{}
		newDefn.Type.NonNull = fld.Type.NonNull
		if fld.Type.NamedType != "" {
			newDefn.Type.NamedType = fld.Type.Name() + "Ref"
		} else {
			newDefn.Type.Elem = &ast.Type{
				NamedType: fld.Type.Name() + "Ref",
				NonNull:   fld.Type.Elem.NonNull,
			}
		}

		return newDefn
	}

	newFld := *fld
	newFldType := *fld.Type
	newFld.Type = &newFldType
	newFld.Directives = nil
	newFld.Arguments = nil
	return &newFld
}

func getNonIDFields(schema *ast.Schema, defn *ast.Definition) ast.FieldList {
	fldList := make([]*ast.FieldDefinition, 0)
	for _, fld := range defn.Fields {
		if isIDField(defn, fld) || hasIDDirective(fld) {
			continue
		}

		custom := fld.Directives.ForName(customDirective)
		// Fields with @custom directive should not be part of mutation input, hence we skip them.
		if custom != nil {
			continue
		}

		// Remove edges which have a reverse predicate as they should only be updated through their
		// forward edge.
		fname := fieldName(fld, defn.Name)
		if strings.HasPrefix(fname, "~") || strings.HasPrefix(fname, "<~") {
			continue
		}

		// Even if a field isn't referenceable with an ID or XID, it can still go into an
		// input/update type because it can be created (but not linked by reference) as
		// part of the mutation.
		//
		// But if it's an interface, that can't happen because you can't directly create
		// interfaces - only the types that implement them
		if schema.Types[fld.Type.Name()].Kind == ast.Interface &&
			(!hasID(schema.Types[fld.Type.Name()]) && !hasXID(schema.Types[fld.Type.Name()])) {
			continue
		}

		fldList = append(fldList, createField(schema, fld))
	}

	pd := getPasswordField(defn)
	if pd == nil {
		return fldList
	}
	return append(fldList, pd)
}

func getFieldsWithoutIDType(schema *ast.Schema, defn *ast.Definition) ast.FieldList {
	fldList := make([]*ast.FieldDefinition, 0)
	for _, fld := range defn.Fields {
		if isIDField(defn, fld) {
			continue
		}

		custom := fld.Directives.ForName(customDirective)
		// Fields with @custom directive should not be part of mutation input, hence we skip them.
		if custom != nil {
			continue
		}

		// Remove edges which have a reverse predicate as they should only be updated through their
		// forward edge.
		fname := fieldName(fld, defn.Name)
		if strings.HasPrefix(fname, "~") || strings.HasPrefix(fname, "<~") {
			continue
		}

		// see also comment in getNonIDFields
		if schema.Types[fld.Type.Name()].Kind == ast.Interface &&
			(!hasID(schema.Types[fld.Type.Name()]) && !hasXID(schema.Types[fld.Type.Name()])) {
			continue
		}
		fldList = append(fldList, createField(schema, fld))
	}

	pd := getPasswordField(defn)
	if pd == nil {
		return fldList
	}
	return append(fldList, pd)
}

func getIDField(defn *ast.Definition) ast.FieldList {
	fldList := make([]*ast.FieldDefinition, 0)
	for _, fld := range defn.Fields {
		if isIDField(defn, fld) {
			newFld := *fld
			newFldType := *fld.Type
			newFld.Type = &newFldType
			fldList = append(fldList, &newFld)
			break
		}
	}
	return fldList
}

func getPasswordField(defn *ast.Definition) *ast.FieldDefinition {
	var fldList *ast.FieldDefinition
	for _, directive := range defn.Directives {
		fd := convertPasswordDirective(directive)
		if fd == nil {
			continue
		}
		fldList = fd
	}
	return fldList
}

func getXIDField(defn *ast.Definition) ast.FieldList {
	fldList := make([]*ast.FieldDefinition, 0)
	for _, fld := range defn.Fields {
		if hasIDDirective(fld) {
			newFld := *fld
			newFldType := *fld.Type
			newFld.Type = &newFldType
			fldList = append(fldList, &newFld)
			break
		}
	}
	return fldList
}

func genArgumentsDefnString(args ast.ArgumentDefinitionList) string {
	if len(args) == 0 {
		return ""
	}

	argStrs := make([]string, len(args))
	for i, arg := range args {
		argStrs[i] = genArgumentDefnString(arg)
	}

	return fmt.Sprintf("(%s)", strings.Join(argStrs, ", "))
}

func genArgumentsString(args ast.ArgumentList) string {
	if len(args) == 0 {
		return ""
	}

	argStrs := make([]string, len(args))
	for i, arg := range args {
		argStrs[i] = genArgumentString(arg)
	}

	return fmt.Sprintf("(%s)", strings.Join(argStrs, ", "))
}

func genDirectivesString(direcs ast.DirectiveList) string {
	if len(direcs) == 0 {
		return ""
	}

	direcArgs := make([]string, len(direcs))
	idx := 0

	for _, dir := range direcs {
		if directiveValidators[dir.Name] == nil {
			continue
		}
		direcArgs[idx] = fmt.Sprintf("@%s%s", dir.Name, genArgumentsString(dir.Arguments))
		idx++
	}
	if idx == 0 {
		return ""
	}
	direcArgs = direcArgs[:idx]

	return " " + strings.Join(direcArgs, " ")
}

func genFieldsString(flds ast.FieldList) string {
	if flds == nil {
		return ""
	}

	var sch strings.Builder

	for _, fld := range flds {
		// Some extra types are generated by gqlparser for internal purpose.
		if !strings.HasPrefix(fld.Name, "__") {
			if d := generateDescription(fld.Description); d != "" {
				x.Check2(sch.WriteString(fmt.Sprintf("\t%s", d)))
			}
			x.Check2(sch.WriteString(genFieldString(fld)))
		}
	}

	return sch.String()
}

func genFieldString(fld *ast.FieldDefinition) string {
	return fmt.Sprintf(
		"\t%s%s: %s%s\n", fld.Name, genArgumentsDefnString(fld.Arguments),
		fld.Type.String(), genDirectivesString(fld.Directives))
}

func genArgumentDefnString(arg *ast.ArgumentDefinition) string {
	return fmt.Sprintf("%s: %s", arg.Name, arg.Type.String())
}

func genArgumentString(arg *ast.Argument) string {
	return fmt.Sprintf("%s: %s", arg.Name, arg.Value.String())
}

func generateInputString(typ *ast.Definition) string {
	return fmt.Sprintf("%sinput %s%s {\n%s}\n",
		generateDescription(typ.Description), typ.Name, genDirectivesString(typ.Directives),
		genFieldsString(typ.Fields))
}

func generateEnumString(typ *ast.Definition) string {
	var sch strings.Builder

	x.Check2(sch.WriteString(fmt.Sprintf("%senum %s {\n", generateDescription(typ.Description),
		typ.Name)))
	for _, val := range typ.EnumValues {
		if !strings.HasPrefix(val.Name, "__") {
			if d := generateDescription(val.Description); d != "" {
				x.Check2(sch.WriteString(fmt.Sprintf("\t%s", d)))
			}
			x.Check2(sch.WriteString(fmt.Sprintf("\t%s\n", val.Name)))
		}
	}
	x.Check2(sch.WriteString("}\n"))

	return sch.String()
}

func generateDescription(description string) string {
	if description == "" {
		return ""
	}

	return fmt.Sprintf("\"\"\"%s\"\"\"\n", description)
}

func generateInterfaceString(typ *ast.Definition) string {
	return fmt.Sprintf("%sinterface %s%s {\n%s}\n",
		generateDescription(typ.Description), typ.Name, genDirectivesString(typ.Directives),
		genFieldsString(typ.Fields))
}

func generateObjectString(typ *ast.Definition) string {
	if len(typ.Interfaces) > 0 {
		interfaces := strings.Join(typ.Interfaces, " & ")
		return fmt.Sprintf("%stype %s implements %s%s {\n%s}\n",
			generateDescription(typ.Description), typ.Name, interfaces,
			genDirectivesString(typ.Directives), genFieldsString(typ.Fields))
	}
	return fmt.Sprintf("%stype %s%s {\n%s}\n",
		generateDescription(typ.Description), typ.Name, genDirectivesString(typ.Directives),
		genFieldsString(typ.Fields))
}

func generateUnionString(typ *ast.Definition) string {
	return fmt.Sprintf("%sunion %s%s = %s\n",
		generateDescription(typ.Description), typ.Name, genDirectivesString(typ.Directives),
		strings.Join(typ.Types, " | "))
}

// Stringify the schema as a GraphQL SDL string.  It's assumed that the schema was
// built by completeSchema, and so contains an original set of definitions, the
// definitions from schemaExtras and generated types, queries and mutations.
//
// Any types in originalTypes are printed first, followed by the schemaExtras,
// and then all generated types, scalars, enums, directives, query and
// mutations all in alphabetical order.
func Stringify(schema *ast.Schema, originalTypes []string) string {
	var sch, original, object, input, enum strings.Builder

	if schema.Types == nil {
		return ""
	}

	printed := make(map[string]bool)

	// original defs can only be interface, type, union, enum or input.
	// print those in the same order as the original schema.
	for _, typName := range originalTypes {
		if isQueryOrMutation(typName) {
			// These would be printed later in schema.Query and schema.Mutation
			continue
		}
		typ := schema.Types[typName]
		switch typ.Kind {
		case ast.Interface:
			x.Check2(original.WriteString(generateInterfaceString(typ) + "\n"))
		case ast.Object:
			x.Check2(original.WriteString(generateObjectString(typ) + "\n"))
		case ast.Union:
			x.Check2(original.WriteString(generateUnionString(typ) + "\n"))
		case ast.Enum:
			x.Check2(original.WriteString(generateEnumString(typ) + "\n"))
		case ast.InputObject:
			x.Check2(original.WriteString(generateInputString(typ) + "\n"))
		}
		printed[typName] = true
	}

	// schemaExtras gets added to the result as a string, but we need to mark
	// off all it's contents as printed, so nothing in there gets printed with
	// the generated definitions.
	docExtras, gqlErr := parser.ParseSchema(&ast.Source{Input: schemaExtras})
	if gqlErr != nil {
		x.Panic(gqlErr)
	}
	for _, defn := range docExtras.Definitions {
		printed[defn.Name] = true
	}

	// schema.Types is all type names (types, inputs, enums, etc.).
	// The original schema defs have already been printed, and everything in
	// schemaExtras is marked as printed.  So build typeNames as anything
	// left to be printed.
	typeNames := make([]string, 0, len(schema.Types)-len(printed))
	for typName, typDef := range schema.Types {
		if isQueryOrMutation(typName) {
			// These would be printed later in schema.Query and schema.Mutation
			continue
		}
		if typDef.BuiltIn {
			// These are the types that are coming from ast.Prelude
			continue
		}
		if !printed[typName] {
			typeNames = append(typeNames, typName)
		}
	}
	sort.Strings(typeNames)

	// Now consider the types generated by completeSchema, which can only be
	// types, inputs and enums
	for _, typName := range typeNames {
		typ := schema.Types[typName]
		switch typ.Kind {
		case ast.Object:
			x.Check2(object.WriteString(generateObjectString(typ) + "\n"))
		case ast.InputObject:
			x.Check2(input.WriteString(generateInputString(typ) + "\n"))
		case ast.Enum:
			x.Check2(enum.WriteString(generateEnumString(typ) + "\n"))
		}
	}

	x.Check2(sch.WriteString(
		"#######################\n# Input Schema\n#######################\n\n"))
	x.Check2(sch.WriteString(original.String()))
	x.Check2(sch.WriteString(
		"#######################\n# Extended Definitions\n#######################\n"))
	x.Check2(sch.WriteString(schemaExtras))
	x.Check2(sch.WriteString("\n"))
	if object.Len() > 0 {
		x.Check2(sch.WriteString(
			"#######################\n# Generated Types\n#######################\n\n"))
		x.Check2(sch.WriteString(object.String()))
	}
	if enum.Len() > 0 {
		x.Check2(sch.WriteString(
			"#######################\n# Generated Enums\n#######################\n\n"))
		x.Check2(sch.WriteString(enum.String()))
	}
	if input.Len() > 0 {
		x.Check2(sch.WriteString(
			"#######################\n# Generated Inputs\n#######################\n\n"))
		x.Check2(sch.WriteString(input.String()))
	}

	if len(schema.Query.Fields) > 0 {
		x.Check2(sch.WriteString(
			"#######################\n# Generated Query\n#######################\n\n"))
		x.Check2(sch.WriteString(generateObjectString(schema.Query) + "\n"))
	}

	if len(schema.Mutation.Fields) > 0 {
		x.Check2(sch.WriteString(
			"#######################\n# Generated Mutations\n#######################\n\n"))
		x.Check2(sch.WriteString(generateObjectString(schema.Mutation) + "\n"))
	}

	if schema.Subscription != nil && len(schema.Subscription.Fields) > 0 {
		x.Check2(sch.WriteString(
			"#######################\n# Generated Subscriptions\n#######################\n\n"))
		x.Check2(sch.WriteString(generateObjectString(schema.Subscription)))
	}

	return sch.String()
}

func isIDField(defn *ast.Definition, fld *ast.FieldDefinition) bool {
	return fld.Type.Name() == idTypeFor(defn)
}

func idTypeFor(defn *ast.Definition) string {
	return "ID"
}

func xidTypeFor(defn *ast.Definition) string {
	for _, fld := range defn.Fields {
		if hasIDDirective(fld) {
			return fld.Name
		}
	}
	return ""
}

func appendIfNotNull(errs []*gqlerror.Error, err *gqlerror.Error) gqlerror.List {
	if err != nil {
		errs = append(errs, err)
	}

	return errs
}

func isGraphqlSpecScalar(typ string) bool {
	_, ok := graphqlSpecScalars[typ]
	return ok
}

func camelCase(x string) string {
	if x == "" {
		return ""
	}

	return strings.ToLower(x[:1]) + x[1:]
}<|MERGE_RESOLUTION|>--- conflicted
+++ resolved
@@ -609,7 +609,80 @@
 	}
 }
 
-<<<<<<< HEAD
+func cleanupInput(sch *ast.Schema, def *ast.Definition, seen map[string]bool) {
+	// seen helps us avoid cycles
+	if def == nil || seen[def.Name] {
+		return
+	}
+
+	i := 0
+	// recursively walk over fields for an input type and delete those which are themselves empty.
+	for _, f := range def.Fields {
+		nt := f.Type.Name()
+		enum := sch.Types[nt] != nil && sch.Types[nt].Kind == "ENUM"
+		// Lets skip scalar types and enums.
+		if _, ok := scalarToDgraph[nt]; ok || enum {
+			def.Fields[i] = f
+			i++
+			continue
+		}
+
+		seen[def.Name] = true
+		cleanupInput(sch, sch.Types[nt], seen)
+		seen[def.Name] = false
+
+		// If after calling cleanup on an input type, it got deleted then it doesn't need to be
+		// in the fields for this type anymore.
+		if sch.Types[nt] == nil {
+			continue
+		}
+		def.Fields[i] = f
+		i++
+	}
+	def.Fields = def.Fields[:i]
+
+	if len(def.Fields) == 0 {
+		delete(sch.Types, def.Name)
+	}
+}
+
+func cleanSchema(sch *ast.Schema) {
+	// Let's go over inputs of the type TRef, TPatch and AddTInput and delete the ones which
+	// don't have field inside them.
+	for k := range sch.Types {
+		if strings.HasSuffix(k, "Ref") || strings.HasSuffix(k, "Patch") ||
+			(strings.HasPrefix(k, "Add") && strings.HasSuffix(k, "Input")) {
+			cleanupInput(sch, sch.Types[k], map[string]bool{})
+		}
+	}
+
+	// Let's go over mutations and cleanup those which don't have AddTInput defined in the schema
+	// anymore.
+	i := 0 // helps us overwrite the array with valid entries.
+	for _, field := range sch.Mutation.Fields {
+		custom := field.Directives.ForName("custom")
+		// We would only modify add type queries.
+		if custom != nil || !strings.HasPrefix(field.Name, "add") {
+			sch.Mutation.Fields[i] = field
+			i++
+			continue
+		}
+
+		// addT type mutations have an input which is AddTInput so if that doesn't exist anymore,
+		// we can delete the AddTPayload and also skip this mutation.
+		typ := field.Name[3:]
+		input := sch.Types["Add"+typ+"Input"]
+		if input == nil {
+			delete(sch.Types, "Add"+typ+"Payload")
+			continue
+		}
+		sch.Mutation.Fields[i] = field
+		i++
+
+	}
+	sch.Mutation.Fields = sch.Mutation.Fields[:i]
+}
+
 func addUnionReferenceType(schema *ast.Schema, defn *ast.Definition) {
 	refTypeName := defn.Name + "Ref"
 	refType := &ast.Definition{
@@ -666,80 +739,6 @@
 		enum.EnumValues = append(enum.EnumValues, &ast.EnumValueDefinition{Name: typName})
 	}
 	schema.Types[enumName] = enum
-=======
-func cleanupInput(sch *ast.Schema, def *ast.Definition, seen map[string]bool) {
-	// seen helps us avoid cycles
-	if def == nil || seen[def.Name] {
-		return
-	}
-
-	i := 0
-	// recursively walk over fields for an input type and delete those which are themselves empty.
-	for _, f := range def.Fields {
-		nt := f.Type.Name()
-		enum := sch.Types[nt] != nil && sch.Types[nt].Kind == "ENUM"
-		// Lets skip scalar types and enums.
-		if _, ok := scalarToDgraph[nt]; ok || enum {
-			def.Fields[i] = f
-			i++
-			continue
-		}
-
-		seen[def.Name] = true
-		cleanupInput(sch, sch.Types[nt], seen)
-		seen[def.Name] = false
-
-		// If after calling cleanup on an input type, it got deleted then it doesn't need to be
-		// in the fields for this type anymore.
-		if sch.Types[nt] == nil {
-			continue
-		}
-		def.Fields[i] = f
-		i++
-	}
-	def.Fields = def.Fields[:i]
-
-	if len(def.Fields) == 0 {
-		delete(sch.Types, def.Name)
-	}
-}
-
-func cleanSchema(sch *ast.Schema) {
-	// Let's go over inputs of the type TRef, TPatch and AddTInput and delete the ones which
-	// don't have field inside them.
-	for k := range sch.Types {
-		if strings.HasSuffix(k, "Ref") || strings.HasSuffix(k, "Patch") ||
-			(strings.HasPrefix(k, "Add") && strings.HasSuffix(k, "Input")) {
-			cleanupInput(sch, sch.Types[k], map[string]bool{})
-		}
-	}
-
-	// Let's go over mutations and cleanup those which don't have AddTInput defined in the schema
-	// anymore.
-	i := 0 // helps us overwrite the array with valid entries.
-	for _, field := range sch.Mutation.Fields {
-		custom := field.Directives.ForName("custom")
-		// We would only modify add type queries.
-		if custom != nil || !strings.HasPrefix(field.Name, "add") {
-			sch.Mutation.Fields[i] = field
-			i++
-			continue
-		}
-
-		// addT type mutations have an input which is AddTInput so if that doesn't exist anymore,
-		// we can delete the AddTPayload and also skip this mutation.
-		typ := field.Name[3:]
-		input := sch.Types["Add"+typ+"Input"]
-		if input == nil {
-			delete(sch.Types, "Add"+typ+"Payload")
-			continue
-		}
-		sch.Mutation.Fields[i] = field
-		i++
-
-	}
-	sch.Mutation.Fields = sch.Mutation.Fields[:i]
->>>>>>> 213f2b3f
 }
 
 func addInputType(schema *ast.Schema, defn *ast.Definition) {
@@ -1211,6 +1210,7 @@
 	addFilterArgument(schema, qry)
 	addOrderArgument(schema, qry)
 	addPaginationArguments(qry)
+
 	if schema.Types["Add"+defn.Name+"Input"] != nil {
 		schema.Types["Add"+defn.Name+"Payload"] = &ast.Definition{
 			Kind:   ast.Object,
@@ -1407,7 +1407,6 @@
 		},
 	}
 	schema.Mutation.Fields = append(schema.Mutation.Fields, add)
-
 }
 
 func addUpdateMutation(schema *ast.Schema, defn *ast.Definition) {
@@ -1561,6 +1560,7 @@
 			(!hasID(schema.Types[fld.Type.Name()]) && !hasXID(schema.Types[fld.Type.Name()])) {
 			continue
 		}
+
 		fldList = append(fldList, createField(schema, fld))
 	}
 
