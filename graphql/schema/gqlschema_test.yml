--- conflicted
+++ resolved
@@ -2674,6 +2674,47 @@
      "locations":[{"line":6, "column":5}]}
     ]
 
+  -
+    name: "as is reserved keyword - type Name"
+    input: |
+      type As {
+        id: ID!
+        name: String
+      }
+    errlist: [
+      { "message": "As is a reserved word, so you can't declare a type with this name. Pick a different name for the type.", "locations": [ { "line": 1, "column": 6 } ] },
+    ]
+
+  - name: "as is reserved keyword - field name"
+    input: |
+      type X {
+        as: ID!
+        name: String
+      }
+    errlist: [
+      { "message": "Type X; Field as: as is a reserved keyword and you cannot declare a field with this name.", "locations": [ { "line": 2, "column": 3 } ] },
+    ]
+
+  - name: "as is reserved keyword - type name using @dgraph directive"
+    input: |
+      type X @dgraph(type:"as") {
+        id: ID!
+        name: String
+      }
+    errlist: [
+      { "message": "Type X; type argument 'as' for @dgraph directive is a reserved keyword.", "locations": [ { "line": 1, "column": 9 } ] },
+    ]
+
+  - name: "as is reserved keyword - field name using @dgraph directive"
+    input: |
+      type X {
+        id: ID!
+        name: String @dgraph(pred:"as")
+      }
+    errlist: [
+      { "message": "Type X; Field name: pred argument 'as' for @dgraph directive is a reserved keyword.", "locations": [ { "line": 3, "column": 17 } ] },
+    ]
+
 
 valid_schemas:
   - name: "schema with union"
@@ -2697,56 +2738,6 @@
         data: [U!]! @dgraph(pred: "data")
       }
 
-<<<<<<< HEAD
-=======
-    errlist: [
-    {"message": "Subscription is a reserved word, so you can't declare a type with this name. Pick a different name for the type.", "locations": [{"line":1, "column":6}]},
-    ]
-
-  -
-    name: "as is reserved keyword - type Name"
-    input: |
-      type As {
-        id: ID!
-        name: String
-      }
-    errlist: [
-      { "message": "As is a reserved word, so you can't declare a type with this name. Pick a different name for the type.", "locations": [ { "line": 1, "column": 6 } ] },
-    ]
-
-  - name: "as is reserved keyword - field name"
-    input: |
-      type X {
-        as: ID!
-        name: String
-      }
-    errlist: [
-      { "message": "Type X; Field as: as is a reserved keyword and you cannot declare a field with this name.", "locations": [ { "line": 2, "column": 3 } ] },
-    ]
-
-  - name: "as is reserved keyword - type name using @dgraph directive"
-    input: |
-      type X @dgraph(type:"as") {
-        id: ID!
-        name: String
-      }
-    errlist: [
-      { "message": "Type X; type argument 'as' for @dgraph directive is a reserved keyword.", "locations": [ { "line": 1, "column": 9 } ] },
-    ]
-
-  - name: "as is reserved keyword - field name using @dgraph directive"
-    input: |
-      type X {
-        id: ID!
-        name: String @dgraph(pred:"as")
-      }
-    errlist: [
-      { "message": "Type X; Field name: pred argument 'as' for @dgraph directive is a reserved keyword.", "locations": [ { "line": 3, "column": 17 } ] },
-    ]
-
-
-valid_schemas:
->>>>>>> c269de85
   - name: "@auth on interface implementation"
     input: |
       interface X {
