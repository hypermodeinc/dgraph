invalid_schemas:
  -
    name: "More than 1 id field"
    input: |
      type P {
        id1: ID!
        id2: ID!
        id3: ID!
      }
    errlist: [
      {"message":"Fields id1, id2 and id3 are listed as IDs for type P, but a type can have only one ID field. Pick a single field as the ID for type P.", "locations":[{"line":2, "column":3}, {"line":3, "column":3}, {"line":4, "column":3}]},
    ]

  -
    name: "UID as a field name"
    input: |
      type P {
        uid: String
      }
    errlist: [
      {"message":"Type P; Field uid: uid is a reserved keyword and you cannot declare a field with this name.", "locations": [{"line":2, "column": 3}]},
    ]

  -
    name: "Query, Mutation in initial schema"
    input: |
      type Query {
        getAuthor(id: ID): Author!
      }
      type Mutation {
        getAuthor(id: ID): Author!
      }
    errlist: [
      {"message":"GraphQL Query and Mutation types are only allowed to have fields
      with @custom directive. Other fields are built automatically for you. Found Query getAuthor
      without @custom.", "locations":[{"line":1, "column":6}]},
      {"message":"GraphQL Query and Mutation types are only allowed to have fields with
      @custom directive. Other fields are built automatically for you. Found Mutation getAuthor
      without @custom.", "locations":[{"line":4, "column":6}]},
    ]

  -
    name: "No ID list of any kind"
    input: |
      type A {
        f: [ID]
      }
    errlist: [
      {"message": "Type A; Field f: ID lists are invalid.", "locations": [{"line":2, "column": 3}]}
    ]


  -
    name: "No nested list of any kind"
    input: |
      type A {
        f: [[String]]
      }
    errlist: [
      {"message": "Type A; Field f: Nested lists are invalid.", "locations": [{"line":2, "column": 3}]}
    ]

  -
    name: "There shoudnt be arguments on any field"
    input: |
      type T {
        f(a: Int): String
      }
    errlist: [
      {"message": "Type T; Field f: You can't give arguments to fields.", "locations": [{"line": 2, "column": 3}]}
    ]

  -
    name: "Enum indexes clash trigram and regexp"
    input: |
      type T {
        f: E @search(by: [trigram, regexp])
      }
      enum E {
        A
      }
    errlist: [
      {"message": "Type T; Field f: the argument to @search 'trigram' is the same as the index 'regexp' provided before and shouldn't be used together",
      "locations": [{"line": 2, "column": 9}]}
    ]

  -
    name: "Enum indexes clash hash and exact"
    input: |
      type T {
        f: E @search(by: [hash, exact])
      }
      enum E {
        A
      }
    errlist: [
      {"message": "Type T; Field f: the arguments 'hash' and 'exact' can't be used together as arguments to @search.", "locations": [{"line": 2, "column": 9}]}
    ]

  -
    name: "Reference type that is not in input schema"
    input: |
      type T {
          f: Author
      }
    errlist: [
      {"message": "Undefined type Author.", "locations": [{"line": 2, "column": 8}]}
    ]

  -
    name: "Unsupported definitions in initial schema"
    input: |
      scalar Int
      interface P {
        t: T!
      }
      union Q = R | S | T
      input U {
        x: X!
      }
    errlist: [
    {"message":"You can't add scalar definitions. Only type, interface, input and enums are allowed in initial schema.", "locations":[{"line":1, "column":8}]},
    {"message":"You can't add union definitions. Only type, interface, input and enums are allowed in initial schema.", "locations":[{"line":5, "column":7}]},
      #      {"message":"You can't add input_object definitions. Only type, interface, input and enums are allowed in initial schema.", "locations":[{"line":6, "column":7}]},
    ]

  -
    name: "Typename is reserved word"
    input: |
      type String {
        id: ID!
      }
    errlist: [
      {"message":"String is a reserved word, so you can't declare a type with this name. Pick a different name for the type.", "locations":[{"line":1, "column":6}]},
    ]

  -
    name: "More than 1 errors"
    input: |
      type X {
        i1: ID!
        i2: ID!
        i3: ID!
        l1: [X]!
        l2: [ID]
      }
    errlist: [
      {"message":"Fields i1, i2, i3 and l2 are listed as IDs for type X, but a type can have only one ID field. Pick a single field as the ID for type X.", "locations":[{"line":2, "column":3}, {"line":3, "column":3}, {"line":4, "column":3}, {"line":6, "column": 3}]},
      {"message": "Type X; Field l2: ID lists are invalid.", "locations": [{"line": 6, "column": 3}]}
    ]

  -
    name: "Union type in schema"
    input: |
      union U = R | S | T
    errlist: [
    {"message":"You can't add union definitions. Only type, interface, input and enums are allowed in initial schema.", "locations":[{"line":1, "column":7}]}
    ]

  -
    name: "Non linking inverse directive with correct field type"
    input: |
      type Post {
        author: Author! @hasInverse(field: "posts")
        likedBy: Author
      }
      type Author {
        posts: [Post!]! @hasInverse(field: likedBy)
      }
    errlist: [
      {"message": "Type Post; Field author: @hasInverse should be consistant. Post.author is the inverse of Author.posts, but Author.posts is the inverse of Post.likedBy.", "locations": [{"line": 2, "column": 20}]}
    ]

  -
    name: "Multiple hasInverse to one field"
    input: |
      type Post {
        author: Author! @hasInverse(field: "posts")
        likedBy: Author @hasInverse(field: "posts")
      }

      type Author {
        posts: [Post!]!
      }
    errlist: [
      {"message": "Type Post; Field likedBy: @hasInverse should be consistant. Post.likedBy is the inverse of Author.posts, but Author.posts is the inverse of Post.author.", "locations": [{"line": 3, "column": 20}]}
    ]

  -
    name: "Non linking inverse directives"
    input: |
      type X {
        f1: P @hasInverse(field: "f1")
        f2: String
      }
      type P {
        f1: X @hasInverse(field: "f2")
      }
    errlist: [
      {"message":"Type X; Field f1: @hasInverse should be consistant. X.f1 is the inverse of P.f1, but P.f1 is the inverse of X.f2.", "locations":[{"line":2, "column":10}]},
      {"message":"Type P; Field f1: @hasInverse is required to link the fields of same type, but the field f2 is of the type String instead of P. To link these make sure the fields are of the same type.", "locations":[{"line":6, "column":10}]},
    ]

  -
    name: "Inverse Directive on non object field"
    input: |
      type X {
        f1: String @hasInverse(field: "f1")
      }
    errlist: [
      {"message":"Type X; Field f1: Field f1 is of type String, but @hasInverse directive only applies to fields with object types.", "locations":[{"line":2, "column":3}]},
    ]

  -
    name: "Inverse Directive doesn't have field argument"
    input: |
      type X {
        f1: X @hasInverse
      }
    errlist: [
      {"message":"Type X; Field f1: @hasInverse directive doesn't have field argument.", "locations":[{"line":2, "column":10}]},
    ]

  -
    name: "hasInverse on non existing field"
    input: |
      type X {
        f1: [P!]! @hasInverse(field: "f2")
      }
      type P  {
        f1: String
      }
    errlist: [
      {"message":"Type X; Field f1: inverse field f2 doesn't exist for type P.", "locations":[{"line":2, "column":14}]},
    ]

  -
    name: "ID can't have the @search directive"
    input: |
      type X {
        id: ID! @search
      }
      type Y {
        id: ID! @search(by: [term])
      }
    errlist: [
      {"message": "Type X; Field id: has the @search directive but fields of type ID can't
          have the @search directive.",
      "locations":[{"line":2, "column":12}]},
      {"message": "Type Y; Field id: has the @search directive but the argument term doesn't
          apply to field type ID.  Search by term applies to fields of type String. Fields of type
          ID can't have the @search directive.",
      "locations":[{"line":5, "column":12}]}
      ]

  -
    name: "Search will error on type that can't have the @search"
    input: |
      type X {
        y: Y @search
      }
      type Y {
        y: String
      }
    errlist: [
      {"message": "Type X; Field y: has the @search directive but fields of type Y
          can't have the @search directive.",
      "locations":[{"line":2, "column":9}]}
      ]

  -
    name: "Search (with arg) will error that can't have the @search"
    input: |
      type X {
        y: Y @search(by: [term])
      }
      type Y {
        y: String
      }
    errlist: [
      {"message": "Type X; Field y: has the @search directive but the argument term doesn't
          apply to field type Y.  Search by term applies to fields of type String. Fields of
          type Y can't have the @search directive.",
      "locations":[{"line":2, "column":9}]}
      ]

  -
    name: "Search with wrong arg with error on default search type"
    input: |
      type X {
        y: Int @search(by: [term])
      }
    errlist: [
      {"message": "Type X; Field y: has the @search directive but the argument term doesn't
          apply to field type Int.  Search by term applies to fields of type String. Fields of
          type Int are searchable by just @search.",
      "locations":[{"line":2, "column":11}]}
      ]

  -
    name: "Search with wrong arg with error on search type"
    input: |
      type X {
        y: String @search(by: [day])
      }
    errlist: [
      {"message": "Type X; Field y: has the @search directive but the argument day doesn't
          apply to field type String.  Search by day applies to fields of type DateTime. Fields
          of type String can have @search by exact, fulltext, hash, regexp, term and trigram.",
      "locations":[{"line":2, "column":14}]}
      ]

  -
    name: "Search with wrong arg for the index"
    input: |
      type X {
        y: String @search(by: [hash, hour])
      }
    errlist: [
      {"message": "Type X; Field y: has the @search directive but the argument hour doesn't
          apply to field type String.  Search by hour applies to fields of type DateTime. Fields
          of type String can have @search by exact, fulltext, hash, regexp, term and trigram.",
      "locations":[{"line":2, "column":14}]}
      ]

  -
    name: "Search without []"
    input: |
      type X {
        y: String @search(by: hash)
      }
    errlist: [
      {"message": "Type X; Field y: the @search directive requires a list argument,
          like @search(by: [hash])",
      "locations":[{"line":2, "column":14}]}
      ]

  -
    name: "Search doesn't allow hash and exact together"
    input: |
      type X {
        y: String @search(by: [hash, exact])
      }
    errlist: [
      {"message": "Type X; Field y: the arguments 'hash' and 'exact' can't be
          used together as arguments to @search.",
      "locations":[{"line":2, "column":14}]}
      ]

  -
    name: "Search with multiple datetime index"
    input: |
      type X {
        y: DateTime @search(by: [hour, month])
      }
    errlist: [
      {"message": "Type X; Field y: has the search directive on DateTime. DateTime
           allows only one argument for @search.",
      "locations":[{"line":2, "column":16}]}
      ]

  -
    name: "Search doesn't allow trigram and regexp together"
    input: |
      type X {
        y: String @search(by: [trigram, regexp])
      }
    errlist: [
      {"message": "Type X; Field y: the argument to @search 'trigram' is the same as
          the index 'regexp' provided before and shouldn't be used together",
      "locations":[{"line":2, "column":14}]}
      ]

  -
    name: "Search doesn't accept bogus args"
    input: |
      type X {
        y: String @search(by: [bogus])
      }
    errlist: [
      {"message": "Type X; Field y: the argument to @search bogus isn't valid.Fields of type
          String can have @search by exact, fulltext, hash, regexp, term and trigram.",
      "locations":[{"line":2, "column":14}]}
      ]

  -
    name: "Type implements an interface which wasn't defined"
    input: |
      type X implements Y {
        y: String
      }
    errlist: [
      {"message": Undefined type "Y".,
      "locations":[{"line":1, "column":6}]}
      ]

  -
    name: "Type implements an interface with the field definition repeated"
    input: |
      interface Y {
        id: ID
      }
      type X implements Y {
        id: ID
        y: String
      }
    errlist: [
      {"message": "Field X.id can only be defined once.",
      "locations":[{"line":5, "column":3}]}
      ]

  -
    name: "Type implements an interface with the field name repeated but different type"
    input: |
      interface Y {
        id: ID
      }
      type X implements Y {
        id: String
        y: String
      }
    errlist: [
      {"message": "Field X.id can only be defined once.",
      "locations":[{"line":5, "column":3}]}
      ]

  -
    name: "Type implements an interface with no field of its own"
    input: |
      interface Y {
        id: ID
      }
      type X implements Y {
      }
    errlist: [
      {"message": "expected at least one definition, found }",
      "locations":[{"line":5, "column":1}]}
      ]

  -
    name: "Type implements from two interfaces where both have ID"
    input: |
      interface X {
        id: ID
      }
      interface Y {
        id: ID
      }
      type Z implements X & Y {
        name: String
      }
    errlist: [
      {"message": "Field Z.id can only be defined once.",
      "locations":[{"line":2, "column":3}]}
      ]

  -
    name: "List of Boolean is not allowed"
    input: |
      type X {
        q: [Boolean]
      }
    errlist: [
      {"message": "Type X; Field q: Boolean lists are invalid.",
      "locations":[{"line":2, "column":3}]}
      ]

  -
    name: "ID field can't have @dgraph directive"
    input: |
      type X {
        id: ID @dgraph(pred: "X.id")
        name: String
      }
    errlist: [
      {"message": "Type X; Field id: has the @dgraph directive but fields of type ID can't
          have the @dgraph directive.",
      "locations":[{"line":2, "column":11}]}
    ]

  -
    name: "Field with @id directive has wrong type"
    input: |
      type X {
        f1: [String] @id
      }
    errlist: [
      {"message": "Type X; Field f1: with @id directive must be of type String!, not [String]",
      "locations":[{"line":2, "column":17}]}
      ]

  -
    name: "Field with @id directive should be mandatory"
    input: |
      type X {
        f1: String @id
      }
    errlist: [
      {"message": "Type X; Field f1: with @id directive must be of type String!, not String",
      "locations":[{"line":2, "column":15}]}
      ]

  -
    name: "Field with multiple @id directives should not be allowed"
    input: |
      type X {
        f1: String! @id
        f2: String! @id
      }
    errlist: [
      {"message": "Type X: fields f1 and f2 have the @id directive, but a type can
        have only one field with @id. Pick a single field with @id for type X.",
      "locations":[{"line":2, "column":3},{"line":3, "column":3}]}
      ]

  -
    name: "Dgraph directive with wrong argument produces an error"
    input: |
      type X {
        f1: String! @dgraph(type: "f1")
      }
    errlist: [
      {"message": "Type X; Field f1: pred argument for @dgraph directive should
      not be empty.",
      "locations":[{"line":2, "column":16}]}
      ]

  -
    name: "Dgraph directive with no argument on field produces an error"
    input: |
      type X {
        f1: String! @dgraph
      }
    errlist: [
      {"message": "Type X; Field f1: pred argument for @dgraph directive should
      not be empty.",
      "locations":[{"line":2, "column":16}]}
      ]

  -
    name: "Dgraph directive with wrong argument type on field produces an error"
    input: |
      type X {
        f1: String! @dgraph(pred: 2)
      }
    errlist: [
      {"message": "Type X; Field f1: pred argument for @dgraph directive should
      of type String.",
      "locations":[{"line":2, "column":16}]}
      ]

  -
    name: "Dgraph directive with wrong argument on type produces an error"
    input: |
      type X @dgraph(pred: "X") {
        f1: String!
      }
    errlist: [
      {"message": "Type X; type argument for @dgraph directive should not be empty.",
      "locations":[{"line":1, "column":9}]}
    ]

  -
    name: "Dgraph directive with no argument on type produces an error"
    input: |
      type X @dgraph {
        f1: String!
      }
    errlist: [
      {"message": "Type X; type argument for @dgraph directive should not be empty.",
      "locations":[{"line":1, "column":9}]}
    ]

  -
    name: "Dgraph directive with wrong argument type on type produces an error"
    input: |
      type X @dgraph(type: 2) {
        f1: String!
      }
    errlist: [
      {"message": "Type X; type argument for @dgraph directive should of type String.",
      "locations":[{"line":1, "column":9}]}
    ]

  -
    name: "Dgraph directive with reverse pred argument on scalar field produces an error"
    input: |
      type X {
        f1: String! @dgraph(pred:"~movie")
        f2: String! @dgraph(pred:"<~movie>")
      }
    errlist: [
      {"message": "Type X; Field f1 is of type String, but reverse predicate in @dgraph directive
      only applies to fields with object types.",
      "locations":[{"line":2, "column":3}]},
      {"message": "Type X; Field f2 is of type String, but reverse predicate in @dgraph directive
      only applies to fields with object types.",
      "locations":[{"line":3, "column":3}]}
    ]

  -
    name: "Dgraph directive with reverse pred argument on field without a corresponding reverse field is an error"
    input: |
      type Y {
        g1: String!
      }

      type X {
        f1: [Y!] @dgraph(pred:"~movie")
      }
    errlist: [
      {"message": "Type X; Field f1: pred argument: ~movie is not supported as forward edge doesn't exist for type Y.",
      "locations":[{"line":6, "column":13}]}
    ]

  -
    name: "Dgraph directive with reverse pred argument along with hasInverse produces an error"
    input: |
      type X {
        f1: [Y] @dgraph(pred: "f1")
      }
      type Y {
        f1: [X] @dgraph(pred: "~f1") @hasInverse(field: "f1")
      }
    errlist: [
      {"message": "Type Y; Field f1: @hasInverse directive is not allowed when pred argument in
      @dgraph directive starts with a ~.",
      "locations":[{"line":5, "column":12}]}
    ]

  -
    name: "Dgraph directive with reverse pred argument along with hasInverse in forward direction
      produces an error"
    input: |
      type X {
        f1: [Y] @dgraph(pred: "f1") @hasInverse(field: "f1")
      }
      type Y {
        f1: [X] @dgraph(pred: "~f1")
      }
    errlist: [
      {"message": "Type Y; Field f1: @hasInverse directive is not allowed when pred argument in
      @dgraph directive starts with a ~.",
      "locations":[{"line":5, "column":12}]}
    ]

  -
    name: "Dgraph directive with reverse pred argument matching with wrong type produces an error"
    input: |
      type Z {
        f1: String!
      }
      type X {
        f1: [Z] @dgraph(pred: "f1")
      }
      type Y {
        f1: [X] @dgraph(pred: "~f1")
      }
    errlist: [
      {"message": "Type X; Field f1: should be of type Y to be compatible with @dgraph reverse
      directive but is of type Z.",
      "locations":[{"line":5, "column":12}]}
    ]

  -
    name: "Field with a dgraph directive with reverse pred argument should be a list"
    input: |
      type X {
        f1: [Y] @dgraph(pred: "f1")
      }
      type Y {
        f1: X @dgraph(pred: "~f1")
      }
    errlist: [
      {"message": "Type Y; Field f1: with a dgraph directive that starts with ~ should be of type
      list.",
      "locations":[{"line":5, "column":10}]}
    ]


  -
    name: "Empty field in secret directive"
    input: |
      type X @secret(field:""){
        f1: String!
      }
    errlist: [
      {"message": "Type X; Argument \"field\" of secret directive is empty",
      "locations":[{"line":1, "column":6}]},
    ]

  -
    name: "Multiple secret directive"
    input: |
      type X @secret(field:"password") @secret(field: "psss"){
        f1: String!
      }
    errlist: [
      {"message": "Type X; has more than one secret fields password,psss",
      "locations":[{"line":1, "column":6}]},
    ]

  - name: "Conflicting secret directive and field"
    input: |
      type X @secret(field:"f1"){
        f1: String!
      }
    errlist: [
    {"message": "Type X; has a secret directive and field of the same name f1",
     "locations":[{"line":1, "column":6}]},
    ]

  -
    name: "@dgraph(pred: ...) validation"
    input: |
      interface V {
        f1: String @dgraph(pred: "ff1")
      }
      interface W @secret(field: "f", pred: "pwd") {
        f2: String! @dgraph(pred: "name")
        f3: [Float] @dgraph(pred: "val")
        f4: String @dgraph(pred: "ff4")
        f5: String @dgraph(pred: "ff1")
      }
      type X implements V & W {
        f6: Y @dgraph(pred: "link")
        f7: String! @dgraph(pred: "ff7") @id
        f8: String
        f9: String @dgraph(pred: "ff4")
      }
      type Y {
        f2: Int @dgraph(pred: "name")
        f3: Float @dgraph(pred: "val")
        f6: X @dgraph(pred: "link")
        f7: String @dgraph(pred: "ff7")
        f8: Int @dgraph(pred: "X.f8")
        f10: String @dgraph(pred: "pwd")
      }
    errlist: [
    {"message": "Type X; implements interfaces [V W], all of which have fields with @dgraph predicate: ff1. These fields must use different Dgraph predicates.",
     "locations":[{"line":10, "column":6}]},
    {"message": "Type X; Field f9: has the @dgraph directive, which conflicts with interface W; field f4, that this type implements. These fields must use different Dgraph predicates.",
     "locations":[{"line":14, "column":3}]},
    {"message": "Type Y; Field f2: has type Int, which is different to type W; field f2, which has the same @dgraph directive but type String. These fields must have either the same GraphQL types, or use different Dgraph predicates.",
     "locations":[{"line":17, "column":3}]},
    {"message": "Type Y; Field f3: has type Float, which is different to type W; field f3, which has the same @dgraph directive but type [Float]. These fields must have either the same GraphQL types, or use different Dgraph predicates.",
     "locations":[{"line":18, "column":3}]},
    {"message": "Type Y; Field f6: has type X, which is different to type X; field f6, which has the same @dgraph directive but type Y. These fields must have either the same GraphQL types, or use different Dgraph predicates.",
     "locations":[{"line":19, "column":3}]},
    {"message": "Type Y; Field f7: doesn't have @id directive, which conflicts with type X; field f7, which has the same @dgraph directive along with @id directive. Both these fields must either use @id directive, or use different Dgraph predicates.",
     "locations":[{"line":20, "column":3}]},
    {"message": "Type Y; Field f8: has type Int, which is different to type X; field f8, which has the same @dgraph directive but type String. These fields must have either the same GraphQL types, or use different Dgraph predicates.",
     "locations":[{"line":21, "column":3}]},
    {"message": "Type Y; Field f10: has the @dgraph predicate, but that conflicts with type W @secret directive on the same predicate. @secret predicates are stored encrypted and so the same predicate can't be used as a String.",
     "locations":[{"line":22, "column":3}]}]

  - name: "input type can't have same name as the type generated for other types"
    input: |
      type Author {
        id: ID!
      }
      input UpdateAuthorInput {
        id: ID!
      }
    errlist: [
    {"message": "UpdateAuthorInput is a reserved word, so you can't declare an input type with this name. Pick a different name for the input type.",
     "locations":[{"line":4, "column":7}]},
    ]

  - name: "@custom query can't have same name as the query generated for other types"
    input: |
      type Author {
        id: ID!
      }

      type Query {
        getAuthor(id: ID): Author! @custom(http: {url: "http://blah.com", method: "GET"})
      }
    errlist: [
    {"message": "getAuthor is a reserved word, so you can't declare a query with this name. Pick a different name for the query.",
     "locations":[{"line":6, "column":3}]},
    ]

  - name: "@custom mutation can't have same name as the mutation generated for other types"
    input: |
      type Author {
        id: ID!
      }

      type Mutation {
        addAuthor(id: ID): Author! @custom(http: {url: "http://blah.com", method: "GET"})
      }
    errlist: [
    {"message": "addAuthor is a reserved word, so you can't declare a mutation with this name. Pick a different name for the mutation.",
     "locations":[{"line":6, "column":3}]},
    ]

  - name: "@custom directive with extra arguments"
    input: |
      type Author {
        id: ID!
      }

      type Query {
        getAuthor1(id: ID): Author! @custom(http: {url: "blah.com", method: "GET"}, extra: "random")
      }
    errlist: [
    {"message": "Type Query; Field getAuthor1: has 2 arguments for @custom directive, it should contain exactly 1 argument.",
     "locations":[{"line":6, "column":32}]},
    ]

  - name: "@custom directive without http argument"
    input: |
      type Author {
        id: ID!
      }

      type Query {
        getAuthor1(id: ID): Author! @custom(https: {url: "blah.com", method: "GET"})
      }
    errlist: [
      {"message": "Type Query; Field getAuthor1: http argument for @custom directive should not be empty.",
      "locations":[{"line":6, "column":32}]},
    ]

  -
    name: "@custom directive with wrong url"
    input: |
      type Author {
        id: ID!
      }

      type Query {
        getAuthor1(id: ID): Author! @custom(http: {url: "123", method: "GET"})
      }
    errlist: [
      {"message": "Type Query; Field getAuthor1; url field inside @custom directive is invalid.",
      "locations":[{"line":6, "column":52}]},
    ]

  -
    name: "@custom directive on a query with undefined parameter in path is not allowed"
    input: |
      type Author {
        id: ID!
      }

      type Query {
        getAuthor1(id: ID): Author! @custom(http: {url: "http://google.com/$idm", method: "GET"})
      }
    errlist: [
    {"message": "Type Query; Field getAuthor1; url path inside @custom directive uses an argument idm that is not defined.",
     "locations":[{"line":6, "column":52}]},
    ]

  -
    name: "@custom directive on a query with null parameter in path is not allowed"
    input: |
      type Author {
        id: ID!
      }

      type Query {
        getAuthor1(id: ID): Author! @custom(http: {url: "http://google.com/$id", method: "GET"})
      }
    errlist: [
      {"message": "Type Query; Field getAuthor1; url path inside @custom directive uses an argument id that can be null.",
      "locations":[{"line":6, "column":52}]},
    ]

  -
    name: "@custom directive on a query with undefined parameter in query is not allowed"
    input: |
      type Author {
        id: ID!
      }

      type Query {
        getAuthor1(id: ID): Author! @custom(http: {url: "http://google.com?a=$idm", method: "GET"})
      }
    errlist: [
    {"message": "Type Query; Field getAuthor1; url query inside @custom directive uses an argument idm that is not defined.",
     "locations":[{"line":6, "column":52}]},
    ]

  -
    name: "@custom directive with wrong value for method"
    input: |
      type Author {
        id: ID!
      }

      type Query {
        getAuthor1(id: ID): Author! @custom(http: {url: "http://google.com/", method: "GETS"})
      }
    errlist: [
    {"message": "Type Query; Field getAuthor1; method field inside @custom directive can only be GET/POST/PUT/PATCH/DELETE.",
     "locations":[{"line":6, "column":82}]},
    ]

  -
    name: "@custom directive with operation on Query/Mutation"
    input: |
      type Author {
        id: ID!
      }

      type Query {
        getAuthor1(id: ID): Author! @custom(http: {url: "http://google.com/", method: "GET", operation: "single"})
      }
    errlist: [
    {"message": "Type Query; Field getAuthor1; operation field inside @custom directive can't be present on Query/Mutation.",
     "locations":[{"line":6, "column":100}]},
    ]

  -
    name: "@custom directive with wrong value for operation"
    input: |
      type Author {
        id: ID!
      }

      type Post {
        id: ID!
        author: Author! @custom(http: {url: "http://google.com/", method: "GET", operation: "random"})
      }
    errlist: [
    {"message": "Type Post; Field author; operation field inside @custom directive can only be single/batch.",
     "locations":[{"line":7, "column":88}]},
    ]

  -
    name: "@custom directive with url params for batch operation"
    input: |
      type Author {
        id: ID!
      }

      type Post {
        id: ID!
        author: Author! @custom(http: {
          url: "http://google.com?a=$id",
          method: "GET",
          operation: "batch"})
      }
    errlist: [
    {"message": "Type Post; Field author; has parameters in url inside @custom directive while operation is batch, url can't contain parameters if operation is batch.",
     "locations":[{"line":8, "column":11}]},
    ]

  -
    name: "@custom directive with url params and graphql together"
    input: |
      type Author {
        id: ID!
      }

      type Query {
        getAuthor1(id: ID): Author! @custom(http: {
          url: "http://google.com/?q=$id",
          method: "POST",
          graphql: "query { getAuthor(id: $id) }"
        })
      }
    errlist: [
    {"message": "Type Query; Field getAuthor1; has parameters in url along with graphql field inside @custom directive, url can't contain parameters if graphql field is present.",
     "locations":[{"line":6, "column":32}]},
    ]


  -
    name: "@custom directive with non-POST method and graphql together"
    input: |
      type Author {
        id: ID!
      }

      type Query {
        getAuthor1(id: ID): Author! @custom(http: {
          url: "http://google.com/",
          method: "GET",
          graphql: "query { getAuthor(id: $id) }"
        })
      }
    errlist: [
    {"message": "Type Query; Field getAuthor1; has method GET while graphql field is also present inside @custom directive, method can only be POST if graphql field is present.",
     "locations":[{"line":6, "column":32}]},
    ]

  -
    name: "@custom directive with both body and graphql together"
    input: |
      type Author {
        id: ID!
      }

      type Query {
        getAuthor1(id: ID): Author! @custom(http: {
          url: "http://google.com/",
          method: "POST",
          body: "{id: $id}",
          graphql: "query { getAuthor(id: $id) }"
        })
      }
    errlist: [
    {"message": "Type Query; Field getAuthor1; has both body and graphql field inside @custom directive, they can't be present together.",
     "locations":[{"line":6, "column":32}]},
    ]

  -
    name: "@custom directive with unparseable body"
    input: |
      type Author {
        id: ID!
      }

      type Query {
        getAuthor1(id: ID): Author! @custom(http: {
          url: "http://google.com/",
          method: "POST",
          body: "{id: $id, name: \"name\"}",
        })
      }
    errlist: [
    {"message": "Type Query; Field getAuthor1; body template inside @custom directive could not be parsed.",
     "locations":[{"line":9, "column":12}]},
    ]

  -
    name: "@custom directive with undefined parameter in body"
    input: |
      type Author {
        id: ID!
      }

      type Query {
        getAuthor1(id: ID): Author! @custom(http: {
          url: "http://google.com/",
          method: "POST",
          body: "{id: $idm}",
        })
      }
    errlist: [
    {"message": "Type Query; Field getAuthor1; body template inside @custom directive uses an argument idm that is not defined.",
     "locations":[{"line":9, "column":12}]},
    ]

  -
    name: "@custom directive with empty graphql"
    input: |
      type Author {
        id: ID!
      }

      type Query {
        getAuthor1(id: ID): Author! @custom(http: {
          url: "http://google.com/",
          method: "POST",
          graphql: "   "
        })
      }
    errlist: [
    {"message": "Type Query; Field getAuthor1: inside graphql in @custom directive, found 0 operations, it can have exactly one operation.",
     "locations":[{"line":9, "column":15}]},
    ]

  -
    name: "@custom directive with invalid graphql"
    input: |
      type Author {
        id: ID!
      }
      type Query {
        getAuthor1(id: ID): Author! @custom(http: {
          url: "http://google.com/",
          method: "POST",
          graphql: "query { getAuthor(id: $id) } garbage"
        })
      }
    errlist: [
    {"message": "Type Query; Field getAuthor1: unable to parse graphql in @custom directive because: Unexpected Name \"garbage\"",
     "locations":[{"line":8, "column":15}]},
    ]

  -
    name: "@custom directive with multiple operations in graphql"
    input: |
      type Author {
        id: ID!
      }

      type Query {
        getAuthor1(id: ID): Author! @custom(http: {
          url: "http://google.com/",
          method: "POST",
          graphql: "query { getAuthor(id: $id) } query { getAuthor(id: $id) }"
        })
      }
    errlist: [
    {"message": "Type Query; Field getAuthor1: inside graphql in @custom directive, found 2 operations, it can have exactly one operation.",
     "locations":[{"line":9, "column":15}]},
    ]

  -
    name: "@custom directive with non query/mutation operation"
    input: |
      type Author {
        id: ID!
      }

      type Query {
        getAuthor1(id: ID): Author! @custom(http: {
          url: "http://google.com/",
          method: "POST",
          graphql: "subscription { getAuthor(id: $id) }"
        })
      }
    errlist: [
    {"message": "Type Query; Field getAuthor1: inside graphql in @custom directive, found `subscription` operation, it can only have query/mutation.",
     "locations":[{"line":9, "column":15}]},
    ]

  -
    name: "@custom directive with operation name in graphql"
    input: |
      type Author {
        id: ID!
      }

      type Query {
        getAuthor1(id: ID): Author! @custom(http: {
          url: "http://google.com/",
          method: "POST",
          graphql: "query opName { getAuthor(id: $id) }"
        })
      }
    errlist: [
    {"message": "Type Query; Field getAuthor1: inside graphql in @custom directive, found operation with name `opName`, it can't have a name.",
     "locations":[{"line":9, "column":15}]},
    ]

  -
<<<<<<< HEAD
=======
    name: "@custom directive with variable definitions in operation in graphql"
    input: |
      type Author {
        id: ID!
      }

      type Query {
        getAuthor1(id: ID): Author! @custom(http: {
          url: "http://google.com/",
          method: "POST",
          graphql: "query ($id: ID){ getAuthor(id: $id) }"
        })
      }
    errlist: [
    {"message": "Type Query; Field getAuthor1: inside graphql in @custom directive, found operation with variables, it can't have any variable definitions.",
     "locations":[{"line":9, "column":15}]},
    ]

  -
>>>>>>> 5bd54b09
    name: "@custom directive with directives in operation in graphql"
    input: |
      type Author {
        id: ID!
      }

      type Query {
        getAuthor1(id: ID): Author! @custom(http: {
          url: "http://google.com/",
          method: "POST",
          graphql: "query @test { getAuthor(id: $id) }"
        })
      }
    errlist: [
    {"message": "Type Query; Field getAuthor1: inside graphql in @custom directive, found operation with directives, it can't have any directives.",
     "locations":[{"line":9, "column":15}]},
    ]

  -
    name: "@custom directive with multiple fields in operation in graphql"
    input: |
      type Author {
        id: ID!
      }

      type Query {
        getAuthor1(id: ID): Author! @custom(http: {
          url: "http://google.com/",
          method: "POST",
          graphql: "query { getAuthor(id: $id) getUser(id: $id) }"
        })
      }
    errlist: [
    {"message": "Type Query; Field getAuthor1: inside graphql in @custom directive, found 2 fields inside operation `query`, it can have exactly one field.",
     "locations":[{"line":9, "column":15}]},
    ]

  -
    name: "@custom directive with alias for field in operation in graphql"
    input: |
      type Author {
        id: ID!
      }

      type Query {
        getAuthor1(id: ID): Author! @custom(http: {
          url: "http://google.com/",
          method: "POST",
          graphql: "mutation { authors: getAuthor(id: $id) }"
        })
      }
    errlist: [
    {"message": "Type Query; Field getAuthor1: inside graphql in @custom directive, found mutation `getAuthor` with alias `authors`, it can't have any alias.",
     "locations":[{"line":9, "column":15}]},
    ]

  -
    name: "@custom directive with return type for field in operation in graphql"
    input: |
      type Author {
        id: ID!
      }

      type Query {
        getAuthor1(id: ID): Author! @custom(http: {
          url: "http://google.com/",
          method: "POST",
          graphql: "query { getAuthor(id: $id): Author! }"
        })
      }
    errlist: [
    {"message": "Type Query; Field getAuthor1: unable to parse graphql in @custom directive because: Expected Name, found :",
     "locations":[{"line":9, "column":15}]},
    ]

  -
    name: "@custom directive with directive on field in operation in graphql"
    input: |
      type Author {
        id: ID!
      }

      type Query {
        getAuthor1(id: ID): Author! @custom(http: {
          url: "http://google.com/",
          method: "POST",
          graphql: "query { getAuthor(id: $id) @test }"
        })
      }
    errlist: [
    {"message": "Type Query; Field getAuthor1: inside graphql in @custom directive, found query `getAuthor` with directives, it can't have any directives.",
     "locations":[{"line":9, "column":15}]},
    ]

  -
    name: "@custom directive with selection set on field in operation in graphql"
    input: |
      type Author {
        id: ID!
      }

      type Query {
        getAuthor1(id: ID): Author! @custom(http: {
          url: "http://google.com/",
          method: "POST",
          graphql: "query { getAuthor(id: $id) { id } }"
        })
      }
    errlist: [
    {"message": "Type Query; Field getAuthor1: inside graphql in @custom directive, found query `getAuthor` with a selection set, it can't have any selection set.",
     "locations":[{"line":9, "column":15}]},
    ]

  -
    name: "@custom directive with batch mode on field and invalid input format for query in graphql"
    input: |
      type Author {
        id: ID!
        name: String!
      }
      type Post {
        id: ID!
        author: Author! @custom(http: {
          url: "http://google.com/",
          method: "POST",
          operation: "batch"
          graphql: "query { getAuthor(postId: {id: $id}) }",
          body: "{id: $id}"
        })
      }
    errlist: [
    {"message": "Type Post; Field author: inside graphql in @custom directive, for batch operations, query `getAuthor` can have only one argument whose value should be a variable.",
     "locations":[{"line":11, "column":15}]},
    ]

<<<<<<< HEAD
  # -
  #   name: "@custom directive with batch mode on field and repeating arguments for query in graphql"
  #   input: |
  #     type Author {
  #       id: ID!
  #     }
  #     type Post {
  #       id: ID!
  #       author: Author! @custom(http: {
  #         url: "http://google.com/",
  #         method: "POST",
  #         operation: "batch"
  #         graphql: "query($random: [AuthorInput]) { getAuthor(input: $random) }"
  #         body: [{id: $id, id: $id}]
  #       })
  #     }
  #   errlist: [
  #   {"message": "Type Post; Field author: inside graphql in @custom directive, query `getAuthor` has arguments [id ] which appear more than once, each argument can appear only once.",
  #    "locations":[{"line":10, "column":15}]},
  #   ]

  -
    name: "@custom directive with repeating arguments for query in graphql"
    input: |
      type Author {
        id: ID!
      }
      type Query {
        getAuthor(id: ID): Author! @custom(http: {
          url: "http://google.com/",
          method: "POST",
          graphql: "query { getAuthor(id: $id, id: $id) }"
        })
      }
    errlist: [
    {"message": "Type Query; Field getAuthor: inside graphql in @custom directive, query `getAuthor` has arguments [id ] which appear more than once, each argument can appear only once.",
     "locations":[{"line":8, "column":15}]},
    ]

=======
>>>>>>> 5bd54b09
  -
    name: "@custom directive not allowed on field of type ID!"
    input: |
      type Author {
        id: ID! @custom(http: {
          url: "http://google.com",
          method: "GET",
          body: "{ abc: $foo }"
        })
      }
    errlist: [
    {"message": "Type Author; Field id; custom directive not allowed on field of type ID! or
      field with @id directive.",
     "locations":[{"line":2, "column":12}]},
    ]

  -
    name: "@custom directive not allowed on field with @id directive"
    input: |
      type Author {
        id: ID!
        name: String! @id @custom(http: {
          url: "http://google.com",
          method: "GET",
          body: "{ id: $id }"
        })
      }
    errlist: [
    {"message": "Type Author; Field name; custom directive not allowed on field of type ID! or field with @id directive.",
     "locations":[{"line":3, "column":22}]},
    ]

  -
    name: "@custom directive on field where body required itself"
    input: |
      type Author {
        id: ID!
        name: String! @custom(http: {
          url: "http://google.com",
          method: "GET",
          body: "{ abc: $name, id: $id }"
        })
      }
    errlist: [
    {"message": "Type Author; Field name; @custom directive, body template can't require itself.",
     "locations":[{"line":6, "column":12}]},
    ]

  -
    name: "@custom directive on field where body uses undefined field"
    input: |
      type Author {
        id: ID!
        name: String! @custom(http: {
          url: "http://google.com",
          method: "GET",
          body: "{ abc: $abc }"
        })
      }
    errlist: [
      {"message": "Type Author; Field name; @custom directive, body template must use fields defined within the type, found `abc`.",
      "locations":[{"line":6, "column":12}]},
    ]

  -
    name: "@custom directive on field where body doesn't use scalar field"
    input: |
      type Note {
        test: String!
      }
      type Author {
        id: ID!
        name: String! @id
        foo: Note
        yo: String! @custom(http: {
          url: "http://google.com",
          method: "POST",
          body: "{ id: $id, abc: $foo }"
        })
      }
    errlist: [
    {"message": "Type Author; Field yo; @custom directive, body template must use scalar fields, found field `foo` of type `Note`.",
     "locations":[{"line":11, "column":12}]},
    ]

  -
    name: "@custom directive on field where body uses another field with @custom"
    input: |
      type Author {
        id: ID!
        name: String! @id
        foo: String! @custom(http: {
           url: "http://google.com",
           method: "POST",
           body: "{ id: $id }"
         })
        yo: String! @custom(http: {
          url: "http://google.com",
          method: "POST",
          body: "{ id: $id, abc: $foo }"
        })
      }
    errlist: [
    {"message": "Type Author; Field yo; @custom directive, body template can't use another field with @custom directive, found field `foo` with @custom.",
     "locations":[{"line":12, "column":12}]},
    ]

  -
    name: "@custom directive on field doesn't use field with ID! type or @id directive in body"
    input: |
      type Author {
        id: ID!
        name: String! @id
        foo: String
        yo: String! @custom(http: {
          url: "http://google.com",
          method: "GET",
          body: "{ abc: $foo }"
        })
      }
    errlist: [
    {"message": "Type Author; Field yo: @custom directive, body template must use a field with type ID! or a field with @id directive.",
     "locations":[{"line":8, "column":12}]},
    ]

  -
    name: "@custom directive on field where graphql required itself"
    input: |
      type Author {
        id: ID!
        name: String! @custom(http: {
          url: "http://google.com",
          method: "POST",
          graphql: "query { getName(abc: $name, id: $id) }"
        })
      }
    errlist: [
    {"message": "Type Author; Field name; @custom directive, graphql can't require itself.",
     "locations":[{"line":6, "column":15}]},
    ]

  -
    name: "@custom directive on field where graphql uses undefined field for single mode"
    input: |
      type Author {
        id: ID!
        name: String! @custom(http: {
          url: "http://google.com",
          method: "POST",
          graphql: "query { getName(obj: [{abc: $abc}], id: $id) }"
        })
      }
    errlist: [
    {"message": "Type Author; Field name; @custom directive, graphql must use fields defined within the type, found `abc`.",
     "locations":[{"line":6, "column":15}]},
    ]

  -
    name: "@custom directive on field where graphql uses undefined field for batch mode"
    input: |
      type Author {
        id: ID!
        name: String! @custom(http: {
          url: "http://google.com",
          method: "POST",
          operation: "batch",
          graphql: "query { getName(obj: [{abc: $abc, id: $id}]) }"
        })
      }
    errlist: [
    {"message": "Type Author; Field name; @custom directive, graphql must use fields defined within the type, found `abc`.",
     "locations":[{"line":7, "column":15}]},
    ]

  -
    name: "@custom directive on field where graphql doesn't use scalar field"
    input: |
      type Note {
        test: String!
      }
      type Author {
        id: ID!
        name: String! @id
        foo: Note
        yo: String! @custom(http: {
          url: "http://google.com",
          method: "POST",
          graphql: "query { getName(abc: $foo, id: $id) }"
        })
      }
    errlist: [
    {"message": "Type Author; Field yo; @custom directive, graphql must use scalar fields, found field `foo` of type `Note`.",
     "locations":[{"line":11, "column":15}]},
    ]

  -
    name: "@custom directive on field where body uses another field with @custom"
    input: |
      type Author {
        id: ID!
        name: String! @id
        foo: String! @custom(http: {
           url: "http://google.com",
           method: "POST",
           body: "{ id: $id }"
         })
        yo: String! @custom(http: {
          url: "http://google.com",
          method: "POST",
          graphql: "query { getName(abc: $foo, id: $id) }"
        })
      }
    errlist: [
    {"message": "Type Author; Field yo; @custom directive, graphql can't use another field with @custom directive, found field `foo` with @custom.",
     "locations":[{"line":12, "column":15}]},
    ]

  -
    name: "@custom directive on field doesn't use field with ID! type or @id directive in graphql"
    input: |
      type Author {
        id: ID!
        name: String! @id
        foo: String
        yo: String! @custom(http: {
          url: "http://google.com",
          method: "POST",
          graphql: "query { getName(abc: $foo) }"
        })
      }
    errlist: [
    {"message": "Type Author; Field yo: @custom directive, graphql must use a field with type ID! or a field with @id directive.",
     "locations":[{"line":8, "column":15}]},
    ]

  -
    name: "@custom directive on field where type doesn't have id field"
    input: |
      type Author {
        foo: String!
        name: String! @custom(http: {
          url: "http://google.com",
          method: "GET",
          body: "{ abc: $abc, jam: $foo }"
        })
      }
    errlist: [
      {"message": "Type Author; Field name; @custom directive is only allowed on fields where the type
       definition has a field with type ID! or a field with @id directive.",
      "locations":[{"line":3, "column":18}]},
    ]

  -
    name: "@custom directive not allowed along with @search directive"
    input: |
      type Author {
        id: ID!
        name: String! @search @custom(http: {
          url: "http://google.com",
          method: "GET",
          body: "{ id: $id }"
        })
      }
    errlist: [
      {"message": "Type Author; Field name; custom directive not allowed along with @search directive.",
          "locations":[{"line":3, "column":26}]},
        ]

  -
    name: "@custom directive not allowed along with @dgraph directive"
    input: |
      type Author {
        id: ID!
        name: String! @dgraph(pred: "foo") @custom(http: {
          url: "http://google.com",
          method: "GET",
          body: "{ id: $id }"
        })
      }
    errlist: [
      {"message": "Type Author; Field name; custom directive not allowed along with @dgraph directive.",
          "locations":[{"line":3, "column":39}]},
        ]

  -
    name: "@custom directive on a field in a type, only defined fields allowed in url path"
    input: |
      type Author {
        id: ID!
        bar: Int
        name: String! @custom(http: {
          url: "http://google.com/$fooz/$bar",
          method: "GET",
          body: "{ id: $id }"
        })
      }
    errlist: [
      {"message": "Type Author; Field name; url path inside @custom directive uses a field fooz that is not defined.",
          "locations":[{"line":5, "column":11}]},
        ]

  -
    name: "@custom directive on a field in a type, only mandatory fields allowed in url path"
    input: |
      type Author {
        id: ID!
        foo: String
        bar: Int
        name: String! @custom(http: {
          url: "http://google.com/$foo/$bar",
          method: "GET",
          body: "{ id: $id }"
        })
      }
    errlist: [
      {"message": "Type Author; Field name; url path inside @custom directive uses a field foo that can be null.",
          "locations":[{"line":6, "column":11}]},
        ]

  -
<<<<<<< HEAD
    name: "@custom directive with variable definitions in operation in graphql"
    input: |
      type Author {
        id: ID!
        age: Int!
      }

      type Query {
        getAuthors(id: ID): Author! @custom(http: {
          url: "http://google.com/",
          method: "POST",
          graphql: "query ($input: [UserInput]) { getUsers(input: $input) }"
        })
      }
    errlist: [
      {"message": "Type Query; Field getAuthors; @custom directive, graphql variables must use fields defined within the type, found `input`.",
        "locations": [{"line": 10, "column": 15}]},
      ]

  -
    name: "@custom directive on a field in a type, should only use fields defined in the type as GraphQL variables"
    input: |
      type Author {
        id: ID!
        foo: String!
        bar: Int!
        name: String! @custom(http: {
          url: "http://google.com",
          method: "POST",
          graphql: "query ($fooz: String) { getUsers(foo: $fooz) }"
        })
      }
    errlist: [
      {"message": "Type Author; Field name; @custom directive, graphql variables must use fields defined within the type, found `fooz`.",
        "locations": [{"line": 8, "column": 15}]},
      ]

  -
    name: "@custom directive on a field in a type, should only use only scalar fields as GraphQL variables"
    input: |
      type Car {
        id: ID!
        make: String!
      }
      type Author {
        id: ID!
        foo: String!
        bar: Int!
        car: Car
        name: String! @custom(http: {
          url: "http://google.com",
          method: "POST",
          graphql: "query ($car: Car) { getUsers(foo: $car) }"
        })
      }
    errlist: [
      {"message": "Type Author; Field name; @custom directive, graphql variables must use scalar fields, found field of type `Car`.",
        "locations": [{"line": 13, "column": 15}]},
      ]
=======
    name: "@custom directive on a field in a type, only defined fields allowed in url query"
    input: |
      type Author {
        id: ID!
        bar: Int
        name: String! @custom(http: {
          url: "http://google.com?a=$fooz&b=$bar",
          method: "GET",
          body: "{ id: $id }"
        })
      }
    errlist: [
    {"message": "Type Author; Field name; url query inside @custom directive uses a field fooz that is not defined.",
     "locations":[{"line":5, "column":11}]},
    ]
>>>>>>> 5bd54b09

valid_schemas:
  -
    name: "hasInverse directive on singleton"
    input: |
      type X {
        f1: Y @hasInverse(field: "f1")
      }
      type Y {
        f1: X @hasInverse(field: "f1")
      }

  -
    name: "hasInverse directive on list type 1"
    input: |
      type X {
        f1: [Y] @hasInverse(field: "f1")
      }
      type Y {
        f1: X @hasInverse(field: "f1")
      }

  -
    name: "hasInverse directive from list type"
    input: |
      type Post {
        postId: ID!
        author: Author!
      }

      type Author {
        posts: [Post!]! @hasInverse(field: "author")
      }
  -
    name: "hasInverse directive to list type"
    input: |
      type Post {
        postId: ID!
        author: Author! @hasInverse(field: "posts")
      }

      type Author {
        posts: [Post!]!
      }

  -
    name: "hasInverse directive on list type 2"
    input: |
      type X {
        f1: [Y] @hasInverse(field: "f1")
      }
      type Y {
        f1: [X] @hasInverse(field: "f1")
      }

  -
    name: "Correct search types"
    input: |
      type X {
        int1: Int @search
        int2: Int @search(by: [int])
        int3: Int @search(by: [])
        float1: Float @search
        float2: Float @search(by: [float])
        float3: Float @search(by: [])
        bool1: Boolean @search
        bool2: Boolean @search(by: [bool])
        bool3: Boolean @search(by: [])
        str: String @search
        str2: String @search(by: [])
        strHash: String @search(by: [hash])
        strExact: String @search(by: [exact])
        strTerm: String @search(by: [term])
        strFulltext: String @search(by: [fulltext])
        strTrigram: String @search(by: [trigram])
        strRegexp: String @search(by: [regexp])
        strRegexpFulltext: String @search(by: [regexp, fulltext])
        strMultipleIndex: String @search(by: [trigram, hash, term, fulltext])
        dt: DateTime @search
        dt2: DateTime @search(by: [])
        dtYear: DateTime @search(by: [year])
        dtMonth: DateTime @search(by: [month])
        dtDay: DateTime @search(by: [day])
        dtHour: DateTime @search(by: [hour])
        enumFld: E @search
        req: String! @search(by: [term])
        list: [Int] @search
        reqList: [DateTime!]! @search
      }
      enum E {
        A
      }

  -
    name: "dgraph directive with correct reverse field works"
    input: |
      type X {
        f1: [Y] @dgraph(pred: "~f1")
      }
      type Y {
        f1: [X] @dgraph(pred: "f1")
      }

  -
    name: "@dgraph predicate type validation gives no errors with non-null variations"
    input: |
      type X {
        f1: String @dgraph(pred: "f1")
        f2: [String] @dgraph(pred: "f2")
        f3: [String!] @dgraph(pred: "f3")
        f4: [String]! @dgraph(pred: "f4")
        f5: String
      }
      type Y {
        f1: String! @dgraph(pred: "f1")
        f2: [String!] @dgraph(pred: "f2")
        f3: [String]! @dgraph(pred: "f3")
        f4: [String!]! @dgraph(pred: "f4")
        f5: String @dgraph(pred: "X.f5")
      }

  -
    name: "Query, Mutation in initial schema with @custom directive"
    input: |
      type Author {
        id: ID!
        name: String!
      }
      input AuthorUpdate {
        id: ID!
      }

      type Query {
        getMyAuthor(id: ID): Author! @custom(http: {url: "http://blah.com", method: "GET"})
      }
      type Mutation {
        updateMyAuthor(input: AuthorUpdate!): Author! @custom(http: {url: "http://blah.com",
      method: "POST"})
      }

  - name: "Schema with @custom directives on fields."
    input: |
      type Class @remote {
        id: ID!
        name: String!
        numStudents: Int!
      }

      type School {
        id: ID!
        established: String!
        name: String! @custom(http: {
                url: "http://mock:8888/schoolNames/$id/$established",
                method: "POST",
                body: "{sid: $id}"
                })
        classes: [Class] @custom(http: {
                  url: "http://mock:8888/classes",
                  method: "POST",
                  body: "{sid: $id}"
                })
      }

  -
    name: "Schema with @custom directives on field where body requires field with @id directive."
    input: |
      type Class @remote {
        id: ID!
        name: String!
        numStudents: Int!
      }

      type School {
        established: String! @id
        name: String! @custom(http: {
                url: "http://mock:8888/schoolNames",
                method: "POST",
                body: "{sid: $established}"
                })
        classes: [Class] @custom(http: {
                  url: "http://mock:8888/classes",
                  method: "POST",
                  body: "{sid: $established}"
                })
      }

  - name: "@dgraph predicate type validation gives no errors with non-null variations"
    input: |
      type X {
        f1: String @dgraph(pred: "f1")
        f2: [String] @dgraph(pred: "f2")
        f3: [String!] @dgraph(pred: "f3")
        f4: [String]! @dgraph(pred: "f4")
        f5: String
      }
      type Y {
        f1: String! @dgraph(pred: "f1")
        f2: [String!] @dgraph(pred: "f2")
        f3: [String]! @dgraph(pred: "f3")
        f4: [String!]! @dgraph(pred: "f4")
        f5: String @dgraph(pred: "X.f5")
      }

  -
    name: "@custom directive with variable definitions in operation in graphql"
    input: |
      type Author {
        id: ID!
        age: Int!
        name: String! @custom(http: {
          url: "http://google.com/",
          method: "POST",
          graphql: "query ($id: ID!, $age: Int!) { getAuthor(id: $id, age: $age) }",
          skipIntrospection: true
        })
      }<|MERGE_RESOLUTION|>--- conflicted
+++ resolved
@@ -1140,28 +1140,6 @@
     ]
 
   -
-<<<<<<< HEAD
-=======
-    name: "@custom directive with variable definitions in operation in graphql"
-    input: |
-      type Author {
-        id: ID!
-      }
-
-      type Query {
-        getAuthor1(id: ID): Author! @custom(http: {
-          url: "http://google.com/",
-          method: "POST",
-          graphql: "query ($id: ID){ getAuthor(id: $id) }"
-        })
-      }
-    errlist: [
-    {"message": "Type Query; Field getAuthor1: inside graphql in @custom directive, found operation with variables, it can't have any variable definitions.",
-     "locations":[{"line":9, "column":15}]},
-    ]
-
-  -
->>>>>>> 5bd54b09
     name: "@custom directive with directives in operation in graphql"
     input: |
       type Author {
@@ -1297,48 +1275,6 @@
      "locations":[{"line":11, "column":15}]},
     ]
 
-<<<<<<< HEAD
-  # -
-  #   name: "@custom directive with batch mode on field and repeating arguments for query in graphql"
-  #   input: |
-  #     type Author {
-  #       id: ID!
-  #     }
-  #     type Post {
-  #       id: ID!
-  #       author: Author! @custom(http: {
-  #         url: "http://google.com/",
-  #         method: "POST",
-  #         operation: "batch"
-  #         graphql: "query($random: [AuthorInput]) { getAuthor(input: $random) }"
-  #         body: [{id: $id, id: $id}]
-  #       })
-  #     }
-  #   errlist: [
-  #   {"message": "Type Post; Field author: inside graphql in @custom directive, query `getAuthor` has arguments [id ] which appear more than once, each argument can appear only once.",
-  #    "locations":[{"line":10, "column":15}]},
-  #   ]
-
-  -
-    name: "@custom directive with repeating arguments for query in graphql"
-    input: |
-      type Author {
-        id: ID!
-      }
-      type Query {
-        getAuthor(id: ID): Author! @custom(http: {
-          url: "http://google.com/",
-          method: "POST",
-          graphql: "query { getAuthor(id: $id, id: $id) }"
-        })
-      }
-    errlist: [
-    {"message": "Type Query; Field getAuthor: inside graphql in @custom directive, query `getAuthor` has arguments [id ] which appear more than once, each argument can appear only once.",
-     "locations":[{"line":8, "column":15}]},
-    ]
-
-=======
->>>>>>> 5bd54b09
   -
     name: "@custom directive not allowed on field of type ID!"
     input: |
@@ -1505,12 +1441,13 @@
           url: "http://google.com",
           method: "POST",
           operation: "batch",
-          graphql: "query { getName(obj: [{abc: $abc, id: $id}]) }"
-        })
-      }
-    errlist: [
-    {"message": "Type Author; Field name; @custom directive, graphql must use fields defined within the type, found `abc`.",
-     "locations":[{"line":7, "column":15}]},
+          graphql: "query ($abc: [AuthorInput]) { getName(obj: $abc) }"
+          body: "{abc: $abc, id: $id}"
+        })
+      }
+    errlist: [
+    {"message": "Type Author; Field name; @custom directive, body template must use fields defined within the type, found `abc`.",
+     "locations":[{"line":8, "column":12}]},
     ]
 
   -
@@ -1659,7 +1596,6 @@
         ]
 
   -
-<<<<<<< HEAD
     name: "@custom directive with variable definitions in operation in graphql"
     input: |
       type Author {
@@ -1719,7 +1655,8 @@
       {"message": "Type Author; Field name; @custom directive, graphql variables must use scalar fields, found field of type `Car`.",
         "locations": [{"line": 13, "column": 15}]},
       ]
-=======
+
+  -
     name: "@custom directive on a field in a type, only defined fields allowed in url query"
     input: |
       type Author {
@@ -1735,7 +1672,6 @@
     {"message": "Type Author; Field name; url query inside @custom directive uses a field fooz that is not defined.",
      "locations":[{"line":5, "column":11}]},
     ]
->>>>>>> 5bd54b09
 
 valid_schemas:
   -
