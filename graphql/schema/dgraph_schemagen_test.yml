--- conflicted
+++ resolved
@@ -807,19 +807,6 @@
       Product.name: string @index(hash) @upsert .
       Product.reviews: [string] .
 
-<<<<<<< HEAD
-  - name: "nothing is added in dgraph schema with lambdaOnMutate"
-    input: |
-      type T @lambdaOnMutate(add: true, update: true, delete: true) {
-        id : ID!
-        value: String
-      }
-    output: |
-      type T {
-        T.value
-      }
-      T.value: string .
-=======
   - name: "A full valid federation schema"
     input: |
       type Review {
@@ -867,4 +854,15 @@
       User.id: string @index(hash) @upsert .
       User.username: string .
       User.reviews: [uid] .
->>>>>>> aee08877
+
+  - name: "nothing is added in dgraph schema with lambdaOnMutate"
+    input: |
+      type T @lambdaOnMutate(add: true, update: true, delete: true) {
+        id : ID!
+        value: String
+      }
+    output: |
+      type T {
+        T.value
+      }
+      T.value: string .
