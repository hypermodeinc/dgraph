/*
 * Copyright 2019 Dgraph Labs, Inc. and Contributors
 *
 * Licensed under the Apache License, Version 2.0 (the "License");
 * you may not use this file except in compliance with the License.
 * You may obtain a copy of the License at
 *
 *     http://www.apache.org/licenses/LICENSE-2.0
 *
 * Unless required by applicable law or agreed to in writing, software
 * distributed under the License is distributed on an "AS IS" BASIS,
 * WITHOUT WARRANTIES OR CONDITIONS OF ANY KIND, either express or implied.
 * See the License for the specific language governing permissions and
 * limitations under the License.
 */

package schema

import (
	"fmt"
	"net/url"
	"sort"
	"strconv"
	"strings"

	"github.com/vektah/gqlparser/v2/ast"
	"github.com/vektah/gqlparser/v2/gqlerror"
	"github.com/vektah/gqlparser/v2/parser"
	"github.com/vektah/gqlparser/v2/validator"
)

func init() {
	schemaDocValidations = append(schemaDocValidations, inputTypeNameValidation,
		customQueryNameValidation, customMutationNameValidation)
	defnValidations = append(defnValidations, dataTypeCheck, nameCheck)

	schemaValidations = append(schemaValidations, dgraphDirectivePredicateValidation)
	typeValidations = append(typeValidations, idCountCheck, dgraphDirectiveTypeValidation,
		passwordDirectiveValidation)
	fieldValidations = append(fieldValidations, listValidityCheck, fieldArgumentCheck,
		fieldNameCheck, isValidFieldForList)

	validator.AddRule("Check variable type is correct", variableTypeCheck)
	validator.AddRule("Check for list type value", listTypeCheck)

}

func dgraphDirectivePredicateValidation(gqlSch *ast.Schema, definitions []string) gqlerror.List {
	var errs []*gqlerror.Error

	type pred struct {
		name       string
		parentName string
		typ        string
		position   *ast.Position
		isId       bool
		isSecret   bool
	}

	preds := make(map[string]pred)
	interfacePreds := make(map[string]map[string]bool)

	secretError := func(secretPred, newPred pred) *gqlerror.Error {
		return gqlerror.ErrorPosf(newPred.position,
			"Type %s; Field %s: has the @dgraph predicate, but that conflicts with type %s "+
				"@secret directive on the same predicate. @secret predicates are stored encrypted"+
				" and so the same predicate can't be used as a %s.", newPred.parentName,
			newPred.name, secretPred.parentName, newPred.typ)
	}

	typeError := func(existingPred, newPred pred) *gqlerror.Error {
		return gqlerror.ErrorPosf(newPred.position,
			"Type %s; Field %s: has type %s, which is different to type %s; field %s, which has "+
				"the same @dgraph directive but type %s. These fields must have either the same "+
				"GraphQL types, or use different Dgraph predicates.", newPred.parentName,
			newPred.name, newPred.typ, existingPred.parentName, existingPred.name,
			existingPred.typ)
	}

	idError := func(idPred, newPred pred) *gqlerror.Error {
		return gqlerror.ErrorPosf(newPred.position,
			"Type %s; Field %s: doesn't have @id directive, which conflicts with type %s; field "+
				"%s, which has the same @dgraph directive along with @id directive. Both these "+
				"fields must either use @id directive, or use different Dgraph predicates.",
			newPred.parentName, newPred.name, idPred.parentName, idPred.name)
	}

	existingInterfaceFieldError := func(interfacePred, newPred pred) *gqlerror.Error {
		return gqlerror.ErrorPosf(newPred.position,
			"Type %s; Field %s: has the @dgraph directive, which conflicts with interface %s; "+
				"field %s, that this type implements. These fields must use different Dgraph "+
				"predicates.", newPred.parentName, newPred.name, interfacePred.parentName,
			interfacePred.name)
	}

	conflictingFieldsInImplementedInterfacesError := func(def *ast.Definition,
		interfaces []string, pred string) *gqlerror.Error {
		return gqlerror.ErrorPosf(def.Position,
			"Type %s; implements interfaces %v, all of which have fields with @dgraph predicate:"+
				" %s. These fields must use different Dgraph predicates.", def.Name, interfaces,
			pred)
	}

	checkExistingInterfaceFieldError := func(def *ast.Definition, existingPred, newPred pred) {
		for _, defName := range def.Interfaces {
			if existingPred.parentName == defName {
				errs = append(errs, existingInterfaceFieldError(existingPred, newPred))
			}
		}
	}

	checkConflictingFieldsInImplementedInterfacesError := func(typ *ast.Definition) {
		fieldsToReport := make(map[string][]string)
		interfaces := typ.Interfaces

		for i := 0; i < len(interfaces); i++ {
			intr1 := interfaces[i]
			interfacePreds1 := interfacePreds[intr1]
			for j := i + 1; j < len(interfaces); j++ {
				intr2 := interfaces[j]
				for fname := range interfacePreds[intr2] {
					if interfacePreds1[fname] {
						if len(fieldsToReport[fname]) == 0 {
							fieldsToReport[fname] = append(fieldsToReport[fname], intr1)
						}
						fieldsToReport[fname] = append(fieldsToReport[fname], intr2)
					}
				}
			}
		}

		for fname, interfaces := range fieldsToReport {
			errs = append(errs, conflictingFieldsInImplementedInterfacesError(typ, interfaces,
				fname))
		}
	}

	// make sure all the interfaces are validated before validating any concrete types
	// this is required when validating that a type if implements two interfaces, then none of the
	// fields in those interfaces has the same dgraph predicate
	var interfaces, concreteTypes []string
	for _, def := range definitions {
		if gqlSch.Types[def].Kind == ast.Interface {
			interfaces = append(interfaces, def)
		} else {
			concreteTypes = append(concreteTypes, def)
		}
	}
	definitions = append(interfaces, concreteTypes...)

	for _, key := range definitions {
		def := gqlSch.Types[key]
		switch def.Kind {
		case ast.Object, ast.Interface:
			typName := typeName(def)
			if def.Kind == ast.Interface {
				interfacePreds[def.Name] = make(map[string]bool)
			} else {
				checkConflictingFieldsInImplementedInterfacesError(def)
			}

			for _, f := range def.Fields {
				if f.Type.Name() == "ID" {
					continue
				}

				fname := fieldName(f, typName)
				// this field could have originally been defined in an interface that this type
				// implements. If we get a parent interface, that means this field gets validated
				// during the validation of that interface. So, no need to validate this field here.
				if parentInterface(gqlSch, def, f.Name) == nil {
					if def.Kind == ast.Interface {
						interfacePreds[def.Name][fname] = true
					}

					var prefix, suffix string
					if f.Type.Elem != nil {
						prefix = "["
						suffix = "]"
					}

					thisPred := pred{
						name:       f.Name,
						parentName: def.Name,
						typ:        fmt.Sprintf("%s%s%s", prefix, f.Type.Name(), suffix),
						position:   f.Position,
						isId:       f.Directives.ForName(idDirective) != nil,
						isSecret:   false,
					}

					if pred, ok := preds[fname]; ok {
						if pred.isSecret {
							errs = append(errs, secretError(pred, thisPred))
						} else if thisPred.typ != pred.typ {
							errs = append(errs, typeError(pred, thisPred))
						}
						if pred.isId != thisPred.isId {
							if pred.isId {
								errs = append(errs, idError(pred, thisPred))
							} else {
								errs = append(errs, idError(thisPred, pred))
							}
						}
						if def.Kind == ast.Object {
							checkExistingInterfaceFieldError(def, pred, thisPred)
						}
					} else {
						preds[fname] = thisPred
					}
				}
			}

			pwdField := getPasswordField(def)
			if pwdField != nil {
				fname := fieldName(pwdField, typName)
				if getDgraphDirPredArg(pwdField) != nil && parentInterfaceForPwdField(gqlSch, def,
					pwdField.Name) == nil {
					thisPred := pred{
						name:       pwdField.Name,
						parentName: def.Name,
						typ:        pwdField.Type.Name(),
						position:   pwdField.Position,
						isId:       false,
						isSecret:   true,
					}

					if pred, ok := preds[fname]; ok {
						if thisPred.typ != pred.typ || !pred.isSecret {
							errs = append(errs, secretError(thisPred, pred))
						}
						if def.Kind == ast.Object {
							checkExistingInterfaceFieldError(def, pred, thisPred)
						}
					} else {
						preds[fname] = thisPred
					}
				}
			}
		}
	}

	return errs
}

func inputTypeNameValidation(schema *ast.SchemaDocument) gqlerror.List {
	var errs []*gqlerror.Error
	forbiddenInputTypeNames := map[string]bool{
		// The types that we define in schemaExtras
		"DateTime":             true,
		"DgraphIndex":          true,
		"HTTPMethod":           true,
		"CustomHTTP":           true,
		"CustomGraphQL":        true,
		"IntFilter":            true,
		"FloatFilter":          true,
		"DateTimeFilter":       true,
		"StringTermFilter":     true,
		"StringRegExpFilter":   true,
		"StringFullTextFilter": true,
		"StringExactFilter":    true,
		"StringHashFilter":     true,
	}
	definedInputTypes := make([]*ast.Definition, 0)

	for _, defn := range schema.Definitions {
		defName := defn.Name
		if isQueryOrMutation(defName) {
			continue
		}
		if defn.Kind == ast.InputObject {
			definedInputTypes = append(definedInputTypes, defn)
			continue
		}
		if defn.Kind != ast.Object && defn.Kind != ast.Interface {
			continue
		}

		// types that are generated by us
		forbiddenInputTypeNames[defName+"Ref"] = true
		forbiddenInputTypeNames[defName+"Patch"] = true
		forbiddenInputTypeNames["Update"+defName+"Input"] = true
		forbiddenInputTypeNames["Update"+defName+"Payload"] = true
		forbiddenInputTypeNames["Delete"+defName+"Input"] = true

		if defn.Kind == ast.Object {
			forbiddenInputTypeNames["Add"+defName+"Input"] = true
			forbiddenInputTypeNames["Add"+defName+"Payload"] = true
		}

		forbiddenInputTypeNames[defName+"Filter"] = true
		forbiddenInputTypeNames[defName+"Order"] = true
		forbiddenInputTypeNames[defName+"Orderable"] = true
	}

	for _, inputType := range definedInputTypes {
		if forbiddenInputTypeNames[inputType.Name] {
			errs = append(errs, gqlerror.ErrorPosf(inputType.Position,
				"%s is a reserved word, so you can't declare an input type with this name. "+
					"Pick a different name for the input type.", inputType.Name))
		}
	}

	return errs
}

func customQueryNameValidation(schema *ast.SchemaDocument) gqlerror.List {
	var errs []*gqlerror.Error
	forbiddenNames := map[string]bool{}
	definedQueries := make([]*ast.FieldDefinition, 0)

	for _, defn := range schema.Definitions {
		defName := defn.Name
		if defName == "Query" {
			definedQueries = append(definedQueries, defn.Fields...)
			continue
		}
		if defn.Kind != ast.Object && defn.Kind != ast.Interface {
			continue
		}

		// forbid query names that are generated by us
		forbiddenNames["get"+defName] = true
		forbiddenNames["check"+defName+"Password"] = true
		forbiddenNames["query"+defName] = true
	}

	for _, qry := range definedQueries {
		if forbiddenNames[qry.Name] {
			errs = append(errs, gqlerror.ErrorPosf(qry.Position,
				"%s is a reserved word, so you can't declare a query with this name. "+
					"Pick a different name for the query.", qry.Name))
		}
	}

	return errs
}

func customMutationNameValidation(schema *ast.SchemaDocument) gqlerror.List {
	var errs []*gqlerror.Error
	forbiddenNames := map[string]bool{}
	definedMutations := make([]*ast.FieldDefinition, 0)

	for _, defn := range schema.Definitions {
		defName := defn.Name
		if defName == "Mutation" {
			definedMutations = append(definedMutations, defn.Fields...)
			continue
		}
		if defn.Kind != ast.Object && defn.Kind != ast.Interface {
			continue
		}

		// forbid mutation names that are generated by us
		switch defn.Kind {
		case ast.Interface:
			forbiddenNames["update"+defName] = true
			forbiddenNames["delete"+defName] = true
		case ast.Object:
			forbiddenNames["add"+defName] = true
			forbiddenNames["update"+defName] = true
			forbiddenNames["delete"+defName] = true
		}
	}

	for _, mut := range definedMutations {
		if forbiddenNames[mut.Name] {
			errs = append(errs, gqlerror.ErrorPosf(mut.Position,
				"%s is a reserved word, so you can't declare a mutation with this name. "+
					"Pick a different name for the mutation.", mut.Name))
		}
	}

	return errs
}

func dataTypeCheck(defn *ast.Definition) *gqlerror.Error {
	if defn.Kind == ast.Object || defn.Kind == ast.Enum || defn.Kind == ast.Interface || defn.
		Kind == ast.InputObject {
		return nil
	}
	return gqlerror.ErrorPosf(
		defn.Position,
		"You can't add %s definitions. "+
			"Only type, interface, input and enums are allowed in initial schema.",
		strings.ToLower(string(defn.Kind)),
	)
}

func nameCheck(defn *ast.Definition) *gqlerror.Error {

	if (defn.Kind == ast.Object || defn.Kind == ast.Enum) && isReservedKeyWord(defn.Name) {
		var errMesg string

		if isQueryOrMutationType(defn) {
			for _, fld := range defn.Fields {
				// If we find any query or mutation field defined without a @custom directive, that
				// is an error for us.
				custom := fld.Directives.ForName(customDirective)
				if custom == nil {
					errMesg = "GraphQL Query and Mutation types are only allowed to have fields " +
						"with @custom directive. Other fields are built automatically for you. " +
						"Found " + defn.Name + " " + fld.Name + " without @custom."
					break
				}
			}
			if errMesg == "" {
				return nil
			}
		} else {
			errMesg = fmt.Sprintf(
				"%s is a reserved word, so you can't declare a type with this name. "+
					"Pick a different name for the type.", defn.Name,
			)
		}

		return gqlerror.ErrorPosf(defn.Position, errMesg)
	}

	return nil
}

func collectFieldNames(idFields []*ast.FieldDefinition) (string, []gqlerror.Location) {
	var fieldNames []string
	var errLocations []gqlerror.Location

	for _, f := range idFields {
		fieldNames = append(fieldNames, f.Name)
		errLocations = append(errLocations, gqlerror.Location{
			Line:   f.Position.Line,
			Column: f.Position.Column,
		})
	}

	fieldNamesString := fmt.Sprintf(
		"%s and %s",
		strings.Join(fieldNames[:len(fieldNames)-1], ", "), fieldNames[len(fieldNames)-1],
	)
	return fieldNamesString, errLocations
}

func passwordDirectiveValidation(typ *ast.Definition) *gqlerror.Error {
	dirs := make([]string, 0)

	for _, dir := range typ.Directives {
		if dir.Name != secretDirective {
			continue
		}
		val := dir.Arguments.ForName("field").Value.Raw
		if val == "" {
			return gqlerror.ErrorPosf(typ.Position,
				`Type %s; Argument "field" of secret directive is empty`, typ.Name)
		}
		dirs = append(dirs, val)
	}

	if len(dirs) > 1 {
		val := strings.Join(dirs, ",")
		return gqlerror.ErrorPosf(typ.Position,
			"Type %s; has more than one secret fields %s", typ.Name, val)
	}

	if len(dirs) == 0 {
		return nil
	}

	val := dirs[0]
	for _, f := range typ.Fields {
		if f.Name == val {
			return gqlerror.ErrorPosf(typ.Position,
				"Type %s; has a secret directive and field of the same name %s",
				typ.Name, val)
		}
	}

	return nil
}

func dgraphDirectiveTypeValidation(typ *ast.Definition) *gqlerror.Error {
	dir := typ.Directives.ForName(dgraphDirective)
	if dir == nil {
		return nil
	}

	typeArg := dir.Arguments.ForName(dgraphTypeArg)
	if typeArg == nil || typeArg.Value.Raw == "" {
		return gqlerror.ErrorPosf(
			dir.Position,
			"Type %s; type argument for @dgraph directive should not be empty.", typ.Name)
	}
	if typeArg.Value.Kind != ast.StringValue {
		return gqlerror.ErrorPosf(
			dir.Position,
			"Type %s; type argument for @dgraph directive should of type String.", typ.Name)
	}
	return nil
}

func idCountCheck(typ *ast.Definition) *gqlerror.Error {
	var idFields []*ast.FieldDefinition
	var idDirectiveFields []*ast.FieldDefinition
	for _, field := range typ.Fields {
		if isIDField(typ, field) {
			idFields = append(idFields, field)
		}
		if d := field.Directives.ForName(idDirective); d != nil {
			idDirectiveFields = append(idDirectiveFields, field)
		}
	}

	if len(idFields) > 1 {
		fieldNamesString, errLocations := collectFieldNames(idFields)
		errMessage := fmt.Sprintf(
			"Fields %s are listed as IDs for type %s, "+
				"but a type can have only one ID field. "+
				"Pick a single field as the ID for type %s.",
			fieldNamesString, typ.Name, typ.Name,
		)

		return &gqlerror.Error{
			Message:   errMessage,
			Locations: errLocations,
		}
	}

	if len(idDirectiveFields) > 1 {
		fieldNamesString, errLocations := collectFieldNames(idDirectiveFields)
		errMessage := fmt.Sprintf(
			"Type %s: fields %s have the @id directive, "+
				"but a type can have only one field with @id. "+
				"Pick a single field with @id for type %s.",
			typ.Name, fieldNamesString, typ.Name,
		)

		return &gqlerror.Error{
			Message:   errMessage,
			Locations: errLocations,
		}
	}

	return nil
}

func isValidFieldForList(typ *ast.Definition, field *ast.FieldDefinition) *gqlerror.Error {
	if field.Type.Elem == nil && field.Type.NamedType != "" {
		return nil
	}

	// ID and Boolean list are not allowed.
	// [Boolean] is not allowed as dgraph schema doesn't support [bool] yet.
	switch field.Type.Elem.Name() {
	case
		"ID",
		"Boolean":
		return gqlerror.ErrorPosf(
			field.Position, "Type %s; Field %s: %s lists are invalid.",
			typ.Name, field.Name, field.Type.Elem.Name())
	}
	return nil
}

func fieldArgumentCheck(typ *ast.Definition, field *ast.FieldDefinition) *gqlerror.Error {
	if isQueryOrMutationType(typ) {
		return nil
	}
	if field.Arguments != nil {
		return gqlerror.ErrorPosf(
			field.Position,
			"Type %s; Field %s: You can't give arguments to fields.",
			typ.Name, field.Name,
		)
	}
	return nil
}

func fieldNameCheck(typ *ast.Definition, field *ast.FieldDefinition) *gqlerror.Error {
	// field name cannot be a reserved word
	if isReservedKeyWord(field.Name) {
		return gqlerror.ErrorPosf(
			field.Position, "Type %s; Field %s: %s is a reserved keyword and "+
				"you cannot declare a field with this name.",
			typ.Name, field.Name, field.Name)
	}

	return nil
}

func listValidityCheck(typ *ast.Definition, field *ast.FieldDefinition) *gqlerror.Error {
	if field.Type.Elem == nil && field.Type.NamedType != "" {
		return nil
	}

	// Nested lists are not allowed.
	if field.Type.Elem.Elem != nil {
		return gqlerror.ErrorPosf(field.Position,
			"Type %s; Field %s: Nested lists are invalid.",
			typ.Name, field.Name)
	}

	return nil
}

func hasInverseValidation(sch *ast.Schema, typ *ast.Definition,
	field *ast.FieldDefinition, dir *ast.Directive) *gqlerror.Error {

	invTypeName := field.Type.Name()
	if sch.Types[invTypeName].Kind != ast.Object && sch.Types[invTypeName].Kind != ast.Interface {
		return gqlerror.ErrorPosf(
			field.Position,
			"Type %s; Field %s: Field %[2]s is of type %s, but @hasInverse directive only applies"+
				" to fields with object types.", typ.Name, field.Name, invTypeName,
		)
	}

	invFieldArg := dir.Arguments.ForName("field")
	if invFieldArg == nil {
		// This check can be removed once gqlparser bug
		// #107(https://github.com/vektah/gqlparser/issues/107) is fixed.
		return gqlerror.ErrorPosf(
			dir.Position,
			"Type %s; Field %s: @hasInverse directive doesn't have field argument.",
			typ.Name, field.Name,
		)
	}

	invFieldName := invFieldArg.Value.Raw
	invType := sch.Types[invTypeName]
	invField := invType.Fields.ForName(invFieldName)
	if invField == nil {
		return gqlerror.ErrorPosf(
			dir.Position,
			"Type %s; Field %s: inverse field %s doesn't exist for type %s.",
			typ.Name, field.Name, invFieldName, invTypeName,
		)
	}

	if errMsg := isInverse(sch, typ.Name, field.Name, invTypeName, invField); errMsg != "" {
		return gqlerror.ErrorPosf(dir.Position, errMsg)
	}

	invDirective := invField.Directives.ForName(inverseDirective)
	if invDirective == nil {
		addDirective := func(fld *ast.FieldDefinition) {
			fld.Directives = append(fld.Directives, &ast.Directive{
				Name: inverseDirective,
				Arguments: []*ast.Argument{
					{
						Name: inverseArg,
						Value: &ast.Value{
							Raw:      field.Name,
							Position: dir.Position,
							Kind:     ast.EnumValue,
						},
					},
				},
				Position: dir.Position,
			})
		}

		addDirective(invField)

		// If it was an interface, we also need to copy the @hasInverse directive
		// to all implementing types
		if invType.Kind == ast.Interface {
			for _, t := range sch.Types {
				if implements(t, invType) {
					f := t.Fields.ForName(invFieldName)
					if f != nil {
						addDirective(f)
					}
				}
			}
		}
	}

	return nil
}

func implements(typ, intfc *ast.Definition) bool {
	for _, t := range typ.Interfaces {
		if t == intfc.Name {
			return true
		}
	}
	return false
}

func isInverse(sch *ast.Schema, expectedInvType, expectedInvField, typeName string,
	field *ast.FieldDefinition) string {

	// We might have copied this directive in from an interface we are implementing.
	// If so, make the check for that interface.
	parentInt := parentInterface(sch, sch.Types[expectedInvType], expectedInvField)
	if parentInt != nil {
		fld := parentInt.Fields.ForName(expectedInvField)
		if fld.Directives != nil && fld.Directives.ForName(inverseDirective) != nil {
			expectedInvType = parentInt.Name
		}
	}

	invType := field.Type.Name()
	if invType != expectedInvType {
		return fmt.Sprintf(
			"Type %s; Field %s: @hasInverse is required to link the fields"+
				" of same type, but the field %s is of the type %s instead of"+
				" %[1]s. To link these make sure the fields are of the same type.",
			expectedInvType, expectedInvField, field.Name, field.Type,
		)
	}

	invDirective := field.Directives.ForName(inverseDirective)
	if invDirective == nil {
		return ""
	}

	invFieldArg := invDirective.Arguments.ForName("field")
	if invFieldArg == nil || invFieldArg.Value.Raw != expectedInvField {
		return fmt.Sprintf(
			"Type %s; Field %s: @hasInverse should be consistant."+
				" %[1]s.%[2]s is the inverse of %[3]s.%[4]s, but"+
				" %[3]s.%[4]s is the inverse of %[1]s.%[5]s.",
			expectedInvType, expectedInvField, typeName, field.Name,
			invFieldArg.Value.Raw,
		)
	}

	return ""
}

// validateSearchArg checks that the argument for search is valid and compatible
// with the type it is applied to.
func validateSearchArg(searchArg string,
	sch *ast.Schema,
	typ *ast.Definition,
	field *ast.FieldDefinition,
	dir *ast.Directive) *gqlerror.Error {

	isEnum := sch.Types[field.Type.Name()].Kind == ast.Enum
	search, ok := supportedSearches[searchArg]
	switch {
	case !ok:
		// This check can be removed once gqlparser bug
		// #107(https://github.com/vektah/gqlparser/issues/107) is fixed.
		return gqlerror.ErrorPosf(
			dir.Position,
			"Type %s; Field %s: the argument to @search %s isn't valid."+
				"Fields of type %s %s.",
			typ.Name, field.Name, searchArg, field.Type.Name(), searchMessage(sch, field))

	case search.gqlType != field.Type.Name() && !isEnum:
		return gqlerror.ErrorPosf(
			dir.Position,
			"Type %s; Field %s: has the @search directive but the argument %s "+
				"doesn't apply to field type %s.  Search by %[3]s applies to fields of type %[5]s. "+
				"Fields of type %[4]s %[6]s.",
			typ.Name, field.Name, searchArg, field.Type.Name(),
			supportedSearches[searchArg].gqlType, searchMessage(sch, field))

	case isEnum && !enumDirectives[searchArg]:
		return gqlerror.ErrorPosf(
			dir.Position,
			"Type %s; Field %s: has the @search directive but the argument %s "+
				"doesn't apply to field type %s which is an Enum. Enum only supports "+
				"hash, exact, regexp and trigram",
			typ.Name, field.Name, searchArg, field.Type.Name())
	}

	return nil
}

func searchValidation(
	sch *ast.Schema,
	typ *ast.Definition,
	field *ast.FieldDefinition,
	dir *ast.Directive) *gqlerror.Error {

	arg := dir.Arguments.ForName(searchArgs)
	if arg == nil {
		// If there's no arg, then it can be an enum or has to be a scalar that's
		// not ID. The schema generation will add the default search
		// for that type.
		if sch.Types[field.Type.Name()].Kind == ast.Enum ||
			(sch.Types[field.Type.Name()].Kind == ast.Scalar && !isIDField(typ, field)) {
			return nil
		}

		return gqlerror.ErrorPosf(
			dir.Position,
			"Type %s; Field %s: has the @search directive but fields of type %s "+
				"can't have the @search directive.",
			typ.Name, field.Name, field.Type.Name())
	}

	// This check can be removed once gqlparser bug
	// #107(https://github.com/vektah/gqlparser/issues/107) is fixed.
	if arg.Value.Kind != ast.ListValue {
		return gqlerror.ErrorPosf(
			dir.Position,
			"Type %s; Field %s: the @search directive requires a list argument, like @search(by: [hash])",
			typ.Name, field.Name)
	}

	searchArgs := getSearchArgs(field)
	searchIndexes := make(map[string]string)
	for _, searchArg := range searchArgs {
		if err := validateSearchArg(searchArg, sch, typ, field, dir); err != nil {
			return err
		}

		// Checks that the filter indexes aren't repeated and they
		// don't clash with each other.
		searchIndex := builtInFilters[searchArg]
		if val, ok := searchIndexes[searchIndex]; ok {
			if field.Type.Name() == "String" || sch.Types[field.Type.Name()].Kind == ast.Enum {
				return gqlerror.ErrorPosf(
					dir.Position,
					"Type %s; Field %s: the argument to @search '%s' is the same "+
						"as the index '%s' provided before and shouldn't "+
						"be used together",
					typ.Name, field.Name, searchArg, val)
			}

			return gqlerror.ErrorPosf(
				dir.Position,
				"Type %s; Field %s: has the search directive on %s. %s "+
					"allows only one argument for @search.",
				typ.Name, field.Name, field.Type.Name(), field.Type.Name())
		}

		for _, index := range filtersCollisions[searchIndex] {
			if val, ok := searchIndexes[index]; ok {
				return gqlerror.ErrorPosf(
					dir.Position,
					"Type %s; Field %s: the arguments '%s' and '%s' can't "+
						"be used together as arguments to @search.",
					typ.Name, field.Name, searchArg, val)
			}
		}

		searchIndexes[searchIndex] = searchArg
	}

	return nil
}

func dgraphDirectiveValidation(sch *ast.Schema, typ *ast.Definition, field *ast.FieldDefinition,
	dir *ast.Directive) *gqlerror.Error {

	if isID(field) {
		return gqlerror.ErrorPosf(
			dir.Position,
			"Type %s; Field %s: has the @dgraph directive but fields of type ID "+
				"can't have the @dgraph directive.", typ.Name, field.Name)
	}

	predArg := dir.Arguments.ForName(dgraphPredArg)
	if predArg == nil || predArg.Value.Raw == "" {
		return gqlerror.ErrorPosf(
			dir.Position,
			"Type %s; Field %s: pred argument for @dgraph directive should not be empty.",
			typ.Name, field.Name,
		)
	}
	if predArg.Value.Kind != ast.StringValue {
		return gqlerror.ErrorPosf(
			dir.Position,
			"Type %s; Field %s: pred argument for @dgraph directive should of type String.",
			typ.Name, field.Name,
		)
	}
	if strings.HasPrefix(predArg.Value.Raw, "~") || strings.HasPrefix(predArg.Value.Raw, "<~") {
		if sch.Types[typ.Name].Kind == ast.Interface {
			// We don't want to consider the field of an interface but only the fields with
			// ~ in concrete types.
			return nil
		}
		// The inverse directive is not required on this field as given that the dgraph field name
		// starts with ~ we already know this field has to be a reverse edge of some other field.
		invDirective := field.Directives.ForName(inverseDirective)
		if invDirective != nil {
			return gqlerror.ErrorPosf(
				dir.Position,
				"Type %s; Field %s: @hasInverse directive is not allowed when pred argument in "+
					"@dgraph directive starts with a ~.",
				typ.Name, field.Name,
			)
		}

		forwardEdgePred := strings.Trim(predArg.Value.Raw, "<~>")
		invTypeName := field.Type.Name()
		if sch.Types[invTypeName].Kind != ast.Object &&
			sch.Types[invTypeName].Kind != ast.Interface {
			return gqlerror.ErrorPosf(
				field.Position,
				"Type %s; Field %s is of type %s, but reverse predicate in @dgraph"+
					" directive only applies to fields with object types.", typ.Name, field.Name,
				invTypeName)
		}

		if field.Type.NamedType != "" {
			return gqlerror.ErrorPosf(dir.Position,
				"Type %s; Field %s: with a dgraph directive that starts with ~ should be of type "+
					"list.", typ.Name, field.Name)
		}

		invType := sch.Types[invTypeName]
		forwardFound := false
		// We need to loop through all the fields of the invType and see if we find a field which
		// is a forward edge field for this reverse field.
		for _, fld := range invType.Fields {
			dir := fld.Directives.ForName(dgraphDirective)
			if dir == nil {
				continue
			}
			predArg := dir.Arguments.ForName(dgraphPredArg)
			if predArg == nil || predArg.Value.Raw == "" {
				continue
			}
			if predArg.Value.Raw == forwardEdgePred {
				if fld.Type.Name() != typ.Name {
					return gqlerror.ErrorPosf(dir.Position, "Type %s; Field %s: should be of"+
						" type %s to be compatible with @dgraph reverse directive but is of"+
						" type %s.", invTypeName, fld.Name, typ.Name, fld.Type.Name())
				}
				invDirective := fld.Directives.ForName(inverseDirective)
				if invDirective != nil {
					return gqlerror.ErrorPosf(
						dir.Position,
						"Type %s; Field %s: @hasInverse directive is not allowed is not allowed "+
							"because field is forward edge of another field with reverse directive.",
						invType.Name, fld.Name,
					)
				}
				forwardFound = true
				break
			}
		}
		if !forwardFound {
			return gqlerror.ErrorPosf(
				dir.Position,
				"Type %s; Field %s: pred argument: %s is not supported as forward edge doesn't "+
					"exist for type %s.", typ.Name, field.Name, predArg.Value.Raw, invTypeName,
			)
		}
	}
	return nil
}

func passwordValidation(sch *ast.Schema,
	typ *ast.Definition,
	field *ast.FieldDefinition,
	dir *ast.Directive) *gqlerror.Error {

	return passwordDirectiveValidation(typ)
}

func remoteDirectiveValidation(sch *ast.Schema,
	typ *ast.Definition,
	field *ast.FieldDefinition,
	dir *ast.Directive) *gqlerror.Error {
	return nil
}

func customDirectiveValidation(sch *ast.Schema,
	typ *ast.Definition,
	field *ast.FieldDefinition,
	dir *ast.Directive) *gqlerror.Error {

	// 1. Validating custom directive itself
	search := field.Directives.ForName(searchDirective)
	if search != nil {
		return gqlerror.ErrorPosf(
			dir.Position,
			"Type %s; Field %s; custom directive not allowed along with @search directive.",
			typ.Name, field.Name,
		)
	}

	dgraph := field.Directives.ForName(dgraphDirective)
	if dgraph != nil {
		return gqlerror.ErrorPosf(
			dir.Position,
			"Type %s; Field %s; custom directive not allowed along with @dgraph directive.",
			typ.Name, field.Name,
		)
	}

	defn := sch.Types[typ.Name]
	id := getIDField(defn)
	xid := getXIDField(defn)
	if !isQueryOrMutationType(typ) {
		if len(id) == 0 && len(xid) == 0 {
			return gqlerror.ErrorPosf(
				dir.Position,
				"Type %s; Field %s; @custom directive is only allowed on fields where the type"+
					" definition has a field with type ID! or a field with @id directive.",
				typ.Name, field.Name,
			)
		}
	}

	// 2. Validating arguments to custom directive
	l := len(dir.Arguments)
	if l == 0 || l > 1 {
		return gqlerror.ErrorPosf(
			dir.Position,
			"Type %s; Field %s: has %d arguments for @custom directive, "+
				"it should contain exactly 1 argument.",
			typ.Name, field.Name, l,
		)
	}

	// 3. Validating http argument
	httpArg := dir.Arguments.ForName("http")
	if httpArg == nil || httpArg.Value.String() == "" {
		return gqlerror.ErrorPosf(
			dir.Position,
			"Type %s; Field %s: http argument for @custom directive should not be empty.",
			typ.Name, field.Name,
		)
	}
	if httpArg.Value.Kind != ast.ObjectValue {
		return gqlerror.ErrorPosf(
			httpArg.Position,
			"Type %s; Field %s: http argument for @custom directive should be of type Object.",
			typ.Name, field.Name,
		)
	}

	// Start validating children of http argument

	// 4. Validating url
	httpUrl := httpArg.Value.Children.ForName("url")
	if httpUrl == nil {
		return gqlerror.ErrorPosf(
			dir.Position,
			"Type %s; Field %s; url field inside @custom directive is mandatory.", typ.Name,
			field.Name)
	}
	parsedURL, err := url.ParseRequestURI(httpUrl.Raw)
	if err != nil {
		return gqlerror.ErrorPosf(
			httpUrl.Position,
			"Type %s; Field %s; url field inside @custom directive is invalid.", typ.Name,
			field.Name)
	}

	// collect all the url variables
	type urlVar struct {
		varName  string
		location string // path or query
	}
	elems := strings.Split(parsedURL.Path, "/")
	urlVars := make([]urlVar, 0)
	for _, elem := range elems {
		if strings.HasPrefix(elem, "$") {
			urlVars = append(urlVars, urlVar{varName: elem[1:], location: "path"})
		}
	}
	for _, valList := range parsedURL.Query() {
		for _, val := range valList {
			if strings.HasPrefix(val, "$") {
				urlVars = append(urlVars, urlVar{varName: val[1:], location: "query"})
			}
		}
	}
	// will be used later while validating graphql field for @custom
	urlHasParams := len(urlVars) > 0
	// check errors for url variables
	for _, v := range urlVars {
		if !isQueryOrMutationType(typ) {
			// For fields url variables come from the fields defined within the type. So we
			// check that they should be a valid field in the type definition.
			fd := defn.Fields.ForName(v.varName)
			if fd == nil {
				return gqlerror.ErrorPosf(
					httpUrl.Position,
					"Type %s; Field %s; url %s inside @custom directive uses a field %s that is "+
						"not defined.", typ.Name, field.Name, v.location, v.varName)
			}
			if v.location == "path" && !fd.Type.NonNull {
				return gqlerror.ErrorPosf(
					httpUrl.Position,
					"Type %s; Field %s; url %s inside @custom directive uses a field %s that "+
						"can be null.", typ.Name, field.Name, v.location, v.varName)
			}
		} else {
			arg := field.Arguments.ForName(v.varName)
			if arg == nil {
				return gqlerror.ErrorPosf(
					httpUrl.Position,
					"Type %s; Field %s; url %s inside @custom directive uses an argument %s that "+
						"is not defined.", typ.Name, field.Name, v.location, v.varName)
			}
			if v.location == "path" && !arg.Type.NonNull {
				return gqlerror.ErrorPosf(
					httpUrl.Position,
					"Type %s; Field %s; url %s inside @custom directive uses an argument %s"+
						" that can be null.", typ.Name, field.Name, v.location, v.varName)
			}
		}
	}

	// 5. Validating method
	method := httpArg.Value.Children.ForName("method")
	if method == nil {
		return gqlerror.ErrorPosf(
			dir.Position,
			"Type %s; Field %s; method field inside @custom directive is mandatory.", typ.Name,
			field.Name)
	}
	if !(method.Raw == "GET" || method.Raw == "POST" || method.Raw == "PUT" || method.
		Raw == "PATCH" || method.Raw == "DELETE") {
		return gqlerror.ErrorPosf(
			method.Position,
			"Type %s; Field %s; method field inside @custom directive can only be GET/POST/PUT"+
				"/PATCH/DELETE.",
			typ.Name, field.Name)
	}

	// 6. Validating operation
	operation := httpArg.Value.Children.ForName("operation")
	var isBatchOperation bool
	if operation != nil {
		if isQueryOrMutationType(typ) {
			return gqlerror.ErrorPosf(
				operation.Position,
				"Type %s; Field %s; operation field inside @custom directive can't be "+
					"present on Query/Mutation.", typ.Name, field.Name)
		}

		op := operation.Raw
		if op != "single" && op != "batch" {
			return gqlerror.ErrorPosf(
				operation.Position,
				"Type %s; Field %s; operation field inside @custom directive can only be "+
					"single/batch.", typ.Name, field.Name)
		}

		isBatchOperation = op == "batch"
		if isBatchOperation && urlHasParams {
			return gqlerror.ErrorPosf(
				httpUrl.Position,
				"Type %s; Field %s; has parameters in url inside @custom directive while"+
					" operation is batch, url can't contain parameters if operation is batch.",
				typ.Name, field.Name)
		}
	}

	// 7. Validating graphql combination with url params, method and body
	body := httpArg.Value.Children.ForName("body")
	graphql := httpArg.Value.Children.ForName("graphql")
	if graphql != nil {
		if urlHasParams {
			return gqlerror.ErrorPosf(dir.Position,
				"Type %s; Field %s; has parameters in url along with graphql field inside"+
					" @custom directive, url can't contain parameters if graphql field is present.",
				typ.Name, field.Name)
		}
		if method.Raw != "POST" {
			return gqlerror.ErrorPosf(dir.Position,
				"Type %s; Field %s; has method %s while graphql field is also present inside"+
					" @custom directive, method can only be POST if graphql field is present.",
				typ.Name, field.Name, method.Raw)
		}
		if !isBatchOperation {
			if body != nil {
				return gqlerror.ErrorPosf(dir.Position,
					"Type %s; Field %s; has both body and graphql field inside @custom directive, "+
						"they can't be present together.",
					typ.Name, field.Name)
			}
		} else {
			if body == nil {
				return gqlerror.ErrorPosf(dir.Position,
					"Type %s; Field %s; both body and graphql field inside @custom directive "+
						"are required if operation is batch.",
					typ.Name, field.Name)
			}
		}
	}

	// 8. Validating body
	var requiredFields map[string]bool
	if body != nil {
		_, requiredFields, err = parseBodyTemplate(body.Raw)
		if err != nil {
			return gqlerror.ErrorPosf(body.Position,
				"Type %s; Field %s; body template inside @custom directive could not be parsed.",
				typ.Name, field.Name)
		}
		// Validating params to body template for Query/Mutation types. For other types the
		// validation is performed later along with graphql.
		if isQueryOrMutationType(typ) {
			for fname := range requiredFields {
				fd := field.Arguments.ForName(fname)
				if fd == nil {
					return gqlerror.ErrorPosf(body.Position,
						"Type %s; Field %s; body template inside @custom directive uses an"+
							" argument %s that is not defined.", typ.Name, field.Name, fname)
				}
			}
		}
	}

	// 9. Validating graphql
	var graphqlOpDef *ast.OperationDefinition
	if graphql != nil {
		// TODO: we should actually construct *ast.Schema from remote introspection response, and
		// first validate that schema and then validate this graphql query against that schema
		// using:
		//		validator.Validate(schema *Schema, doc *QueryDocument)
		// This will help in keeping the custom validation code at a minimum. Lot of cases like:
		//		*	undefined variables being used in query,
		//		*	multiple args with same name at the same level in query, etc.
		// will get checked with the default validation itself.
		// Added an issue in gqlparser to allow building ast.Schema from Introspection response
		// similar to graphql-js utilities: https://github.com/vektah/gqlparser/issues/125
		// Once that is closed, we should be able to do this.
		queryDoc, gqlErr := parser.ParseQuery(&ast.Source{Input: graphql.Raw})
		if gqlErr != nil {
			return gqlerror.ErrorPosf(graphql.Position,
				"Type %s; Field %s: unable to parse graphql in @custom directive because: %s",
				typ.Name, field.Name, gqlErr.Message)
		}
		opCount := len(queryDoc.Operations)
		if opCount == 0 || opCount > 1 {
			return gqlerror.ErrorPosf(graphql.Position,
				"Type %s; Field %s: inside graphql in @custom directive, found %d operations, "+
					"it can have exactly one operation.", typ.Name, field.Name, opCount)
		}
		graphqlOpDef = queryDoc.Operations[0]
		if graphqlOpDef.Operation != "query" && graphqlOpDef.Operation != "mutation" {
			return gqlerror.ErrorPosf(graphql.Position,
				"Type %s; Field %s: inside graphql in @custom directive, found `%s` operation, "+
					"it can only have query/mutation.", typ.Name, field.Name,
				graphqlOpDef.Operation)
		}
		if graphqlOpDef.Name != "" {
			return gqlerror.ErrorPosf(graphql.Position,
				"Type %s; Field %s: inside graphql in @custom directive, found operation with "+
					"name `%s`, it can't have a name.", typ.Name, field.Name, graphqlOpDef.Name)
		}
		if graphqlOpDef.VariableDefinitions != nil {
			if isQueryOrMutationType(typ) {
				for _, vd := range graphqlOpDef.VariableDefinitions {
					ad := field.Arguments.ForName(vd.Variable)
					if ad == nil {
						return gqlerror.ErrorPosf(graphql.Position,
							"Type %s; Field %s; @custom directive, graphql variables must use "+
								"fields defined within the type, found `%s`.", typ.Name,
							field.Name, vd.Variable)
					}
				}
			} else {
				// For batch operation we already verify that body should use fields defined inside the
				// parent type.
				if !isBatchOperation {
					for _, vd := range graphqlOpDef.VariableDefinitions {
						fd := typ.Fields.ForName(vd.Variable)
						if fd == nil {
							return gqlerror.ErrorPosf(graphql.Position,
								"Type %s; Field %s; @custom directive, graphql variables must use "+
									"fields defined within the type, found `%s`.", typ.Name,
								field.Name, vd.Variable)
						}

						typName := fd.Type.Name()
						if !isScalar(typName) {
							return gqlerror.ErrorPosf(graphql.Position,
								"Type %s; Field %s; @custom directive, graphql variables must use "+
									"scalar fields, found field of type `%s`.", typ.Name, field.Name,
								typName)
						}
					}
				}
			}
		}
		if graphqlOpDef.Directives != nil {
			return gqlerror.ErrorPosf(graphql.Position,
				"Type %s; Field %s: inside graphql in @custom directive, found operation with "+
					"directives, it can't have any directives.", typ.Name, field.Name)
		}
		opSelSetCount := len(graphqlOpDef.SelectionSet)
		if opSelSetCount == 0 || opSelSetCount > 1 {
			return gqlerror.ErrorPosf(graphql.Position,
				"Type %s; Field %s: inside graphql in @custom directive, found %d fields inside "+
					"operation `%s`, it can have exactly one field.", typ.Name, field.Name,
				opSelSetCount, graphqlOpDef.Operation)
		}
		query := graphqlOpDef.SelectionSet[0].(*ast.Field)
		if query.Alias != query.Name {
			return gqlerror.ErrorPosf(graphql.Position,
				"Type %s; Field %s: inside graphql in @custom directive, found %s `%s` with alias"+
					" `%s`, it can't have any alias.",
				typ.Name, field.Name, graphqlOpDef.Operation, query.Name, query.Alias)
		}
		// There can't be any ObjectDefinition as it is a query document; if there were, parser
		// would have given error. So not checking that query.ObjectDefinition is nil
		if query.Directives != nil {
			return gqlerror.ErrorPosf(graphql.Position,
				"Type %s; Field %s: inside graphql in @custom directive, found %s `%s` with "+
					"directives, it can't have any directives.",
				typ.Name, field.Name, graphqlOpDef.Operation, query.Name)
		}
		if len(query.SelectionSet) != 0 {
			return gqlerror.ErrorPosf(graphql.Position,
				"Type %s; Field %s: inside graphql in @custom directive, found %s `%s` with a "+
					"selection set, it can't have any selection set.",
				typ.Name, field.Name, graphqlOpDef.Operation, query.Name)
		}
		// find required fields for the query from its arguments
		if len(query.Arguments) > 0 {
<<<<<<< HEAD
			argCountMap := make(map[string]int)
=======
>>>>>>> 5bd54b09
			// validate the specific input requirements for batch mode
			if isBatchOperation {
				if len(query.Arguments) != 1 ||
					query.Arguments[0].Value.Kind != ast.Variable {
					return gqlerror.ErrorPosf(graphql.Position,
						"Type %s; Field %s: inside graphql in @custom directive, for batch "+
							"operations, %s `%s` can have only one argument whose value should "+
							"be a variable.",
						typ.Name, field.Name, graphqlOpDef.Operation, query.Name)
				}
<<<<<<< HEAD
			} else {
				requiredFields = make(map[string]bool)
				for _, arg := range query.Arguments {
					argCountMap[arg.Name] = argCountMap[arg.Name] + 1
					requiredFields[arg.Value.String()[1:]] = true
=======
				input := query.Arguments[0]
				_, requiredFields, err = parseBodyTemplate(input.Value.Children[0].Value.String())
				if err != nil {
					return gqlerror.ErrorPosf(graphql.Position,
						"Type %s; Field %s: inside graphql in @custom directive, for batch "+
							"operation, error in parsing argument `%s` for %s `%s`: %s.", typ.Name,
						field.Name, input.Name, graphqlOpDef.Operation, query.Name, err.Error())
				}
			} else {
				var bodyBuilder strings.Builder
				comma := ","
				bodyBuilder.WriteString("{")
				for i, arg := range query.Arguments {
					if i == len(query.Arguments)-1 {
						comma = ""
					}
					bodyBuilder.WriteString(arg.Name)
					bodyBuilder.WriteString(":")
					bodyBuilder.WriteString(arg.Value.String())
					bodyBuilder.WriteString(comma)
>>>>>>> 5bd54b09
				}
				bodyBuilder.WriteString("}")
				_, requiredFields, err = parseBodyTemplate(bodyBuilder.String())
				if err != nil {
					return gqlerror.ErrorPosf(graphql.Position,
						"Type %s; Field %s: inside graphql in @custom directive, "+
							"error in parsing arguments for %s `%s`: %s.", typ.Name, field.Name,
						graphqlOpDef.Operation, query.Name, err.Error())
				}
			}
		}
	}

	// 10. Validating params to body/graphql template for fields in types other than Query/Mutation
	if !isQueryOrMutationType(typ) {
		var idField, xidField string
		if len(id) > 0 {
			idField = id[0].Name
		}
		if len(xid) > 0 {
			xidField = xid[0].Name
		}

		if field.Name == idField || field.Name == xidField {
			return gqlerror.ErrorPosf(dir.Position,
				"Type %s; Field %s; custom directive not allowed on field of type ID! or field "+
					"with @id directive.", typ.Name, field.Name)
		}

		// TODO - We also need to have point no. 2 validation for custom queries/mutation.
		// Add that later.

		// 1. The required fields within the body/graphql template should contain an ID! field
		// or a field with @id directive as we use that to do de-duplication before resolving
		// these entities from the remote endpoint.
		// 2. All the required fields should be defined within this type.
		// 3. The required fields for a given field can't contain this field itself.
		// 4. All required fields should be of scalar type
		if body != nil || graphql != nil {
			var errPos *ast.Position
			var errIn string
			switch {
			case body != nil:
				errPos = body.Position
				errIn = "body template"
			case graphql != nil:
				errPos = graphql.Position
				errIn = "graphql"
			default:
				// this case is not possible, as requiredFields will have non-0 length only if there was
				// some body or graphql. Written only to satisfy logic flow, so that errPos is always
				// non-nil.
				errPos = dir.Position
				errIn = "@custom"
			}

			requiresID := false
			for fname := range requiredFields {
				if fname == field.Name {
					return gqlerror.ErrorPosf(errPos,
						"Type %s; Field %s; @custom directive, %s can't require itself.",
						typ.Name, field.Name, errIn)
				}

				fd := typ.Fields.ForName(fname)
				if fd == nil {
					return gqlerror.ErrorPosf(errPos,
						"Type %s; Field %s; @custom directive, %s must use fields defined "+
							"within the type, found `%s`.", typ.Name, field.Name, errIn, fname)
				}

				typName := fd.Type.Name()
				if !isScalar(typName) {
					return gqlerror.ErrorPosf(errPos,
						"Type %s; Field %s; @custom directive, %s must use scalar fields, "+
							"found field `%s` of type `%s`.", typ.Name, field.Name, errIn,
						fname, typName)
				}

				if fd.Directives.ForName(customDirective) != nil {
					return gqlerror.ErrorPosf(errPos,
						"Type %s; Field %s; @custom directive, %s can't use another field with "+
							"@custom directive, found field `%s` with @custom.", typ.Name,
						field.Name, errIn, fname)
				}

				if fname == idField || fname == xidField {
					requiresID = true
				}
			}
			if !requiresID {
				return gqlerror.ErrorPosf(errPos,
					"Type %s; Field %s: @custom directive, %s must use a field with type "+
						"ID! or a field with @id directive.", typ.Name, field.Name, errIn)
			}
		}
	}

	// 11. Finally validate the given graphql operation on remote server, when all locally doable
	// validations have finished
	si := httpArg.Value.Children.ForName("skipIntrospection")
	var skip bool
	if si != nil {
		skip, _ = strconv.ParseBool(si.Raw)
	}
	if graphql != nil && !skip && graphqlOpDef != nil {
		if err := validateRemoteGraphql(&remoteGraphqlMetadata{
			parentType:   typ,
			parentField:  field,
			graphqlOpDef: graphqlOpDef,
			isBatch:      isBatchOperation,
			url:          httpUrl.Raw,
			schema:       sch,
		}); err != nil {
			return gqlerror.ErrorPosf(graphql.Position,
				"Type %s; Field %s: inside graphql in @custom directive, %s",
				typ.Name, field.Name, err.Error())
		}
	}

	return nil
}

func idValidation(sch *ast.Schema,
	typ *ast.Definition,
	field *ast.FieldDefinition,
	dir *ast.Directive) *gqlerror.Error {

	if field.Type.String() != "String!" {
		return gqlerror.ErrorPosf(
			dir.Position,
			"Type %s; Field %s: with @id directive must be of type String!, not %s",
			typ.Name, field.Name, field.Type.String())
	}
	return nil
}

func searchMessage(sch *ast.Schema, field *ast.FieldDefinition) string {
	var possibleSearchArgs []string
	for name, typ := range supportedSearches {
		if typ.gqlType == field.Type.Name() {
			possibleSearchArgs = append(possibleSearchArgs, name)
		}
	}

	switch {
	case len(possibleSearchArgs) == 1 || sch.Types[field.Type.Name()].Kind == ast.Enum:
		return "are searchable by just @search"
	case len(possibleSearchArgs) == 0:
		return "can't have the @search directive"
	default:
		sort.Strings(possibleSearchArgs)
		return fmt.Sprintf(
			"can have @search by %s and %s",
			strings.Join(possibleSearchArgs[:len(possibleSearchArgs)-1], ", "),
			possibleSearchArgs[len(possibleSearchArgs)-1])
	}
}

func isScalar(s string) bool {
	_, ok := scalarToDgraph[s]
	return ok
}

func isReservedKeyWord(name string) bool {
	if isScalar(name) || isQueryOrMutation(name) || name == "uid" {
		return true
	}

	return false
}

func isQueryOrMutationType(typ *ast.Definition) bool {
	return isQueryOrMutation(typ.Name)
}

func isQueryOrMutation(name string) bool {
	return name == "Query" || name == "Mutation"
}<|MERGE_RESOLUTION|>--- conflicted
+++ resolved
@@ -1310,10 +1310,6 @@
 		}
 		// find required fields for the query from its arguments
 		if len(query.Arguments) > 0 {
-<<<<<<< HEAD
-			argCountMap := make(map[string]int)
-=======
->>>>>>> 5bd54b09
 			// validate the specific input requirements for batch mode
 			if isBatchOperation {
 				if len(query.Arguments) != 1 ||
@@ -1323,21 +1319,6 @@
 							"operations, %s `%s` can have only one argument whose value should "+
 							"be a variable.",
 						typ.Name, field.Name, graphqlOpDef.Operation, query.Name)
-				}
-<<<<<<< HEAD
-			} else {
-				requiredFields = make(map[string]bool)
-				for _, arg := range query.Arguments {
-					argCountMap[arg.Name] = argCountMap[arg.Name] + 1
-					requiredFields[arg.Value.String()[1:]] = true
-=======
-				input := query.Arguments[0]
-				_, requiredFields, err = parseBodyTemplate(input.Value.Children[0].Value.String())
-				if err != nil {
-					return gqlerror.ErrorPosf(graphql.Position,
-						"Type %s; Field %s: inside graphql in @custom directive, for batch "+
-							"operation, error in parsing argument `%s` for %s `%s`: %s.", typ.Name,
-						field.Name, input.Name, graphqlOpDef.Operation, query.Name, err.Error())
 				}
 			} else {
 				var bodyBuilder strings.Builder
@@ -1351,7 +1332,6 @@
 					bodyBuilder.WriteString(":")
 					bodyBuilder.WriteString(arg.Value.String())
 					bodyBuilder.WriteString(comma)
->>>>>>> 5bd54b09
 				}
 				bodyBuilder.WriteString("}")
 				_, requiredFields, err = parseBodyTemplate(bodyBuilder.String())
