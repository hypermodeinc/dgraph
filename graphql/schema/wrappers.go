--- conflicted
+++ resolved
@@ -933,17 +933,12 @@
 	return u.String(), nil
 }
 
-<<<<<<< HEAD
-func configFromCustomDirective(custom *ast.Directive,
-	vars map[string]interface{}, header http.Header) (HTTPResolverConfig, error) {
-=======
 func (q *query) HTTPResolver() (HTTPResolverConfig, error) {
 	// We have to fetch the original definition of the query from the name of the query to be
 	// able to get the value stored in custom directive.
 	// TODO - This should be cached later.
 	query := q.op.inSchema.schema.Query.Fields.ForName(q.Name())
 	custom := query.Directives.ForName("custom")
->>>>>>> 402569a1
 	httpArg := custom.Arguments.ForName("http")
 	rc := HTTPResolverConfig{
 		URL:    httpArg.Value.Children.ForName("url").Raw,
@@ -951,12 +946,8 @@
 	}
 
 	var err error
-<<<<<<< HEAD
-	rc.URL, err = substituteVarsInURL(rc.URL, vars)
-=======
 	argMap := q.field.ArgumentMap(q.op.vars)
 	rc.URL, err = substituteVarsInURL(rc.URL, argMap)
->>>>>>> 402569a1
 	if err != nil {
 		return rc, errors.Wrapf(err, "while substituting vars in URL")
 	}
@@ -964,43 +955,31 @@
 	bodyArg := httpArg.Value.Children.ForName("body")
 	if bodyArg != nil {
 		bodyTemplate := bodyArg.Raw
-<<<<<<< HEAD
 		bt, _, err := parseBodyTemplate(bodyTemplate)
-=======
-		body, err := substitueVarsInBody(bodyTemplate, argMap)
->>>>>>> 402569a1
 		if err != nil {
 			return rc, err
 		}
-		err = SubstituteVarsInBody(bt, vars)
+
+		err = SubstituteVarsInBody(bt, argMap)
 		if err != nil {
 			return rc, err
 		}
-		b, err := json.Marshal(bt)
+		body, err := json.Marshal(bt)
 		if err != nil {
 			return rc, err
 		}
-		rc.Body = string(b)
+		rc.Body = string(body)
 	}
 	forwardHeaders := httpArg.Value.Children.ForName("forwardHeaders")
 	if forwardHeaders != nil {
 		headers := http.Header{}
 		for _, h := range forwardHeaders.Children {
-			headers.Add(h.Value.Raw, header.Get(h.Value.Raw))
+			headers.Add(h.Value.Raw, q.op.header.Get(h.Value.Raw))
 		}
 		rc.ForwardHeaders = headers
 	}
+
 	return rc, nil
-}
-
-func (q *query) HTTPResolver() (HTTPResolverConfig, error) {
-	// We have to fetch the original definition of the query from the name of the query to be
-	// able to get the value stored in custom directive.
-	// TODO - This should be cached later.
-	query := q.op.inSchema.schema.Query.Fields.ForName(q.Name())
-	custom := query.Directives.ForName("custom")
-	rc, err := configFromCustomDirective(custom, q.field.ArgumentMap(q.op.vars), q.op.header)
-	return rc, err
 }
 
 func (m *mutation) Name() string {
@@ -1083,12 +1062,12 @@
 	return m.op.inSchema.mutatedType[m.Name()]
 }
 
+func (m *mutation) CustomHTTPConfig() (FieldHTTPConfig, error) {
+	return (*field)(m).CustomHTTPConfig()
+}
+
 func (m *mutation) GetObjectName() string {
 	return m.field.ObjectDefinition.Name
-}
-
-func (m *mutation) CustomHTTPConfig() (FieldHTTPConfig, error) {
-	return (*field)(m).CustomHTTPConfig()
 }
 
 func (m *mutation) MutationType() MutationType {
