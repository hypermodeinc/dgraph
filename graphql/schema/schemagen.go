/*
 * Copyright 2019 Dgraph Labs, Inc. and Contributors
 *
 * Licensed under the Apache License, Version 2.0 (the "License");
 * you may not use this file except in compliance with the License.
 * You may obtain a copy of the License at
 *
 *     http://www.apache.org/licenses/LICENSE-2.0
 *
 * Unless required by applicable law or agreed to in writing, software
 * distributed under the License is distributed on an "AS IS" BASIS,
 * WITHOUT WARRANTIES OR CONDITIONS OF ANY KIND, either express or implied.
 * See the License for the specific language governing permissions and
 * limitations under the License.
 */

package schema

import (
	"bufio"
	"fmt"
	"sort"
	"strings"
	"sync"

	"github.com/dgraph-io/dgraph/graphql/authorization"
	"github.com/dgraph-io/dgraph/x"
	"github.com/pkg/errors"
	"github.com/vektah/gqlparser/v2/ast"
	"github.com/vektah/gqlparser/v2/gqlerror"
	"github.com/vektah/gqlparser/v2/parser"
	"github.com/vektah/gqlparser/v2/validator"
)

// A Handler can produce valid GraphQL and Dgraph schemas given an input of
// types and relationships
type Handler interface {
	DGSchema() string
	GQLSchema() string
}

type handler struct {
	input          string
	originalDefs   []string
	completeSchema *ast.Schema
	dgraphSchema   string
}

// FromString builds a GraphQL Schema from input string, or returns any parsing
// or validation errors.
func FromString(schema string) (Schema, error) {
	// validator.Prelude includes a bunch of predefined types which help with schema introspection
	// queries, hence we include it as part of the schema.
	doc, gqlErr := parser.ParseSchemas(validator.Prelude, &ast.Source{Input: schema})
	if gqlErr != nil {
		return nil, errors.Wrap(gqlErr, "while parsing GraphQL schema")
	}

	gqlSchema, gqlErr := validator.ValidateSchemaDocument(doc)
	if gqlErr != nil {
		return nil, errors.Wrap(gqlErr, "while validating GraphQL schema")
	}

	return AsSchema(gqlSchema)
}

func (s *handler) GQLSchema() string {
	return Stringify(s.completeSchema, s.originalDefs)
}

func (s *handler) DGSchema() string {
	return s.dgraphSchema
}

func parseSecrets(sch string) (map[string]string, *authorization.AuthMeta, error) {
	m := make(map[string]string)
	scanner := bufio.NewScanner(strings.NewReader(sch))
	authSecret := ""
	for scanner.Scan() {
		text := strings.TrimSpace(scanner.Text())

		if strings.HasPrefix(text, "# Dgraph.Authorization") {
			if authSecret != "" {
				return nil, nil, errors.Errorf("Dgraph.Authorization should be only be specified once in "+
					"a schema, found second mention: %v", text)
			}
			authSecret = text
			continue
		}
		if !strings.HasPrefix(text, "# Dgraph.Secret") {
			continue
		}
		parts := strings.Fields(text)
		const doubleQuotesCode = 34

		if len(parts) < 4 {
			return nil, nil, errors.Errorf("incorrect format for specifying Dgraph secret found for "+
				"comment: `%s`, it should be `# Dgraph.Secret key value`", text)
		}
		val := strings.Join(parts[3:], " ")
		if strings.Count(val, `"`) != 2 || val[0] != doubleQuotesCode || val[len(val)-1] != doubleQuotesCode {
			return nil, nil, errors.Errorf("incorrect format for specifying Dgraph secret found for "+
				"comment: `%s`, it should be `# Dgraph.Secret key value`", text)
		}

		val = strings.Trim(val, `"`)
		key := strings.Trim(parts[2], `"`)
		m[key] = val
	}

	if err := scanner.Err(); err != nil {
		return nil, nil, errors.Wrapf(err, "while trying to parse secrets from schema file")
	}

	if authSecret == "" {
		return m, nil, nil
	}

	metaInfo, err := authorization.ParseAuthMeta(authSecret)
	if err != nil {
		return nil, nil, err
	}
	return m, metaInfo, nil
}

// NewHandler processes the input schema. If there are no errors, it returns
// a valid Handler, otherwise it returns nil and an error.
func NewHandler(input string, validateOnly bool) (Handler, error) {
	if input == "" {
		return nil, gqlerror.Errorf("No schema specified")
	}

	secrets, metaInfo, err := parseSecrets(input)
	if err != nil {
		return nil, err
	}
	// lets obfuscate the value of the secrets from here on.
	schemaSecrets := make(map[string]x.SensitiveByteSlice, len(secrets))
	for k, v := range secrets {
		schemaSecrets[k] = x.SensitiveByteSlice([]byte(v))
	}

	// The input schema contains just what's required to describe the types,
	// relationships and searchability - but that's not enough to define a
	// valid GraphQL schema: e.g. we allow an input schema file like
	//
	// type T {
	//   f: Int @search
	// }
	//
	// But, that's not valid GraphQL unless there's also definitions of scalars
	// (Int, String, etc) and definitions of the directives (@search, etc).
	// We don't want to make the user have those in their file and then we have
	// to check that they've made the right definitions, etc, etc.
	//
	// So we parse the original input of just types and relationships and
	// run a validation to make sure it only contains things that it should.
	// To that we add all the scalars and other definitions we always require.
	//
	// Then, we GraphQL validate to make sure their definitions plus our additions
	// is GraphQL valid.  At this point we know the definitions are GraphQL valid,
	// but we need to check if it makes sense to our layer.
	//
	// The next final validation ensures that the definitions are made
	// in such a way that our GraphQL API will be able to interpret the schema
	// correctly.
	//
	// Then we can complete the process by adding in queries and mutations etc. to
	// make the final full GraphQL schema.

	doc, gqlErr := parser.ParseSchemas(validator.Prelude, &ast.Source{Input: input})
	if gqlErr != nil {
		return nil, gqlerror.List{gqlErr}
	}

	gqlErrList := preGQLValidation(doc)
	if gqlErrList != nil {
		return nil, gqlErrList
	}

	typesToComplete := make([]string, 0, len(doc.Definitions))
	defns := make([]string, 0, len(doc.Definitions))
	for _, defn := range doc.Definitions {
		if defn.BuiltIn {
			continue
		}
		defns = append(defns, defn.Name)
		if defn.Kind == ast.Object || defn.Kind == ast.Interface || defn.Kind == ast.Union {
			remoteDir := defn.Directives.ForName(remoteDirective)
			if remoteDir != nil {
				continue
			}
		}
		typesToComplete = append(typesToComplete, defn.Name)
	}

	expandSchema(doc)

	sch, gqlErr := validator.ValidateSchemaDocument(doc)
	if gqlErr != nil {
		return nil, gqlerror.List{gqlErr}
	}

	gqlErrList = postGQLValidation(sch, defns, schemaSecrets)
	if gqlErrList != nil {
		return nil, gqlErrList
	}

	var authHeader string
	if metaInfo != nil {
		authHeader = metaInfo.Header
	}

	headers := getAllowedHeaders(sch, defns, authHeader)
	dgSchema := genDgSchema(sch, typesToComplete)
	completeSchema(sch, typesToComplete)
	cleanSchema(sch)

	if len(sch.Query.Fields) == 0 && len(sch.Mutation.Fields) == 0 {
		return nil, gqlerror.Errorf("No query or mutation found in the generated schema")
	}

	// If Dgraph.Authorization header is parsed successfully and JWKUrl is present
	// then Fetch the JWKs from the JWKUrl
	if metaInfo != nil && metaInfo.JWKUrl != "" {
		fetchErr := metaInfo.FetchJWKs()
		if fetchErr != nil {
			return nil, fetchErr
		}
	}

	handler := &handler{
		input:          input,
		dgraphSchema:   dgSchema,
		completeSchema: sch,
		originalDefs:   defns,
	}

	// Return early since we are only validating the schema.
	if validateOnly {
		return handler, nil
	}

	hc.Lock()
	hc.allowed = headers
	hc.secrets = schemaSecrets
	hc.Unlock()

	if metaInfo != nil {
		authorization.SetAuthMeta(metaInfo)
	}
	return handler, nil
}

type headersConfig struct {
	// comma separated list of allowed headers. These are parsed from the forwardHeaders specified
	// in the @custom directive. They are returned to the client as part of
	// Access-Control-Allow-Headers.
	allowed string
	// secrets are key value pairs stored in the GraphQL schema which can be added as headers
	// to requests which resolve custom queries/mutations.
	secrets map[string]x.SensitiveByteSlice
	sync.RWMutex
}

var hc = headersConfig{
	allowed: x.AccessControlAllowedHeaders,
}

func getAllowedHeaders(sch *ast.Schema, definitions []string, authHeader string) string {
	headers := make(map[string]struct{})

	setHeaders := func(dir *ast.Directive) {
		if dir == nil {
			return
		}

		httpArg := dir.Arguments.ForName("http")
		if httpArg == nil {
			return
		}
		forwardHeaders := httpArg.Value.Children.ForName("forwardHeaders")
		if forwardHeaders == nil {
			return
		}
		for _, h := range forwardHeaders.Children {
			key := strings.Split(h.Value.Raw, ":")
			if len(key) == 1 {
				key = []string{h.Value.Raw, h.Value.Raw}
			}
			headers[key[1]] = struct{}{}
		}
	}

	for _, defn := range definitions {
		typ := sch.Types[defn]
		custom := typ.Directives.ForName(customDirective)
		setHeaders(custom)
		for _, field := range typ.Fields {
			custom := field.Directives.ForName(customDirective)
			setHeaders(custom)
		}
	}

	finalHeaders := make([]string, 0, len(headers)+1)
	for h := range headers {
		finalHeaders = append(finalHeaders, h)
	}

	// Add Auth Header to allowed headers list
	if authHeader != "" {
		finalHeaders = append(finalHeaders, authHeader)
	}

	allowed := x.AccessControlAllowedHeaders
	customHeaders := strings.Join(finalHeaders, ",")
	if len(customHeaders) > 0 {
		allowed += "," + customHeaders
	}

	return allowed
}

func AllowedHeaders() string {
	hc.RLock()
	defer hc.RUnlock()
	return hc.allowed
}

func getAllSearchIndexes(val *ast.Value) []string {
	res := make([]string, len(val.Children))

	for i, child := range val.Children {
		res[i] = supportedSearches[child.Value.Raw].dgIndex
	}

	return res
}

func typeName(def *ast.Definition) string {
	name := def.Name
	dir := def.Directives.ForName(dgraphDirective)
	if dir == nil {
		return name
	}
	typeArg := dir.Arguments.ForName(dgraphTypeArg)
	if typeArg == nil {
		return name
	}
	return typeArg.Value.Raw
}

// fieldName returns the dgraph predicate corresponding to a field.
// If the field had a dgraph directive, then it returns the value of the pred arg otherwise
// it returns typeName + "." + fieldName.
func fieldName(def *ast.FieldDefinition, typName string) string {
	predArg := getDgraphDirPredArg(def)
	if predArg == nil {
		return typName + "." + def.Name
	}
	return predArg.Value.Raw
}

func getDgraphDirPredArg(def *ast.FieldDefinition) *ast.Argument {
	dir := def.Directives.ForName(dgraphDirective)
	if dir == nil {
		return nil
	}
	predArg := dir.Arguments.ForName(dgraphPredArg)
	return predArg
}

// genDgSchema generates Dgraph schema from a valid graphql schema.
func genDgSchema(gqlSch *ast.Schema, definitions []string) string {
	var typeStrings []string

	type dgPred struct {
		typ     string
		indexes map[string]bool
		upsert  string
		reverse string
	}

	type field struct {
		name string
		// true if the field was inherited from an interface, we don't add the predicate schema
		// for it then as the it would already have been added with the interface.
		inherited bool
	}

	type dgType struct {
		name   string
		fields []field
	}

	dgTypes := make([]dgType, 0, len(definitions))
	dgPreds := make(map[string]dgPred)

	getUpdatedPred := func(fname, typStr, upsertStr string, indexes []string) dgPred {
		pred, ok := dgPreds[fname]
		if !ok {
			pred = dgPred{
				typ:     typStr,
				indexes: make(map[string]bool),
				upsert:  upsertStr,
			}
		}
		for _, index := range indexes {
			pred.indexes[index] = true
		}
		return pred
	}

	for _, key := range definitions {
		if isQueryOrMutation(key) {
			continue
		}
		def := gqlSch.Types[key]
		switch def.Kind {
		case ast.Object, ast.Interface:
			typName := typeName(def)

			typ := dgType{name: typName}
			pwdField := getPasswordField(def)

			for _, f := range def.Fields {
				if f.Type.Name() == "ID" || hasCustomOrLambda(f) {
					continue
				}

				typName = typeName(def)
				// This field could have originally been defined in an interface that this type
				// implements. If we get a parent interface, then we should prefix the field name
				// with it instead of def.Name.
				parentInt := parentInterface(gqlSch, def, f.Name)
				if parentInt != nil {
					typName = typeName(parentInt)
				}
				fname := fieldName(f, typName)

				var prefix, suffix string
				if f.Type.Elem != nil {
					prefix = "["
					suffix = "]"
				}

				var typStr string
				switch gqlSch.Types[f.Type.Name()].Kind {
<<<<<<< HEAD
				case ast.Object, ast.Interface, ast.Union:
					typStr = fmt.Sprintf("%suid%s", prefix, suffix)
=======
				case ast.Object, ast.Interface:
					if isPointType(f.Type) {
						typStr = "geo"
						var indexes []string
						if f.Directives.ForName(searchDirective) != nil {
							indexes = append(indexes, "geo")
						}
						dgPreds[fname] = getUpdatedPred(fname, typStr, "", indexes)
					} else {
						typStr = fmt.Sprintf("%suid%s", prefix, suffix)
					}
>>>>>>> c269de85

					if parentInt == nil {
						if strings.HasPrefix(fname, "~") {
							// remove ~
							forwardEdge := fname[1:]
							forwardPred := dgPreds[forwardEdge]
							forwardPred.reverse = "@reverse "
							dgPreds[forwardEdge] = forwardPred
						} else {
							pred := dgPreds[fname]
							pred.typ = typStr
							dgPreds[fname] = pred
						}
					}
					typ.fields = append(typ.fields, field{fname, parentInt != nil})
				case ast.Scalar:
					typStr = fmt.Sprintf(
						"%s%s%s",
						prefix, scalarToDgraph[f.Type.Name()], suffix,
					)

					var indexes []string
					upsertStr := ""
					search := f.Directives.ForName(searchDirective)
					id := f.Directives.ForName(idDirective)
					if id != nil {
						upsertStr = "@upsert "
						indexes = append(indexes, "hash")
					}

					if search != nil {
						arg := search.Arguments.ForName(searchArgs)
						if arg != nil {
							indexes = append(indexes, getAllSearchIndexes(arg.Value)...)
						} else {
							indexes = append(indexes, supportedSearches[defaultSearches[f.Type.
								Name()]].dgIndex)
						}
					}

					if parentInt == nil {
						dgPreds[fname] = getUpdatedPred(fname, typStr, upsertStr, indexes)
					}
					typ.fields = append(typ.fields, field{fname, parentInt != nil})
				case ast.Enum:
					typStr = fmt.Sprintf("%s%s%s", prefix, "string", suffix)

					indexes := []string{"hash"}
					search := f.Directives.ForName(searchDirective)
					if search != nil {
						arg := search.Arguments.ForName(searchArgs)
						if arg != nil {
							indexes = getAllSearchIndexes(arg.Value)
						}
					}
					if parentInt == nil {
						dgPreds[fname] = getUpdatedPred(fname, typStr, "", indexes)
					}
					typ.fields = append(typ.fields, field{fname, parentInt != nil})
				}
			}
			if pwdField != nil {
				parentInt := parentInterfaceForPwdField(gqlSch, def, pwdField.Name)
				if parentInt != nil {
					typName = typeName(parentInt)
				}
				fname := fieldName(pwdField, typName)

				if parentInt == nil {
					dgPreds[fname] = dgPred{typ: "password"}
				}

				typ.fields = append(typ.fields, field{fname, parentInt != nil})
			}
			dgTypes = append(dgTypes, typ)
		}
	}

	predWritten := make(map[string]bool, len(dgPreds))
	for _, typ := range dgTypes {
		var typeDef, preds strings.Builder
		fmt.Fprintf(&typeDef, "type %s {\n", typ.name)
		for _, fld := range typ.fields {
			f, ok := dgPreds[fld.name]
			if !ok {
				continue
			}
			fmt.Fprintf(&typeDef, "  %s\n", fld.name)
			if !fld.inherited && !predWritten[fld.name] {
				indexStr := ""
				if len(f.indexes) > 0 {
					indexes := make([]string, 0)
					for index := range f.indexes {
						indexes = append(indexes, index)
					}
					sort.Strings(indexes)
					indexStr = fmt.Sprintf(" @index(%s)", strings.Join(indexes, ", "))
				}
				fmt.Fprintf(&preds, "%s: %s%s %s%s.\n", fld.name, f.typ, indexStr, f.upsert,
					f.reverse)
				predWritten[fld.name] = true
			}
		}
		fmt.Fprintf(&typeDef, "}\n")
		typeStrings = append(
			typeStrings,
			fmt.Sprintf("%s%s", typeDef.String(), preds.String()),
		)
	}

	return strings.Join(typeStrings, "")
}<|MERGE_RESOLUTION|>--- conflicted
+++ resolved
@@ -446,11 +446,7 @@
 
 				var typStr string
 				switch gqlSch.Types[f.Type.Name()].Kind {
-<<<<<<< HEAD
 				case ast.Object, ast.Interface, ast.Union:
-					typStr = fmt.Sprintf("%suid%s", prefix, suffix)
-=======
-				case ast.Object, ast.Interface:
 					if isPointType(f.Type) {
 						typStr = "geo"
 						var indexes []string
@@ -461,7 +457,6 @@
 					} else {
 						typStr = fmt.Sprintf("%suid%s", prefix, suffix)
 					}
->>>>>>> c269de85
 
 					if parentInt == nil {
 						if strings.HasPrefix(fname, "~") {
