--- conflicted
+++ resolved
@@ -142,13 +142,6 @@
 	return append(AsGQLErrors(err1), AsGQLErrors(err2)...)
 }
 
-<<<<<<< HEAD
-// PrependPath adds the given path item as the first item in the error's path list.
-func PrependPath(err error, pathItem interface{}) error {
-	gqlErrs := AsGQLErrors(err)
-	for _, e := range gqlErrs {
-		e.Path = append([]interface{}{pathItem}, e.Path...)
-=======
 // SetPathIfEmpty sets error's path with the given path item as the only item in path,
 // only if initially the error had no path.
 func SetPathIfEmpty(err error, pathItem interface{}) error {
@@ -157,7 +150,15 @@
 		if len(e.Path) == 0 {
 			e.Path = []interface{}{pathItem}
 		}
->>>>>>> daa286ae
+	}
+	return gqlErrs
+}
+
+// PrependPath adds the given path item as the first item in the error's path list.
+func PrependPath(err error, pathItem interface{}) error {
+	gqlErrs := AsGQLErrors(err)
+	for _, e := range gqlErrs {
+		e.Path = append([]interface{}{pathItem}, e.Path...)
 	}
 	return gqlErrs
 }