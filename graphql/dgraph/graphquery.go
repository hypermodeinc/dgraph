/*
 * Copyright 2019 Dgraph Labs, Inc. and Contributors
 *
 * Licensed under the Apache License, Version 2.0 (the "License");
 * you may not use this file except in compliance with the License.
 * You may obtain a copy of the License at
 *
 *     http://www.apache.org/licenses/LICENSE-2.0
 *
 * Unless required by applicable law or agreed to in writing, software
 * distributed under the License is distributed on an "AS IS" BASIS,
 * WITHOUT WARRANTIES OR CONDITIONS OF ANY KIND, either express or implied.
 * See the License for the specific language governing permissions and
 * limitations under the License.
 */

package dgraph

import (
	"fmt"
	"strings"

	"github.com/dgraph-io/dgraph/gql"
	"github.com/dgraph-io/dgraph/x"
)

// AsString writes query as an indented GraphQL+- query string.  AsString doesn't
// validate query, and so doesn't return an error if query is 'malformed' - it might
// just write something that wouldn't parse as a Dgraph query.
func AsString(query *gql.GraphQuery) string {
	if query == nil {
		return ""
	}

	var b strings.Builder
	x.Check2(b.WriteString("query {\n"))
	writeQuery(&b, query, "  ")
	x.Check2(b.WriteString("}"))

	return b.String()
}

func writeQuery(b *strings.Builder, query *gql.GraphQuery, prefix string) {
	if query.Var != "" || query.Alias != "" || query.Attr != "" {
		x.Check2(b.WriteString(prefix))
	}
	if query.Var != "" {
		x.Check2(b.WriteString(fmt.Sprintf("%s as ", query.Var)))
	}
	if query.Alias != "" {
		x.Check2(b.WriteString(query.Alias))
		x.Check2(b.WriteString(" : "))
	}
	x.Check2(b.WriteString(query.Attr))

	if query.Func != nil {
		writeRoot(b, query)
	}

	if query.Filter != nil {
		x.Check2(b.WriteString(" @filter("))
		writeFilter(b, query.Filter)
		x.Check2(b.WriteRune(')'))
	}

	if query.Func == nil && hasOrderOrPage(query) {
		x.Check2(b.WriteString(" ("))
		writeOrderAndPage(b, query, false)
		x.Check2(b.WriteRune(')'))
	}

	if len(query.Cascade) != 0 {
		if query.Cascade[0] == "__all__" {
			x.Check2(b.WriteString(" @cascade"))
		} else {
			x.Check2(b.WriteString(" @cascade("))
			x.Check2(b.WriteString(strings.Join(query.Cascade, ", ")))
			x.Check2(b.WriteRune(')'))
		}
	}

	switch {
	case len(query.Children) > 0:
		prefixAdd := ""
		if query.Attr != "" {
			x.Check2(b.WriteString(" {\n"))
			prefixAdd = "  "
		}
		for _, c := range query.Children {
			writeQuery(b, c, prefix+prefixAdd)
		}
		if query.Attr != "" {
			x.Check2(b.WriteString(prefix))
			x.Check2(b.WriteString("}\n"))
		}
	case query.Var != "" || query.Alias != "" || query.Attr != "":
		x.Check2(b.WriteString("\n"))
	}
}

func writeUIDFunc(b *strings.Builder, uids []uint64, args []gql.Arg) {
	x.Check2(b.WriteString("uid("))
	if len(uids) > 0 {
		// uid function with uint64 - uid(0x123, 0x456, ...)
		for i, uid := range uids {
			if i != 0 {
				x.Check2(b.WriteString(", "))
			}
			x.Check2(b.WriteString(fmt.Sprintf("%#x", uid)))
		}
	} else {
		// uid function with a Dgraph query variable - uid(Post1)
		for i, arg := range args {
			if i != 0 {
				x.Check2(b.WriteString(", "))
			}
			x.Check2(b.WriteString(arg.Value))
		}
	}
	x.Check2(b.WriteString(")"))
}

// writeRoot writes the root function as well as any ordering and paging
// specified in q.
//
// Only uid(0x123, 0x124) and type(...) functions are supported at root.
func writeRoot(b *strings.Builder, q *gql.GraphQuery) {
	if q.Func == nil {
		return
	}

	switch {
	case q.Func.Name == "uid":
		x.Check2(b.WriteString("(func: "))
		writeUIDFunc(b, q.Func.UID, q.Func.Args)
	case q.Func.Name == "type" && len(q.Func.Args) == 1:
		x.Check2(b.WriteString(fmt.Sprintf("(func: type(%s)", q.Func.Args[0].Value)))
	case q.Func.Name == "eq" && len(q.Func.Args) == 2:
		x.Check2(b.WriteString(fmt.Sprintf("(func: eq(%s, %s)", q.Func.Args[0].Value,
			q.Func.Args[1].Value)))
	}
	writeOrderAndPage(b, q, true)
	x.Check2(b.WriteRune(')'))
}

func writeFilterArguments(b *strings.Builder, args []gql.Arg) {
	for i, arg := range args {
		if i != 0 {
			x.Check2(b.WriteString(", "))
		}
		x.Check2(b.WriteString(arg.Value))
	}
}

func writeFilterFunction(b *strings.Builder, f *gql.Function) {
	// Do not perform rewriting for between filter
	// Added temporarily as Between filter is supported only in the root func.
	if f == nil || f.Name == "between" {
		return
	}

	switch {
	case f.Name == "uid":
		writeUIDFunc(b, f.UID, f.Args)
<<<<<<< HEAD
	case len(f.Args) == 1:
		x.Check2(b.WriteString(fmt.Sprintf("%s(%s)", f.Name, f.Args[0].Value)))
	case len(f.Args) == 2:
		x.Check2(b.WriteString(fmt.Sprintf("%s(%s, %s)", f.Name, f.Args[0].Value, f.Args[1].Value)))
	case len(f.Args) == 3:
		x.Check2(b.WriteString(fmt.Sprintf("%s(%s, %s, %s)", f.Name, f.Args[0].Value, f.Args[1].Value, f.Args[2].Value)))
=======
	default:
		x.Check2(b.WriteString(fmt.Sprintf("%s(", f.Name)))
		writeFilterArguments(b, f.Args)
		x.Check2(b.WriteRune(')'))
>>>>>>> f77cfe34
	}
}

func writeFilter(b *strings.Builder, ft *gql.FilterTree) {
	if ft == nil {
		return
	}

	switch ft.Op {
	case "and", "or":
		x.Check2(b.WriteRune('('))
		for i, child := range ft.Child {
			if i > 0 && i <= len(ft.Child)-1 {
				x.Check2(b.WriteString(fmt.Sprintf(" %s ", strings.ToUpper(ft.Op))))
			}
			writeFilter(b, child)
		}
		x.Check2(b.WriteRune(')'))
	case "not":
		if len(ft.Child) > 0 {
			x.Check2(b.WriteString("NOT ("))
			writeFilter(b, ft.Child[0])
			x.Check2(b.WriteRune(')'))
		}
	default:
		writeFilterFunction(b, ft.Func)
	}
}

func hasOrderOrPage(q *gql.GraphQuery) bool {
	_, hasFirst := q.Args["first"]
	_, hasOffset := q.Args["offset"]
	return len(q.Order) > 0 || hasFirst || hasOffset
}

func writeOrderAndPage(b *strings.Builder, query *gql.GraphQuery, root bool) {
	var wroteOrder, wroteFirst bool

	for _, ord := range query.Order {
		if root {
			x.Check2(b.WriteString(", "))
		}
		if ord.Desc {
			x.Check2(b.WriteString("orderdesc: "))
		} else {
			x.Check2(b.WriteString("orderasc: "))
		}
		x.Check2(b.WriteString(ord.Attr))
		wroteOrder = true
	}

	if first, ok := query.Args["first"]; ok {
		if root || wroteOrder {
			x.Check2(b.WriteString(", "))
		}
		x.Check2(b.WriteString("first: "))
		x.Check2(b.WriteString(first))
		wroteFirst = true
	}

	if offset, ok := query.Args["offset"]; ok {
		if root || wroteOrder || wroteFirst {
			x.Check2(b.WriteString(", "))
		}
		x.Check2(b.WriteString("offset: "))
		x.Check2(b.WriteString(offset))
	}
}<|MERGE_RESOLUTION|>--- conflicted
+++ resolved
@@ -162,19 +162,10 @@
 	switch {
 	case f.Name == "uid":
 		writeUIDFunc(b, f.UID, f.Args)
-<<<<<<< HEAD
-	case len(f.Args) == 1:
-		x.Check2(b.WriteString(fmt.Sprintf("%s(%s)", f.Name, f.Args[0].Value)))
-	case len(f.Args) == 2:
-		x.Check2(b.WriteString(fmt.Sprintf("%s(%s, %s)", f.Name, f.Args[0].Value, f.Args[1].Value)))
-	case len(f.Args) == 3:
-		x.Check2(b.WriteString(fmt.Sprintf("%s(%s, %s, %s)", f.Name, f.Args[0].Value, f.Args[1].Value, f.Args[2].Value)))
-=======
 	default:
 		x.Check2(b.WriteString(fmt.Sprintf("%s(", f.Name)))
 		writeFilterArguments(b, f.Args)
 		x.Check2(b.WriteRune(')'))
->>>>>>> f77cfe34
 	}
 }
 
