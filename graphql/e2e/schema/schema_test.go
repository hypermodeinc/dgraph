--- conflicted
+++ resolved
@@ -21,11 +21,8 @@
 	"context"
 	"encoding/json"
 	"fmt"
-<<<<<<< HEAD
 	"io/ioutil"
-=======
 	"net/http"
->>>>>>> 092a884b
 	"sync"
 	"testing"
 	"time"
@@ -372,45 +369,6 @@
 
 }
 
-<<<<<<< HEAD
-func TestUpdateGQLSchemaFields(t *testing.T) {
-	schema := `
-	type Author {
-		id: ID!
-		name: String!
-	}`
-
-	generatedSchema, err := ioutil.ReadFile("generatedSchema.graphql")
-	require.NoError(t, err)
-
-	req := &common.GraphQLParams{
-		Query: `mutation updateGQLSchema($sch: String!) {
-			updateGQLSchema(input: { set: { schema: $sch }}) {
-				gqlSchema {
-					schema
-					generatedSchema
-				}
-			}
-		}`,
-		Variables: map[string]interface{}{"sch": schema},
-	}
-	resp := req.ExecuteAsPost(t, groupOneAdminServer)
-	require.NotNil(t, resp)
-	require.Nilf(t, resp.Errors, "%s", resp.Errors)
-
-	var updateResp struct {
-		UpdateGQLSchema struct {
-			GQLSchema struct {
-				Schema          string
-				GeneratedSchema string
-			}
-		}
-	}
-	require.NoError(t, json.Unmarshal(resp.Data, &updateResp))
-
-	require.Equal(t, schema, updateResp.UpdateGQLSchema.GQLSchema.Schema)
-	require.Equal(t, string(generatedSchema), updateResp.UpdateGQLSchema.GQLSchema.GeneratedSchema)
-=======
 // verifyEmptySchema verifies that the schema is not set in the GraphQL server.
 func verifyEmptySchema(t *testing.T) {
 	schema := getGQLSchema(t, groupOneAdminServer)
@@ -487,7 +445,45 @@
 			require.Equal(t, err.Message, tcase.errors[idx].Message)
 		}
 	}
->>>>>>> 092a884b
+}
+
+func TestUpdateGQLSchemaFields(t *testing.T) {
+	schema := `
+	type Author {
+		id: ID!
+		name: String!
+	}`
+
+	generatedSchema, err := ioutil.ReadFile("generatedSchema.graphql")
+	require.NoError(t, err)
+
+	req := &common.GraphQLParams{
+		Query: `mutation updateGQLSchema($sch: String!) {
+			updateGQLSchema(input: { set: { schema: $sch }}) {
+				gqlSchema {
+					schema
+					generatedSchema
+				}
+			}
+		}`,
+		Variables: map[string]interface{}{"sch": schema},
+	}
+	resp := req.ExecuteAsPost(t, groupOneAdminServer)
+	require.NotNil(t, resp)
+	require.Nilf(t, resp.Errors, "%s", resp.Errors)
+
+	var updateResp struct {
+		UpdateGQLSchema struct {
+			GQLSchema struct {
+				Schema          string
+				GeneratedSchema string
+			}
+		}
+	}
+	require.NoError(t, json.Unmarshal(resp.Data, &updateResp))
+
+	require.Equal(t, schema, updateResp.UpdateGQLSchema.GQLSchema.Schema)
+	require.Equal(t, string(generatedSchema), updateResp.UpdateGQLSchema.GQLSchema.GeneratedSchema)
 }
 
 func updateGQLSchema(t *testing.T, schema, url string) *common.GraphQLResponse {
