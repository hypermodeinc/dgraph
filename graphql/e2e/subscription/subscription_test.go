/*
 * Copyright 2020 Dgraph Labs, Inc. and Contributors
 *
 * Licensed under the Apache License, Version 2.0 (the "License");
 * you may not use this file except in compliance with the License.
 * You may obtain a copy of the License at
 *
 *     http://www.apache.org/licenses/LICENSE-2.0
 *
 * Unless required by applicable law or agreed to in writing, software
 * distributed under the License is distributed on an "AS IS" BASIS,
 * WITHOUT WARRANTIES OR CONDITIONS OF ANY KIND, either express or implied.
 * See the License for the specific language governing permissions and
 * limitations under the License.
 */

package subscription_test

import (
	"encoding/json"
	"fmt"
	"testing"
	"time"

	"github.com/dgraph-io/dgraph/graphql/e2e/common"
	"github.com/dgraph-io/dgraph/graphql/schema"
	"github.com/dgraph-io/dgraph/testutil"
	"github.com/stretchr/testify/require"
)

var (
	subscriptionEndpoint = "ws://"+ testutil.ContainerAddr("alpha1", 8080) +"/graphql"
)
const (
	sch                  = `
	type Product @withSubscription {
		productID: ID!
		name: String @search(by: [term])
		reviews: [Review] @hasInverse(field: about)
	}

	type Customer  {
		username: String! @id @search(by: [hash, regexp])
		reviews: [Review] @hasInverse(field: by)
	}

	type Review {
		id: ID!
		about: Product!
		by: Customer!
		comment: String @search(by: [fulltext])
		rating: Int @search
	}
	`
	schAuth = `
	type Todo @withSubscription @auth(
    	query: { rule: """
    		query ($USER: String!) {
    			queryTodo(filter: { owner: { eq: $USER } } ) {
    				__typename
    			}
   			}"""
     	}
   ){
        id: ID!
    	text: String! @search(by: [term])
     	owner: String! @search(by: [hash])
   }
# Dgraph.Authorization {"VerificationKey":"secret","Header":"Authorization","Namespace":"https://dgraph.io","Algo":"HS256"}
`
)

var subExp = 3 * time.Second
var subscriptionResp common.GraphQLResponse

func TestSubscription(t *testing.T) {
	dg, err := testutil.DgraphClient(common.AlphagRPC)
	require.NoError(t, err)
	testutil.DropAll(t, dg)

	add := &common.GraphQLParams{
		Query: `mutation updateGQLSchema($sch: String!) {
			updateGQLSchema(input: { set: { schema: $sch }}) {
				gqlSchema {
					schema
				}
			}
		}`,
		Variables: map[string]interface{}{"sch": sch},
	}
	addResult := add.ExecuteAsPost(t, common.GraphqlAdminURL)
	require.Nil(t, addResult.Errors)
	time.Sleep(time.Second * 2)

	add = &common.GraphQLParams{
		Query: `mutation {
			addProduct(input: [
			  { name: "sanitizer"}
			]) {
			  product {
				productID
				name
			  }
			}
		  }`,
	}
	addResult = add.ExecuteAsPost(t, common.GraphqlURL)
	require.Nil(t, addResult.Errors)
	time.Sleep(time.Second)

	subscriptionClient, err := common.NewGraphQLSubscription(subscriptionEndpoint, &schema.Request{
		Query: `subscription{
			queryProduct{
			  name
			}
		  }`,
	}, `{}`)
	require.Nil(t, err)
	res, err := subscriptionClient.RecvMsg()
	require.NoError(t, err)

	touchedUidskey := "touched_uids"
	err = json.Unmarshal(res, &subscriptionResp)
	require.NoError(t, err)
	require.Nil(t, subscriptionResp.Errors)

	require.JSONEq(t, `{"queryProduct":[{"name":"sanitizer"}]}`, string(subscriptionResp.Data))
	require.Contains(t, subscriptionResp.Extensions, touchedUidskey)
	require.Greater(t, int(subscriptionResp.Extensions[touchedUidskey].(float64)), 0)

	// Update the product to get the latest update.
	add = &common.GraphQLParams{
		Query: `mutation{
			updateProduct(input:{filter:{name:{allofterms:"sanitizer"}}, set:{name:"mask"}},){
			  product{
				name
			  }
			}
		  }
		  `,
	}
	addResult = add.ExecuteAsPost(t, common.GraphqlURL)
	require.Nil(t, addResult.Errors)
	time.Sleep(time.Second)

	res, err = subscriptionClient.RecvMsg()
	require.NoError(t, err)

	// makes sure that the we have a fresh instance to unmarshal to, otherwise there may be things
	// from the previous unmarshal
	subscriptionResp = common.GraphQLResponse{}
	err = json.Unmarshal(res, &subscriptionResp)
	require.NoError(t, err)
	require.Nil(t, subscriptionResp.Errors)

	// Check the latest update.
	require.JSONEq(t, `{"queryProduct":[{"name":"mask"}]}`, string(subscriptionResp.Data))
	require.Contains(t, subscriptionResp.Extensions, touchedUidskey)
	require.Greater(t, int(subscriptionResp.Extensions[touchedUidskey].(float64)), 0)
<<<<<<< HEAD
	// Terminate Subscription
	subscriptionClient.Terminate()
=======

	// Change schema to terminate subscription..
	add = &common.GraphQLParams{
		Query: `mutation updateGQLSchema($sch: String!) {
			updateGQLSchema(input: { set: { schema: $sch }}) {
				gqlSchema {
					schema
				}
			}
		}`,
		Variables: map[string]interface{}{"sch": sch},
	}
	addResult = add.ExecuteAsPost(t, common.GraphqlAdminURL)
	require.Nil(t, addResult.Errors)
	time.Sleep(time.Second)
	res, err = subscriptionClient.RecvMsg()
	require.NoError(t, err)
	require.Nil(t, res)
>>>>>>> daac8cef
}

func TestSubscriptionAuth(t *testing.T) {
	dg, err := testutil.DgraphClient(common.AlphagRPC)
	require.NoError(t, err)
	testutil.DropAll(t, dg)

	add := &common.GraphQLParams{
		Query: `mutation updateGQLSchema($sch: String!) {
			updateGQLSchema(input: { set: { schema: $sch }}) {
				gqlSchema {
					schema
				}
			}
		}`,
		Variables: map[string]interface{}{"sch": schAuth},
	}
	addResult := add.ExecuteAsPost(t, common.GraphqlAdminURL)
	require.Nil(t, addResult.Errors)
	time.Sleep(time.Second * 2)

	metaInfo := &testutil.AuthMeta{
		PublicKey: "secret",
		Namespace: "https://dgraph.io",
		Algo:      "HS256",
		Header:    "Authorization",
	}
	metaInfo.AuthVars = map[string]interface{}{
		"USER": "jatin",
		"ROLE": "USER",
	}

	add = &common.GraphQLParams{
		Query: `mutation{
              addTodo(input: [
                 {text : "GraphQL is exciting!!",
                  owner : "jatin"}
               ])
             {
               todo{
                    text
                    owner
               }
           }
         }`,
	}

	addResult = add.ExecuteAsPost(t, common.GraphqlURL)
	require.Nil(t, addResult.Errors)
	time.Sleep(time.Second)

	jwtToken, err := metaInfo.GetSignedToken("secret", subExp)
	require.NoError(t, err)

	payload := fmt.Sprintf(`{"Authorization": "%s"}`, jwtToken)
	subscriptionClient, err := common.NewGraphQLSubscription(subscriptionEndpoint, &schema.Request{
		Query: `subscription{
			queryTodo{
                owner
                text
			}
		}`,
	}, payload)
	require.Nil(t, err)

	res, err := subscriptionClient.RecvMsg()
	require.NoError(t, err)

	subscriptionResp = common.GraphQLResponse{}
	err = json.Unmarshal(res, &subscriptionResp)
	require.NoError(t, err)

	require.Nil(t, subscriptionResp.Errors)
	require.JSONEq(t, `{"queryTodo":[{"owner":"jatin","text":"GraphQL is exciting!!"}]}`,
		string(subscriptionResp.Data))

	// Add a TODO for alice which should not be visible in the update because JWT belongs to
	// Jatin
	add = &common.GraphQLParams{
		Query: `mutation{
				 addTodo(input: [
					{text : "Dgraph is awesome!!",
					 owner : "alice"}
				  ])
				{
				  todo {
					   text
					   owner
				  }
			  }
			}`,
	}
	addResult = add.ExecuteAsPost(t, common.GraphqlURL)
	require.Nil(t, addResult.Errors)

	// Add another TODO for jatin which we should get in the latest update.
	add = &common.GraphQLParams{
		Query: `mutation{
	         addTodo(input: [
	            {text : "Dgraph is awesome!!",
	             owner : "jatin"}
	          ])
	        {
	          todo {
	               text
	               owner
	          }
	      }
	    }`,
	}

	addResult = add.ExecuteAsPost(t, common.GraphqlURL)
	require.Nil(t, addResult.Errors)
	time.Sleep(time.Second)

	res, err = subscriptionClient.RecvMsg()
	require.NoError(t, err)

	subscriptionResp = common.GraphQLResponse{}
	err = json.Unmarshal(res, &subscriptionResp)
	require.NoError(t, err)
	require.Nil(t, subscriptionResp.Errors)
	require.JSONEq(t, `{"queryTodo": [
	 {
	   "owner": "jatin",
	   "text": "GraphQL is exciting!!"
	 },
	{
	   "owner" : "jatin",
	   "text" : "Dgraph is awesome!!"
<<<<<<< HEAD
	}]}`, string(subscriptionResp.Data))
	// Terminate Subscription
	subscriptionClient.Terminate()
=======
	}]}`, string(resp.Data))

	// Change schema to terminate subscription..
	add = &common.GraphQLParams{
		Query: `mutation updateGQLSchema($sch: String!) {
			updateGQLSchema(input: { set: { schema: $sch }}) {
				gqlSchema {
					schema
				}
			}
		}`,
		Variables: map[string]interface{}{"sch": sch},
	}
	addResult = add.ExecuteAsPost(t, common.GraphqlAdminURL)
	require.Nil(t, addResult.Errors)
	time.Sleep(time.Second)

	res, err = subscriptionClient.RecvMsg()
	require.NoError(t, err)
	require.Nil(t, res)
>>>>>>> daac8cef
}

func TestSubscriptionWithAuthShouldExpireWithJWT(t *testing.T) {
	dg, err := testutil.DgraphClient(common.AlphagRPC)
	require.NoError(t, err)
	testutil.DropAll(t, dg)

	add := &common.GraphQLParams{
		Query: `mutation updateGQLSchema($sch: String!) {
			updateGQLSchema(input: { set: { schema: $sch }}) {
				gqlSchema {
					schema
				}
			}
		}`,
		Variables: map[string]interface{}{"sch": schAuth},
	}
	addResult := add.ExecuteAsPost(t, common.GraphqlAdminURL)
	require.Nil(t, addResult.Errors)
	time.Sleep(time.Second * 2)

	metaInfo := &testutil.AuthMeta{
		PublicKey: "secret",
		Namespace: "https://dgraph.io",
		Algo:      "HS256",
		Header:    "Authorization",
	}
	metaInfo.AuthVars = map[string]interface{}{
		"USER": "bob",
		"ROLE": "USER",
	}

	add = &common.GraphQLParams{
		Query: `mutation{
              addTodo(input: [
                 {text : "GraphQL is exciting!!",
                  owner : "bob"}
               ])
             {
               todo{
                    text
                    owner
               }
           }
         }`,
	}

	addResult = add.ExecuteAsPost(t, common.GraphqlURL)
	require.Nil(t, addResult.Errors)
	time.Sleep(time.Second)

	jwtToken, err := metaInfo.GetSignedToken("secret", subExp)
	require.NoError(t, err)

	payload := fmt.Sprintf(`{"Authorization": "%s"}`, jwtToken)
	subscriptionClient, err := common.NewGraphQLSubscription(subscriptionEndpoint,
		&schema.Request{
			Query: `subscription{
			queryTodo{
                owner
                text
			}
		}`,
		}, payload)
	require.Nil(t, err)

	res, err := subscriptionClient.RecvMsg()
	require.NoError(t, err)

	subscriptionResp = common.GraphQLResponse{}
	err = json.Unmarshal(res, &subscriptionResp)
	require.NoError(t, err)

	require.Nil(t, subscriptionResp.Errors)
	require.JSONEq(t, `{"queryTodo":[{"owner":"bob","text":"GraphQL is exciting!!"}]}`,
		string(subscriptionResp.Data))

	// Wait for JWT to expire.
	time.Sleep(subExp)

	// Add another TODO for bob but this should not be visible as the subscription should have
	// ended.
	add = &common.GraphQLParams{
		Query: `mutation{
              addTodo(input: [
                 {text : "Dgraph is exciting!!",
                  owner : "bob"}
               ])
             {
               todo{
                    text
                    owner
               }
           }
         }`,
	}

	addResult = add.ExecuteAsPost(t, common.GraphqlURL)
	require.Nil(t, addResult.Errors)
	time.Sleep(time.Second)

	res, err = subscriptionClient.RecvMsg()
	require.NoError(t, err)
	require.Nil(t, res)
	// Terminate Subscription
	subscriptionClient.Terminate()
}

func TestSubscriptionAuthWithoutExpiry(t *testing.T) {
	dg, err := testutil.DgraphClient(common.AlphagRPC)
	require.NoError(t, err)
	testutil.DropAll(t, dg)

	add := &common.GraphQLParams{
		Query: `mutation updateGQLSchema($sch: String!) {
			updateGQLSchema(input: { set: { schema: $sch }}) {
				gqlSchema {
					schema
				}
			}
		}`,
		Variables: map[string]interface{}{"sch": schAuth},
	}
	addResult := add.ExecuteAsPost(t, common.GraphqlAdminURL)
	require.Nil(t, addResult.Errors)
	time.Sleep(time.Second * 2)

	metaInfo := &testutil.AuthMeta{
		PublicKey: "secret",
		Namespace: "https://dgraph.io",
		Algo:      "HS256",
		Header:    "Authorization",
	}
	metaInfo.AuthVars = map[string]interface{}{
		"USER": "jatin",
		"ROLE": "USER",
	}

	add = &common.GraphQLParams{
		Query: `mutation{
              addTodo(input: [
                 {text : "GraphQL is exciting!!",
                  owner : "jatin"}
               ])
             {
               todo{
                    text
                    owner
               }
           }
         }`,
	}

	addResult = add.ExecuteAsPost(t, common.GraphqlURL)
	require.Nil(t, addResult.Errors)

	jwtToken, err := metaInfo.GetSignedToken("secret", -1)
	require.NoError(t, err)

	payload := fmt.Sprintf(`{"Authorization": "%s"}`, jwtToken)
	subscriptionClient, err := common.NewGraphQLSubscription(subscriptionEndpoint, &schema.Request{
		Query: `subscription{
			queryTodo{
                owner
                text
			}
		}`,
	}, payload)
	require.Nil(t, err)

	res, err := subscriptionClient.RecvMsg()
	require.NoError(t, err)

	subscriptionResp = common.GraphQLResponse{}
	err = json.Unmarshal(res, &subscriptionResp)
	require.NoError(t, err)

	require.Nil(t, subscriptionResp.Errors)
	require.JSONEq(t, `{"queryTodo":[{"owner":"jatin","text":"GraphQL is exciting!!"}]}`,
		string(subscriptionResp.Data))
	// Terminate Subscription
	subscriptionClient.Terminate()
}

func TestSubscriptionAuth_SameQueryAndClaimsButDifferentExpiry_ShouldExpireIndependently(t *testing.T) {
	dg, err := testutil.DgraphClient(common.AlphagRPC)
	require.NoError(t, err)
	testutil.DropAll(t, dg)

	add := &common.GraphQLParams{
		Query: `mutation updateGQLSchema($sch: String!) {
			updateGQLSchema(input: { set: { schema: $sch }}) {
				gqlSchema {
					schema
				}
			}
		}`,
		Variables: map[string]interface{}{"sch": schAuth},
	}
	addResult := add.ExecuteAsPost(t, common.GraphqlAdminURL)
	require.Nil(t, addResult.Errors)
	time.Sleep(time.Second * 2)

	metaInfo := &testutil.AuthMeta{
		PublicKey: "secret",
		Namespace: "https://dgraph.io",
		Algo:      "HS256",
		Header:    "Authorization",
	}
	metaInfo.AuthVars = map[string]interface{}{
		"USER": "jatin",
		"ROLE": "USER",
	}

	add = &common.GraphQLParams{
		Query: `mutation{
              addTodo(input: [
                 {text : "GraphQL is exciting!!",
                  owner : "jatin"}
               ])
             {
               todo{
                    text
                    owner
               }
           }
         }`,
	}

	addResult = add.ExecuteAsPost(t, common.GraphqlURL)
	require.Nil(t, addResult.Errors)
	time.Sleep(time.Second)

	jwtToken, err := metaInfo.GetSignedToken("secret", subExp)
	require.NoError(t, err)

	// first subscription
	payload := fmt.Sprintf(`{"Authorization": "%s"}`, jwtToken)
	subscriptionClient, err := common.NewGraphQLSubscription(subscriptionEndpoint, &schema.Request{
		Query: `subscription{
			queryTodo{
                owner
                text
			}
		}`,
	}, payload)
	require.Nil(t, err)

	res, err := subscriptionClient.RecvMsg()
	require.NoError(t, err)

	subscriptionResp = common.GraphQLResponse{}
	err = json.Unmarshal(res, &subscriptionResp)
	require.NoError(t, err)
	require.Nil(t, subscriptionResp.Errors)
	require.JSONEq(t, `{"queryTodo":[{"owner":"jatin","text":"GraphQL is exciting!!"}]}`,
		string(subscriptionResp.Data))

	// 2nd subscription
	jwtToken, err = metaInfo.GetSignedToken("secret", 2*subExp)
	require.NoError(t, err)
	payload = fmt.Sprintf(`{"Authorization": "%s"}`, jwtToken)
	subscriptionClient1, err := common.NewGraphQLSubscription(subscriptionEndpoint, &schema.Request{
		Query: `subscription{
			queryTodo{
                owner
                text
			}
		}`,
	}, payload)
	require.Nil(t, err)

	subscriptionResp = common.GraphQLResponse{}
	res, err = subscriptionClient1.RecvMsg()
	require.NoError(t, err)
	err = json.Unmarshal(res, &subscriptionResp)
	require.NoError(t, err)
	require.Nil(t, subscriptionResp.Errors)
	require.JSONEq(t, `{"queryTodo":[{"owner":"jatin","text":"GraphQL is exciting!!"}]}`,
		string(subscriptionResp.Data))

	// Wait for JWT to expire for first subscription.
	time.Sleep(subExp)

	// Add another TODO for jatin for which 1st subscription shouldn't get updates.
	add = &common.GraphQLParams{
		Query: `mutation{
	         addTodo(input: [
	            {text : "Dgraph is awesome!!",
	             owner : "jatin"}
	          ])
	        {
	          todo {
	               text
	               owner
	          }
	      }
	    }`,
	}
	addResult = add.ExecuteAsPost(t, common.GraphqlURL)
	require.Nil(t, addResult.Errors)
	time.Sleep(time.Second)

	res, err = subscriptionClient.RecvMsg()
	require.NoError(t, err)
	require.Nil(t, res) // 1st subscription should get the empty response as subscription has expired.

	subscriptionResp = common.GraphQLResponse{}
	res, err = subscriptionClient1.RecvMsg()
	require.NoError(t, err)
	err = json.Unmarshal(res, &subscriptionResp)
	require.NoError(t, err)
	require.Nil(t, subscriptionResp.Errors)
	// 2nd one still running and should get the  update
	require.JSONEq(t, `{"queryTodo":[{"owner":"jatin","text":"GraphQL is exciting!!"},
         {"owner":"jatin","text":"Dgraph is awesome!!"}]}`,
		string(subscriptionResp.Data))

	// add extra delay for 2nd subscription to timeout
	time.Sleep(subExp)
	// Add another TODO for jatin for which 2nd subscription shouldn't get update.
	add = &common.GraphQLParams{
		Query: `mutation{
	         addTodo(input: [
	            {text : "Graph Database is the future!!",
	             owner : "jatin"}
	          ])
	        {
	          todo {
	               text
	               owner
	          }
	      }
	    }`,
	}
	addResult = add.ExecuteAsPost(t, common.GraphqlURL)
	require.Nil(t, addResult.Errors)
	time.Sleep(time.Second)

	// 2nd subscription should get the empty response as subscription has expired.
	res, err = subscriptionClient1.RecvMsg()
	require.NoError(t, err)
	require.Nil(t, res)
}

func TestSubscriptionAuth_SameQueryDifferentClaimsAndExpiry_ShouldExpireIndependently(t *testing.T) {
	dg, err := testutil.DgraphClient(common.AlphagRPC)
	require.NoError(t, err)
	testutil.DropAll(t, dg)

	add := &common.GraphQLParams{
		Query: `mutation updateGQLSchema($sch: String!) {
			updateGQLSchema(input: { set: { schema: $sch }}) {
				gqlSchema {
					schema
				}
			}
		}`,
		Variables: map[string]interface{}{"sch": schAuth},
	}
	addResult := add.ExecuteAsPost(t, common.GraphqlAdminURL)
	require.Nil(t, addResult.Errors)
	time.Sleep(time.Second * 2)

	metaInfo := &testutil.AuthMeta{
		PublicKey: "secret",
		Namespace: "https://dgraph.io",
		Algo:      "HS256",
		Header:    "Authorization",
	}
	metaInfo.AuthVars = map[string]interface{}{
		"USER": "jatin",
		"ROLE": "USER",
	}
	// for user jatin
	add = &common.GraphQLParams{
		Query: `mutation{
              addTodo(input: [
                 {text : "GraphQL is exciting!!",
                  owner : "jatin"}
               ])
             {
               todo{
                    text
                    owner
               }
           }
         }`,
	}

	addResult = add.ExecuteAsPost(t, common.GraphqlURL)
	require.Nil(t, addResult.Errors)
	time.Sleep(time.Second)

	jwtToken, err := metaInfo.GetSignedToken("secret", subExp)
	require.NoError(t, err)

	// first subscription
	payload := fmt.Sprintf(`{"Authorization": "%s"}`, jwtToken)
	subscriptionClient, err := common.NewGraphQLSubscription(subscriptionEndpoint, &schema.Request{
		Query: `subscription{
			queryTodo{
                owner
                text
			}
		}`,
	}, payload)
	require.Nil(t, err)

	res, err := subscriptionClient.RecvMsg()
	require.NoError(t, err)

	subscriptionResp = common.GraphQLResponse{}
	err = json.Unmarshal(res, &subscriptionResp)
	require.NoError(t, err)

	require.Nil(t, subscriptionResp.Errors)
	require.JSONEq(t, `{"queryTodo":[{"owner":"jatin","text":"GraphQL is exciting!!"}]}`,
		string(subscriptionResp.Data))

	// for user pawan
	add = &common.GraphQLParams{
		Query: `mutation{
              addTodo(input: [
                 {text : "GraphQL is exciting!!",
                  owner : "pawan"}
               ])
             {
               todo {
                    text
                    owner
               }
           }
         }`,
	}

	addResult = add.ExecuteAsPost(t, common.GraphqlURL)
	require.Nil(t, addResult.Errors)
	time.Sleep(time.Second)

	// 2nd subscription
	metaInfo.AuthVars["USER"] = "pawan"
	jwtToken, err = metaInfo.GetSignedToken("secret", 2*subExp)
	require.NoError(t, err)
	payload = fmt.Sprintf(`{"Authorization": "%s"}`, jwtToken)
	subscriptionClient1, err := common.NewGraphQLSubscription(subscriptionEndpoint, &schema.Request{
		Query: `subscription{
			queryTodo{
                owner
                text
			}
		}`,
	}, payload)
	require.Nil(t, err)

	res, err = subscriptionClient1.RecvMsg()
	require.NoError(t, err)

	subscriptionResp = common.GraphQLResponse{}
	err = json.Unmarshal(res, &subscriptionResp)
	require.NoError(t, err)

	require.Nil(t, subscriptionResp.Errors)
	require.JSONEq(t, `{"queryTodo":[{"owner":"pawan","text":"GraphQL is exciting!!"}]}`,
		string(subscriptionResp.Data))

	// Wait for JWT to expire for 1st subscription.
	time.Sleep(subExp)

	// Add another TODO for jatin for which 1st subscription shouldn't get updates.
	add = &common.GraphQLParams{
		Query: `mutation{
	         addTodo(input: [
	            {text : "Dgraph is awesome!!",
	             owner : "jatin"}
	          ])
	        {
	          todo {
	               text
	               owner
	          }
	      }
	    }`,
	}
	addResult = add.ExecuteAsPost(t, common.GraphqlURL)
	require.Nil(t, addResult.Errors)
	time.Sleep(time.Second)
	// 1st subscription should get the empty response as subscription has expired
	res, err = subscriptionClient.RecvMsg()
	require.NoError(t, err)
	require.Nil(t, res)

	// Add another TODO for pawan which we should get in the latest update of 2nd subscription.
	add = &common.GraphQLParams{
		Query: `mutation{
	         addTodo(input: [
	            {text : "Dgraph is awesome!!",
	             owner : "pawan"}
	          ])
	        {
	          todo {
	               text
	               owner
	          }
	      }
	    }`,
	}
	addResult = add.ExecuteAsPost(t, common.GraphqlURL)
	require.Nil(t, addResult.Errors)
	time.Sleep(time.Second)

	res, err = subscriptionClient1.RecvMsg()
	require.NoError(t, err)

	subscriptionResp = common.GraphQLResponse{}
	err = json.Unmarshal(res, &subscriptionResp)
	require.NoError(t, err)
	require.Nil(t, subscriptionResp.Errors)
	// 2nd one still running and should get the  update
	require.JSONEq(t, `{"queryTodo": [
	 {
	   "owner": "pawan",
	   "text": "GraphQL is exciting!!"
	 },
	{
	   "owner" : "pawan",
	   "text" : "Dgraph is awesome!!"
	}]}`, string(subscriptionResp.Data))

	// add delay for 2nd subscription  to timeout
	// Wait for JWT to expire.
	time.Sleep(subExp)
	// Add another TODO for pawan for which 2nd subscription shouldn't get updates.
	add = &common.GraphQLParams{
		Query: `mutation{
	         addTodo(input: [
	            {text : "Graph Database is the future!!",
	             owner : "pawan"}
	          ])
	        {
	          todo {
	               text
	               owner
	          }
	      }
	    }`,
	}

	addResult = add.ExecuteAsPost(t, common.GraphqlURL)
	require.Nil(t, addResult.Errors)
	time.Sleep(time.Second)

	// 2nd subscription should get the empty response as subscription has expired
	res, err = subscriptionClient1.RecvMsg()
	require.NoError(t, err)
	require.Nil(t, res)
}

func TestSubscriptionAuthHeaderCaseInsensitive(t *testing.T) {
	dg, err := testutil.DgraphClient(common.AlphagRPC)
	require.NoError(t, err)
	testutil.DropAll(t, dg)

	add := &common.GraphQLParams{
		Query: `mutation updateGQLSchema($sch: String!) {
			updateGQLSchema(input: { set: { schema: $sch }}) {
				gqlSchema {
					schema
				}
			}
		}`,
		Variables: map[string]interface{}{"sch": schAuth},
	}
	addResult := add.ExecuteAsPost(t, common.GraphqlAdminURL)
	require.Nil(t, addResult.Errors)
	time.Sleep(time.Second * 2)

	metaInfo := &testutil.AuthMeta{
		PublicKey: "secret",
		Namespace: "https://dgraph.io",
		Algo:      "HS256",
		Header:    "authorization",
	}
	metaInfo.AuthVars = map[string]interface{}{
		"USER": "jatin",
		"ROLE": "USER",
	}

	add = &common.GraphQLParams{
		Query: `mutation{
              addTodo(input: [
                 {text : "GraphQL is exciting!!",
                  owner : "jatin"}
               ])
             {
               todo{
                    text
                    owner
               }
           }
         }`,
	}

	addResult = add.ExecuteAsPost(t, common.GraphqlURL)
	require.Nil(t, addResult.Errors)

	jwtToken, err := metaInfo.GetSignedToken("secret", 10*time.Second)
	require.NoError(t, err)

	payload := fmt.Sprintf(`{"Authorization": "%s"}`, jwtToken)
	subscriptionClient, err := common.NewGraphQLSubscription(subscriptionEndpoint, &schema.Request{
		Query: `subscription{
			queryTodo{
                owner
                text
			}
		}`,
	}, payload)
	require.Nil(t, err)

	res, err := subscriptionClient.RecvMsg()
	require.NoError(t, err)

	subscriptionResp = common.GraphQLResponse{}
	err = json.Unmarshal(res, &subscriptionResp)
	require.NoError(t, err)

	require.Nil(t, subscriptionResp.Errors)
	require.JSONEq(t, `{"queryTodo":[{"owner":"jatin","text":"GraphQL is exciting!!"}]}`,
		string(subscriptionResp.Data))
	// Terminate Subscription
	subscriptionClient.Terminate()
}

func TestSubscriptionAuth_MultiSubscriptionResponses(t *testing.T) {
	dg, err := testutil.DgraphClient(common.AlphagRPC)
	require.NoError(t, err)
	testutil.DropAll(t, dg)
	// Upload schema
	add := &common.GraphQLParams{
		Query: `mutation updateGQLSchema($sch: String!) {
			updateGQLSchema(input: { set: { schema: $sch }}) {
				gqlSchema {
					schema
				}
			}
		}`,
		Variables: map[string]interface{}{"sch": schAuth},
	}
	addResult := add.ExecuteAsPost(t, common.GraphqlAdminURL)
	require.Nil(t, addResult.Errors)
	time.Sleep(time.Second * 2)

	metaInfo := &testutil.AuthMeta{
		PublicKey: "secret",
		Namespace: "https://dgraph.io",
		Algo:      "HS256",
		Header:    "Authorization",
	}
	metaInfo.AuthVars = map[string]interface{}{
		"USER": "jatin",
		"ROLE": "USER",
	}

	jwtToken, err := metaInfo.GetSignedToken("secret", -1)
	require.NoError(t, err)

	payload := fmt.Sprintf(`{"Authorization": "%s"}`, jwtToken)
	// first Subscription
	subscriptionClient, err := common.NewGraphQLSubscription(subscriptionEndpoint, &schema.Request{
		Query: `subscription{
			queryTodo{
                owner
                text
			}
		}`,
	}, payload)
	require.Nil(t, err)

	res, err := subscriptionClient.RecvMsg()
	require.NoError(t, err)

	subscriptionResp = common.GraphQLResponse{}
	err = json.Unmarshal(res, &subscriptionResp)
	require.NoError(t, err)

	require.Nil(t, subscriptionResp.Errors)
	require.JSONEq(t, `{"queryTodo":[]}`,
		string(subscriptionResp.Data))
	// Terminate subscription and wait for second before starting new subscription
	subscriptionClient.Terminate()
	time.Sleep(time.Second)

	jwtToken, err = metaInfo.GetSignedToken("secret", 3*time.Second)
	require.NoError(t, err)

	payload = fmt.Sprintf(`{"Authorization": "%s"}`, jwtToken)
	// Second Subscription
	subscriptionClient1, err := common.NewGraphQLSubscription(subscriptionEndpoint, &schema.Request{
		Query: `subscription{
			queryTodo{
                owner
                text
			}
		}`,
	}, payload)
	require.Nil(t, err)

	res, err = subscriptionClient1.RecvMsg()
	require.NoError(t, err)

	subscriptionResp = common.GraphQLResponse{}
	err = json.Unmarshal(res, &subscriptionResp)
	require.NoError(t, err)

	require.Nil(t, subscriptionResp.Errors)
	require.JSONEq(t, `{"queryTodo":[]}`,
		string(subscriptionResp.Data))

	add = &common.GraphQLParams{
		Query: `mutation{
              addTodo(input: [
                 {text : "GraphQL is exciting!!",
                  owner : "jatin"}
               ])
             {
               todo{
                    text
                    owner
               }
           }
         }`,
	}

	addResult = add.ExecuteAsPost(t, common.GraphqlURL)
	require.Nil(t, addResult.Errors)
	time.Sleep(time.Second)

	// 1st response
	subscriptionResp = common.GraphQLResponse{}
	res, err = subscriptionClient1.RecvMsg()
	require.NoError(t, err)
	err = json.Unmarshal(res, &subscriptionResp)
	require.NoError(t, err)

	require.Nil(t, subscriptionResp.Errors)
	require.JSONEq(t, `{"queryTodo":[{"owner":"jatin","text":"GraphQL is exciting!!"}]}`,
		string(subscriptionResp.Data))

	// second response should be nil
	res, err = subscriptionClient1.RecvMsg()
	require.NoError(t, err)
	require.Nil(t, res)
	// Terminate Subscription
	subscriptionClient1.Terminate()
}<|MERGE_RESOLUTION|>--- conflicted
+++ resolved
@@ -157,29 +157,8 @@
 	require.JSONEq(t, `{"queryProduct":[{"name":"mask"}]}`, string(subscriptionResp.Data))
 	require.Contains(t, subscriptionResp.Extensions, touchedUidskey)
 	require.Greater(t, int(subscriptionResp.Extensions[touchedUidskey].(float64)), 0)
-<<<<<<< HEAD
 	// Terminate Subscription
 	subscriptionClient.Terminate()
-=======
-
-	// Change schema to terminate subscription..
-	add = &common.GraphQLParams{
-		Query: `mutation updateGQLSchema($sch: String!) {
-			updateGQLSchema(input: { set: { schema: $sch }}) {
-				gqlSchema {
-					schema
-				}
-			}
-		}`,
-		Variables: map[string]interface{}{"sch": sch},
-	}
-	addResult = add.ExecuteAsPost(t, common.GraphqlAdminURL)
-	require.Nil(t, addResult.Errors)
-	time.Sleep(time.Second)
-	res, err = subscriptionClient.RecvMsg()
-	require.NoError(t, err)
-	require.Nil(t, res)
->>>>>>> daac8cef
 }
 
 func TestSubscriptionAuth(t *testing.T) {
@@ -310,32 +289,9 @@
 	{
 	   "owner" : "jatin",
 	   "text" : "Dgraph is awesome!!"
-<<<<<<< HEAD
 	}]}`, string(subscriptionResp.Data))
 	// Terminate Subscription
 	subscriptionClient.Terminate()
-=======
-	}]}`, string(resp.Data))
-
-	// Change schema to terminate subscription..
-	add = &common.GraphQLParams{
-		Query: `mutation updateGQLSchema($sch: String!) {
-			updateGQLSchema(input: { set: { schema: $sch }}) {
-				gqlSchema {
-					schema
-				}
-			}
-		}`,
-		Variables: map[string]interface{}{"sch": sch},
-	}
-	addResult = add.ExecuteAsPost(t, common.GraphqlAdminURL)
-	require.Nil(t, addResult.Errors)
-	time.Sleep(time.Second)
-
-	res, err = subscriptionClient.RecvMsg()
-	require.NoError(t, err)
-	require.Nil(t, res)
->>>>>>> daac8cef
 }
 
 func TestSubscriptionWithAuthShouldExpireWithJWT(t *testing.T) {
