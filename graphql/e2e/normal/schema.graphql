--- conflicted
+++ resolved
@@ -171,13 +171,10 @@
 type Comment1 {
       id: String! @id
       replies: [Comment1]
-<<<<<<< HEAD
-=======
 }
 
 type Person1 {
         id: ID!
         name: String!
         friends: [Person1] @hasInverse(field: friends)
->>>>>>> 9c8fffa7
 }