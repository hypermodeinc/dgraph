--- conflicted
+++ resolved
@@ -336,7 +336,6 @@
             "type": "password"
         },
         {
-<<<<<<< HEAD
             "predicate": "Animal.category",
             "type": "string",
             "index": true,
@@ -386,7 +385,8 @@
         {
             "predicate": "Home.favouriteMember",
             "type": "uid"
-=======
+        },
+        {
             "predicate": "dgraph.cors",
             "type": "string",
             "index": true,
@@ -395,7 +395,6 @@
             ],
             "list": true,
             "upsert": true
->>>>>>> c269de85
         },
         {
             "predicate": "dgraph.graphql.schema",
