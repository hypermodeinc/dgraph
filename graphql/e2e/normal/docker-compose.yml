--- conflicted
+++ resolved
@@ -32,14 +32,10 @@
     labels:
       cluster: test
       service: alpha1
-<<<<<<< HEAD
-    command: /gobin/dgraph alpha --zero=zero1:5180 -o 100 --expose_trace --trace 1.0 --profile_mode block --block_rate 10 --logtostderr -v=2 --whitelist 10.0.0.0/8,172.16.0.0/12,192.168.0.0/16 --my=alpha1:7180
-=======
     command: /gobin/dgraph alpha --zero=zero1:5180 -o 100 --expose_trace --trace 1.0
       --profile_mode block --block_rate 10 --logtostderr -v=2
       --whitelist 10.0.0.0/8,172.16.0.0/12,192.168.0.0/16 --my=alpha1:7180
       --graphql_lambda_url=http://lambda:8686/graphql-worker
->>>>>>> f24ebe7e
 
   zeroAdmin:
     image: dgraph/dgraph:latest
@@ -73,9 +69,6 @@
     labels:
       cluster: admintest
       service: alphaAdmin
-<<<<<<< HEAD
-    command: /gobin/dgraph alpha --zero=zeroAdmin:5280 -o 200 --expose_trace --trace 1.0 --profile_mode block --block_rate 10 --logtostderr -v=2 --whitelist 10.0.0.0/8,172.16.0.0/12,192.168.0.0/16 --my=alphaAdmin:7280
-=======
     command: /gobin/dgraph alpha --zero=zeroAdmin:5280 -o 200 --expose_trace --trace 1.0 --profile_mode block --block_rate 10 --logtostderr -v=2 --whitelist 10.0.0.0/8,172.16.0.0/12,192.168.0.0/16 --my=alphaAdmin:7280
 
   lambda:
@@ -93,5 +86,4 @@
       - type: bind
         source: ./script.js
         target: /app/script.js
-        read_only: true
->>>>>>> f24ebe7e
+        read_only: true