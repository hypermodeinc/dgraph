--- conflicted
+++ resolved
@@ -249,13 +249,9 @@
 	t.Run("queries with error", queriesWithError)
 	t.Run("date filters", dateFilters)
 	t.Run("float filters", floatFilters)
-<<<<<<< HEAD
-	t.Run("int filters", intFilters)
 	t.Run("has filters", hasFilters)
-=======
 	t.Run("Int filters", int32Filters)
 	t.Run("Int64 filters", int64Filters)
->>>>>>> dcce8bf6
 	t.Run("boolean filters", booleanFilters)
 	t.Run("term filters", termFilters)
 	t.Run("full text filters", fullTextFilters)
