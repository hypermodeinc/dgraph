--- conflicted
+++ resolved
@@ -325,10 +325,7 @@
 	t.Run("add multiple mutations", testMultipleMutations)
 	t.Run("deep XID mutations", deepXIDMutations)
 	t.Run("three level xid", testThreeLevelXID)
-<<<<<<< HEAD
-=======
 	t.Run("nested add mutation with @hasInverse", nestedAddMutationWithHasInverse)
->>>>>>> 9c8fffa7
 	t.Run("error in multiple mutations", addMultipleMutationWithOneError)
 	t.Run("dgraph directive with reverse edge adds data correctly",
 		addMutationWithReverseDgraphEdge)
