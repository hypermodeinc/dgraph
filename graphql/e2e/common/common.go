/*
 *    Copyright 2019 Dgraph Labs, Inc. and Contributors
 *
 * Licensed under the Apache License, Version 2.0 (the "License");
 * you may not use this file except in compliance with the License.
 * You may obtain a copy of the License at
 *
 *     http://www.apache.org/licenses/LICENSE-2.0
 *
 * Unless required by applicable law or agreed to in writing, software
 * distributed under the License is distributed on an "AS IS" BASIS,
 * WITHOUT WARRANTIES OR CONDITIONS OF ANY KIND, either express or implied.
 * See the License for the specific language governing permissions and
 * limitations under the License.
 */

package common

import (
	"bytes"
	"compress/gzip"
	"context"
	"encoding/json"
	"io/ioutil"
	"net/http"
	"strconv"
	"strings"
	"testing"
	"time"

	"github.com/dgraph-io/dgo/v200"
	"github.com/dgraph-io/dgo/v200/protos/api"
	"github.com/dgraph-io/dgraph/x"
	"github.com/pkg/errors"
	"github.com/stretchr/testify/require"
	"google.golang.org/grpc"
)

const (
	graphqlURL      = "http://localhost:8180/graphql"
	graphqlAdminURL = "http://localhost:8180/admin"
	AlphagRPC       = "localhost:9180"

	adminDgraphHealthURL           = "http://localhost:8280/health?all"
	adminDgraphStateURL            = "http://localhost:8280/state"
	graphqlAdminTestURL            = "http://localhost:8280/graphql"
	graphqlAdminTestAdminURL       = "http://localhost:8280/admin"
	graphqlAdminTestAdminSchemaURL = "http://localhost:8280/admin/schema"
	alphaAdminTestgRPC             = "localhost:9280"
)

// GraphQLParams is parameters for the constructing a GraphQL query - that's
// http POST with this body, or http GET with this in the query string.
//
// https://graphql.org/learn/serving-over-http/ says:
//
// POST
// ----
// 'A standard GraphQL POST request should use the application/json content type,
// and include a JSON-encoded body of the following form:
// {
// 	  "query": "...",
// 	  "operationName": "...",
// 	  "variables": { "myVariable": "someValue", ... }
// }
// operationName and variables are optional fields. operationName is only
// required if multiple operations are present in the query.'
//
//
// GET
// ---
//
// http://myapi/graphql?query={me{name}}
// "Query variables can be sent as a JSON-encoded string in an additional query parameter
// called variables. If the query contains several named operations, an operationName query
// parameter can be used to control which one should be executed."
//
// acceptGzip sends "Accept-Encoding: gzip" header to the server, which would return the
// response after gzip.
// gzipEncoding would compress the request to the server and add "Content-Encoding: gzip"
// header to the same.

type GraphQLParams struct {
	Query         string                 `json:"query"`
	OperationName string                 `json:"operationName"`
	Variables     map[string]interface{} `json:"variables"`
	acceptGzip    bool
	gzipEncoding  bool
	Headers       http.Header
}

type requestExecutor func(t *testing.T, url string, params *GraphQLParams) *GraphQLResponse

// GraphQLResponse GraphQL response structure.
// see https://graphql.github.io/graphql-spec/June2018/#sec-Response
type GraphQLResponse struct {
	Data       json.RawMessage        `json:"data,omitempty"`
	Errors     x.GqlErrorList         `json:"errors,omitempty"`
	Extensions map[string]interface{} `json:"extensions,omitempty"`
}

type country struct {
	ID     string   `json:"id,omitempty"`
	Name   string   `json:"name,omitempty"`
	States []*state `json:"states,omitempty"`
}

type author struct {
	ID         string     `json:"id,omitempty"`
	Name       string     `json:"name,omitempty"`
	Dob        *time.Time `json:"dob,omitempty"`
	Reputation float32    `json:"reputation,omitempty"`
	Country    *country   `json:"country,omitempty"`
	Posts      []*post    `json:"posts,omitempty"`
}

type user struct {
	Name     string `json:"name,omitempty"`
	Password string `json:"password,omitempty"`
}

type post struct {
	PostID      string    `json:"postID,omitempty"`
	Title       string    `json:"title,omitempty"`
	Text        string    `json:"text,omitempty"`
	Tags        []string  `json:"tags,omitempty"`
	NumLikes    int       `json:"numLikes,omitempty"`
	NumViews    int64     `json:"numViews,omitempty"`
	IsPublished bool      `json:"isPublished,omitempty"`
	PostType    string    `json:"postType,omitempty"`
	Author      *author   `json:"author,omitempty"`
	Category    *category `json:"category,omitempty"`
}

type category struct {
	ID    string `json:"id,omitempty"`
	Name  string `json:"name,omitempty"`
	Posts []post `json:"posts,omitempty"`
}

type state struct {
	ID      string   `json:"id,omitempty"`
	Name    string   `json:"name,omitempty"`
	Code    string   `json:"xcode,omitempty"`
	Capital string   `json:"capital,omitempty"`
	Country *country `json:"country,omitempty"`
}

type movie struct {
	ID       string      `json:"id,omitempty"`
	Name     string      `json:"name,omitempty"`
	Director []*director `json:"moviedirector,omitempty"`
}

type director struct {
	ID   string `json:"id,omitempty"`
	Name string `json:"name,omitempty"`
}

type teacher struct {
	ID      string     `json:"id,omitempty"`
	Xid     string     `json:"xid,omitempty"`
	Name    string     `json:"name,omitempty"`
	Subject string     `json:"subject,omitempty"`
	Teaches []*student `json:"teaches,omitempty"`
}

type student struct {
	ID       string     `json:"id,omitempty"`
	Xid      string     `json:"xid,omitempty"`
	Name     string     `json:"name,omitempty"`
	TaughtBy []*teacher `json:"taughtBy,omitempty"`
}

func BootstrapServer(schema, data []byte) {
	err := checkGraphQLStarted(graphqlAdminURL)
	if err != nil {
		x.Panic(errors.Errorf(
			"Waited for GraphQL test server to become available, but it never did.\n"+
				"Got last error %+v", err.Error()))
	}

	err = checkGraphQLStarted(graphqlAdminTestAdminURL)
	if err != nil {
		x.Panic(errors.Errorf(
			"Waited for GraphQL AdminTest server to become available, "+
				"but it never did.\n Got last error: %+v", err.Error()))
	}

	ctx, cancel := context.WithTimeout(context.Background(), 10*time.Second)
	defer cancel()
	d, err := grpc.DialContext(ctx, AlphagRPC, grpc.WithInsecure())
	if err != nil {
		x.Panic(err)
	}
	client := dgo.NewDgraphClient(api.NewDgraphClient(d))

	err = addSchema(graphqlAdminURL, string(schema))
	if err != nil {
		x.Panic(err)
	}

	err = maybePopulateData(client, data)
	if err != nil {
		x.Panic(err)
	}
	if err = d.Close(); err != nil {
		x.Panic(err)
	}
}

// RunAll runs all the test functions in this package as sub tests.
func RunAll(t *testing.T) {
	// admin tests
	t.Run("admin", admin)
	t.Run("health", health)
	t.Run("partial health", partialHealth)
	t.Run("alias should work in admin", adminAlias)
	t.Run("state", adminState)
	t.Run("propagate client remote ip", clientInfoLogin)

	// schema tests
	t.Run("graphql descriptions", graphQLDescriptions)

	// header tests
	t.Run("touched uids header", touchedUidsHeader)

	// encoding
	t.Run("gzip compression", gzipCompression)
	t.Run("gzip compression header", gzipCompressionHeader)
	t.Run("gzip compression no header", gzipCompressionNoHeader)

	// query tests
	t.Run("get request", getRequest)
	t.Run("get query empty variable", getQueryEmptyVariable)
	t.Run("post request with application/graphql", queryApplicationGraphQl)
	t.Run("query by type", queryByType)
	t.Run("uid alias", uidAlias)
	t.Run("order at root", orderAtRoot)
	t.Run("page at root", pageAtRoot)
	t.Run("regexp", regExp)
	t.Run("multiple search indexes", multipleSearchIndexes)
	t.Run("multiple search indexes wrong field", multipleSearchIndexesWrongField)
	t.Run("hash search", hashSearch)
	t.Run("deep filter", deepFilter)
	t.Run("deep has filter", deepHasFilter)
	t.Run("many queries", manyQueries)
	t.Run("query order at root", queryOrderAtRoot)
	t.Run("queries with error", queriesWithError)
	t.Run("date filters", dateFilters)
	t.Run("float filters", floatFilters)
	t.Run("has filters", hasFilters)
	t.Run("Int filters", int32Filters)
	t.Run("Int64 filters", int64Filters)
	t.Run("boolean filters", booleanFilters)
	t.Run("term filters", termFilters)
	t.Run("full text filters", fullTextFilters)
	t.Run("string exact filters", stringExactFilters)
	t.Run("scalar list filters", scalarListFilters)
	t.Run("skip directive", skipDirective)
	t.Run("include directive", includeDirective)
	t.Run("include and skip directive", includeAndSkipDirective)
	t.Run("query by mutliple ids", queryByMultipleIds)
	t.Run("enum filter", enumFilter)
	t.Run("default enum filter", defaultEnumFilter)
	t.Run("query by multiple invalid ids", queryByMultipleInvalidIds)
	t.Run("query typename", queryTypename)
	t.Run("query nested typename", queryNestedTypename)
	t.Run("typename for interface", typenameForInterface)
	t.Run("query only typename", queryOnlyTypename)
	t.Run("query nested only typename", querynestedOnlyTypename)
	t.Run("test onlytypename for interface types", onlytypenameForInterface)

	t.Run("get state by xid", getStateByXid)
	t.Run("get state without args", getStateWithoutArgs)
	t.Run("get state by both xid and uid", getStateByBothXidAndUid)
	t.Run("query state by xid", queryStateByXid)
	t.Run("query state by xid regex", queryStateByXidRegex)
	t.Run("multiple operations", multipleOperations)
	t.Run("query post with author", queryPostWithAuthor)
	t.Run("queries have extensions", queriesHaveExtensions)
	t.Run("alias works for queries", queryWithAlias)
	t.Run("cascade directive", queryWithCascade)

	// mutation tests
	t.Run("add mutation", addMutation)
	t.Run("update mutation by ids", updateMutationByIds)
	t.Run("update mutation by name", updateMutationByName)
	t.Run("update mutation by name no match", updateMutationByNameNoMatch)
	t.Run("update delete", updateRemove)
	t.Run("filter in update", filterInUpdate)
	t.Run("selection in add object", testSelectionInAddObject)
	t.Run("delete mutation with multiple ids", deleteMutationWithMultipleIds)
	t.Run("delete mutation with single id", deleteMutationWithSingleID)
	t.Run("delete mutation by name", deleteMutationByName)
	t.Run("delete mutation removes references", deleteMutationReferences)
	t.Run("add mutation updates references", addMutationReferences)
	t.Run("update set mutation updates references", updateMutationReferences)
	t.Run("delete wrong id", deleteWrongID)
	t.Run("many mutations", manyMutations)
	t.Run("mutations with deep filter", mutationWithDeepFilter)
	t.Run("many mutations with query error", manyMutationsWithQueryError)
	t.Run("query interface after add mutation", queryInterfaceAfterAddMutation)
	t.Run("add mutation with xid", addMutationWithXID)
	t.Run("deep mutations", deepMutations)
	t.Run("add multiple mutations", testMultipleMutations)
	t.Run("deep XID mutations", deepXIDMutations)
	t.Run("error in multiple mutations", addMultipleMutationWithOneError)
	t.Run("dgraph directive with reverse edge adds data correctly",
		addMutationWithReverseDgraphEdge)
	t.Run("numUids test", testNumUids)
	t.Run("empty delete", mutationEmptyDelete)
	t.Run("password in mutation", passwordTest)
	t.Run("duplicate xid in single mutation", deepMutationDuplicateXIDsSameObjectTest)
	t.Run("query typename in mutation payload", queryTypenameInMutationPayload)
	t.Run("ensure alias in mutation payload", ensureAliasInMutationPayload)
	t.Run("mutations have extensions", mutationsHaveExtensions)
	t.Run("alias works for mutations", mutationsWithAlias)
	t.Run("three level deep", threeLevelDeepMutation)
	t.Run("update mutation without set & remove", updateMutationWithoutSetRemove)
<<<<<<< HEAD
	t.Run("Input coercing for int64 type", mutationInt64InputCoercing)
=======
	t.Run("Check cascade with mutation without ID field", checkCascadeWithMutationWithoutIDField)
>>>>>>> d3bee33b

	// error tests
	t.Run("graphql completion on", graphQLCompletionOn)
	t.Run("request validation errors", requestValidationErrors)
	t.Run("panic catcher", panicCatcher)
	t.Run("deep mutation errors", deepMutationErrors)

	// fragment tests
	t.Run("fragment in mutation", fragmentInMutation)
	t.Run("fragment in query", fragmentInQuery)
	t.Run("fragment in query on Interface", fragmentInQueryOnInterface)
	t.Run("fragment in query on Object", fragmentInQueryOnObject)
}

// RunCorsTest test all cors related tests.
func RunCorsTest(t *testing.T) {
	testCors(t)
}

func gunzipData(data []byte) ([]byte, error) {
	b := bytes.NewBuffer(data)

	r, err := gzip.NewReader(b)
	if err != nil {
		return nil, err
	}

	var resB bytes.Buffer
	if _, err := resB.ReadFrom(r); err != nil {
		return nil, err
	}
	return resB.Bytes(), nil
}

func gzipData(data []byte) ([]byte, error) {
	var b bytes.Buffer
	gz := gzip.NewWriter(&b)

	if _, err := gz.Write(data); err != nil {
		return nil, err
	}

	if err := gz.Close(); err != nil {
		return nil, err
	}
	return b.Bytes(), nil
}

// This tests that if a request has gzip header but the body is
// not compressed, then it should return an error
func gzipCompressionHeader(t *testing.T) {
	queryCountry := &GraphQLParams{
		Query: `query {
			queryCountry {
				name
			}
		}`,
	}

	req, err := queryCountry.createGQLPost(graphqlURL)
	require.NoError(t, err)

	req.Header.Set("Content-Encoding", "gzip")

	resData, err := runGQLRequest(req)
	require.NoError(t, err)

	var result *GraphQLResponse
	err = json.Unmarshal(resData, &result)
	require.NoError(t, err)
	require.NotNil(t, result.Errors)
	require.Contains(t, result.Errors[0].Message, "Unable to parse gzip")
}

// This tests that if a req's body is compressed but the
// header is not present, then it should return an error
func gzipCompressionNoHeader(t *testing.T) {
	queryCountry := &GraphQLParams{
		Query: `query {
			queryCountry {
				name
			}
		}`,
		gzipEncoding: true,
	}

	req, err := queryCountry.createGQLPost(graphqlURL)
	require.NoError(t, err)

	req.Header.Del("Content-Encoding")
	resData, err := runGQLRequest(req)
	require.NoError(t, err)

	var result *GraphQLResponse
	err = json.Unmarshal(resData, &result)
	require.NoError(t, err)
	require.NotNil(t, result.Errors)
	require.Contains(t, result.Errors[0].Message, "Not a valid GraphQL request body")
}

func getRequest(t *testing.T) {
	add(t, getExecutor)
}

func getQueryEmptyVariable(t *testing.T) {
	queryCountry := &GraphQLParams{
		Query: `query {
			queryCountry {
				name
			}
		}`,
	}
	req, err := queryCountry.createGQLGet(graphqlURL)
	require.NoError(t, err)

	q := req.URL.Query()
	q.Del("variables")
	req.URL.RawQuery = q.Encode()

	res := queryCountry.Execute(t, req)
	require.Nil(t, res.Errors)
}

// Execute takes a HTTP request from either ExecuteAsPost or ExecuteAsGet
// and executes the request
func (params *GraphQLParams) Execute(t require.TestingT, req *http.Request) *GraphQLResponse {
	for h := range params.Headers {
		req.Header.Set(h, params.Headers.Get(h))
	}
	res, err := runGQLRequest(req)
	require.NoError(t, err)

	var result *GraphQLResponse
	if params.acceptGzip {
		res, err = gunzipData(res)
		require.NoError(t, err)
		require.Contains(t, req.Header.Get("Accept-Encoding"), "gzip")
	}
	err = json.Unmarshal(res, &result)
	require.NoError(t, err)

	return result
}

// ExecuteAsPost builds a HTTP POST request from the GraphQL input structure
// and executes the request to url.
func (params *GraphQLParams) ExecuteAsPost(t require.TestingT, url string) *GraphQLResponse {
	req, err := params.createGQLPost(url)
	require.NoError(t, err)

	return params.Execute(t, req)
}

// ExecuteAsPostApplicationGraphql builds an HTTP Post with type application/graphql
// Note, variables are not allowed
func (params *GraphQLParams) ExecuteAsPostApplicationGraphql(t *testing.T, url string) *GraphQLResponse {
	require.Empty(t, params.Variables)

	req, err := params.createApplicationGQLPost(url)
	require.NoError(t, err)

	return params.Execute(t, req)
}

// ExecuteAsGet builds a HTTP GET request from the GraphQL input structure
// and executes the request to url.
func (params *GraphQLParams) ExecuteAsGet(t *testing.T, url string) *GraphQLResponse {
	req, err := params.createGQLGet(url)
	require.NoError(t, err)

	return params.Execute(t, req)
}

func getExecutor(t *testing.T, url string, params *GraphQLParams) *GraphQLResponse {
	return params.ExecuteAsGet(t, url)
}

func postExecutor(t *testing.T, url string, params *GraphQLParams) *GraphQLResponse {
	return params.ExecuteAsPost(t, url)
}

func (params *GraphQLParams) createGQLGet(url string) (*http.Request, error) {
	req, err := http.NewRequest("GET", url, nil)
	if err != nil {
		return nil, err
	}

	q := req.URL.Query()
	q.Add("query", params.Query)
	q.Add("operationName", params.OperationName)

	variableString, err := json.Marshal(params.Variables)
	if err != nil {
		return nil, err
	}
	q.Add("variables", string(variableString))

	req.URL.RawQuery = q.Encode()
	if params.acceptGzip {
		req.Header.Set("Accept-Encoding", "gzip")
	}
	return req, nil
}

func (params *GraphQLParams) buildPostRequest(url string, body []byte, contentType string) (*http.Request, error) {
	var err error
	if params.gzipEncoding {
		if body, err = gzipData(body); err != nil {
			return nil, err
		}
	}

	req, err := http.NewRequest("POST", url, bytes.NewBuffer(body))
	if err != nil {
		return nil, err
	}
	req.Header.Set("Content-Type", contentType)
	if params.gzipEncoding {
		req.Header.Set("Content-Encoding", "gzip")
	}

	if params.acceptGzip {
		req.Header.Set("Accept-Encoding", "gzip")
	}

	return req, nil
}

func (params *GraphQLParams) createGQLPost(url string) (*http.Request, error) {
	body, err := json.Marshal(params)
	if err != nil {
		return nil, err
	}

	return params.buildPostRequest(url, body, "application/json")
}

func (params *GraphQLParams) createApplicationGQLPost(url string) (*http.Request, error) {
	return params.buildPostRequest(url, []byte(params.Query), "application/graphql")
}

// runGQLRequest runs a HTTP GraphQL request and returns the data or any errors.
func runGQLRequest(req *http.Request) ([]byte, error) {
	client := &http.Client{Timeout: 50 * time.Second}
	resp, err := client.Do(req)
	if err != nil {
		return nil, err
	}

	// GraphQL server should always return OK, even when there are errors
	if status := resp.StatusCode; status != http.StatusOK {
		return nil, errors.Errorf("unexpected status code: %v", status)
	}

	if strings.ToLower(resp.Header.Get("Content-Type")) != "application/json" {
		return nil, errors.Errorf("unexpected content type: %v", resp.Header.Get("Content-Type"))
	}

	if resp.Header.Get("Access-Control-Allow-Origin") != "*" {
		return nil, errors.Errorf("cors headers weren't set in response")
	}

	defer resp.Body.Close()
	body, err := ioutil.ReadAll(resp.Body)
	if err != nil {
		return nil, errors.Errorf("unable to read response body: %v", err)
	}

	return body, nil
}

func requireUID(t *testing.T, uid string) {
	_, err := strconv.ParseUint(uid, 0, 64)
	require.NoError(t, err)
}

func RequireNoGQLErrors(t *testing.T, resp *GraphQLResponse) {
	require.Nil(t, resp.Errors,
		"required no GraphQL errors, but received :\n%s", serializeOrError(resp.Errors))
}

func serializeOrError(toSerialize interface{}) string {
	byts, err := json.Marshal(toSerialize)
	if err != nil {
		return "unable to serialize because " + err.Error()
	}
	return string(byts)
}

func PopulateGraphQLData(client *dgo.Dgraph, data []byte) error {
	mu := &api.Mutation{
		CommitNow: true,
		SetJson:   data,
	}
	_, err := client.NewTxn().Mutate(context.Background(), mu)
	if err != nil {
		return errors.Wrap(err, "Unable to add GraphQL test data")
	}
	return nil
}

func maybePopulateData(client *dgo.Dgraph, data []byte) error {
	if data == nil {
		return nil
	}
	// Helps in local dev to not re-add data multiple times.
	countries, err := allCountriesAdded()
	if err != nil {
		return errors.Wrap(err, "couldn't determine if GraphQL data had already been added")
	}
	if len(countries) > 0 {
		return nil
	}
	return PopulateGraphQLData(client, data)
}

func allCountriesAdded() ([]*country, error) {
	body, err := json.Marshal(&GraphQLParams{Query: `query { queryCountry { name } }`})
	if err != nil {
		return nil, errors.Wrap(err, "unable to build GraphQL query")
	}

	req, err := http.NewRequest("POST", graphqlURL, bytes.NewBuffer(body))
	if err != nil {
		return nil, errors.Wrap(err, "unable to build GraphQL request")
	}
	req.Header.Set("Content-Type", "application/json")

	resp, err := runGQLRequest(req)
	if err != nil {
		return nil, errors.Wrap(err, "error running GraphQL query")
	}

	var result struct {
		Data struct {
			QueryCountry []*country
		}
	}
	err = json.Unmarshal(resp, &result)
	if err != nil {
		return nil, errors.Wrap(err, "error trying to unmarshal GraphQL query result")
	}

	return result.Data.QueryCountry, nil
}

func checkGraphQLStarted(url string) error {
	var err error
	retries := 6
	sleep := 10 * time.Second

	// Because of how GraphQL starts (it needs to read the schema from Dgraph),
	// there's no guarantee that GraphQL is available by now.  So we
	// need to try and connect and potentially retry a few times.
	for retries > 0 {
		retries--

		_, err = hasCurrentGraphQLSchema(url)
		if err == nil {
			return nil
		}
		time.Sleep(sleep)
	}
	return err
}

func hasCurrentGraphQLSchema(url string) (bool, error) {

	schemaQry := &GraphQLParams{
		Query: `query { getGQLSchema { schema } }`,
	}
	req, err := schemaQry.createGQLPost(url)
	if err != nil {
		return false, errors.Wrap(err, "while creating gql post")
	}

	res, err := runGQLRequest(req)
	if err != nil {
		return false, errors.Wrap(err, "error running GraphQL query")
	}

	var result *GraphQLResponse
	err = json.Unmarshal(res, &result)
	if err != nil {
		return false, errors.Wrap(err, "error unmarshalling result")
	}

	if len(result.Errors) > 0 {
		return false, result.Errors
	}

	var sch struct {
		GetGQLSchema struct {
			Schema string
		}
	}

	err = json.Unmarshal(result.Data, &sch)
	if err != nil {
		return false, errors.Wrap(err, "error trying to unmarshal GraphQL query result")
	}

	if sch.GetGQLSchema.Schema == "" {
		return false, nil
	}

	return true, nil
}

func addSchema(url, schema string) error {
	add := &GraphQLParams{
		Query: `mutation updateGQLSchema($sch: String!) {
			updateGQLSchema(input: { set: { schema: $sch }}) {
				gqlSchema {
					schema
				}
			}
		}`,
		Variables: map[string]interface{}{"sch": schema},
	}
	req, err := add.createGQLPost(url)
	if err != nil {
		return errors.Wrap(err, "error creating GraphQL query")
	}

	resp, err := runGQLRequest(req)
	if err != nil {
		return errors.Wrap(err, "error running GraphQL query")
	}

	var addResult struct {
		Data struct {
			UpdateGQLSchema struct {
				GQLSchema struct {
					Schema string
				}
			}
		}
		Errors []interface{}
	}

	err = json.Unmarshal(resp, &addResult)
	if err != nil {
		return errors.Wrap(err, "error trying to unmarshal GraphQL mutation result")
	}

	if len(addResult.Errors) > 0 {
		return errors.Errorf("%v", addResult.Errors)
	}

	if addResult.Data.UpdateGQLSchema.GQLSchema.Schema == "" {
		return errors.New("GraphQL schema mutation failed")
	}

	return nil
}

func addSchemaThroughAdminSchemaEndpt(url, schema string) error {
	req, err := http.NewRequest(http.MethodPost, url, strings.NewReader(schema))
	if err != nil {
		return errors.Wrap(err, "error running GraphQL query")
	}

	resp, err := runGQLRequest(req)
	if err != nil {
		return errors.Wrap(err, "error running GraphQL query")
	}

	var addResult struct {
		Data struct {
			Code    string
			Message string
		}
	}

	err = json.Unmarshal(resp, &addResult)
	if err != nil {
		return errors.Wrap(err, "error trying to unmarshal GraphQL mutation result")
	}

	if addResult.Data.Code != "Success" && addResult.Data.Message != "Done" {
		return errors.New("GraphQL schema mutation failed")
	}

	return nil
}<|MERGE_RESOLUTION|>--- conflicted
+++ resolved
@@ -318,11 +318,8 @@
 	t.Run("alias works for mutations", mutationsWithAlias)
 	t.Run("three level deep", threeLevelDeepMutation)
 	t.Run("update mutation without set & remove", updateMutationWithoutSetRemove)
-<<<<<<< HEAD
 	t.Run("Input coercing for int64 type", mutationInt64InputCoercing)
-=======
 	t.Run("Check cascade with mutation without ID field", checkCascadeWithMutationWithoutIDField)
->>>>>>> d3bee33b
 
 	// error tests
 	t.Run("graphql completion on", graphQLCompletionOn)
