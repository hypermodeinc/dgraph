--- conflicted
+++ resolved
@@ -914,7 +914,6 @@
 	return h
 }
 
-<<<<<<< HEAD
 func GetJWTForInterfaceAuth(t *testing.T, user, role string, ans bool, metaInfo *testutil.AuthMeta) http.Header {
 	metaInfo.AuthVars = map[string]interface{}{}
 	if user != "" {
@@ -933,7 +932,8 @@
 	h := make(http.Header)
 	h.Add(metaInfo.Header, jwtToken)
 	return h
-=======
+}
+
 func BootstrapAuthData() ([]byte, []byte) {
 	schemaFile := "../auth/schema.graphql"
 	schema, err := ioutil.ReadFile(schemaFile)
@@ -947,5 +947,4 @@
 		panic(errors.Wrapf(err, "Unable to read file %s.", jsonFile))
 	}
 	return schema, data
->>>>>>> 85211d23
 }