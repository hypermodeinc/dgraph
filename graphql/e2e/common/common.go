/*
 *    Copyright 2019 Dgraph Labs, Inc. and Contributors
 *
 * Licensed under the Apache License, Version 2.0 (the "License");
 * you may not use this file except in compliance with the License.
 * You may obtain a copy of the License at
 *
 *     http://www.apache.org/licenses/LICENSE-2.0
 *
 * Unless required by applicable law or agreed to in writing, software
 * distributed under the License is distributed on an "AS IS" BASIS,
 * WITHOUT WARRANTIES OR CONDITIONS OF ANY KIND, either express or implied.
 * See the License for the specific language governing permissions and
 * limitations under the License.
 */

package common

import (
	"bytes"
	"compress/gzip"
	"context"
	"encoding/json"
	"fmt"
	"io/ioutil"
	"net/http"
	"strconv"
	"strings"
	"testing"
	"time"

	"github.com/dgraph-io/dgo/v2"
	"github.com/dgraph-io/dgo/v2/protos/api"
	"github.com/dgraph-io/dgraph/x"
	"github.com/pkg/errors"
	"github.com/stretchr/testify/require"
	"google.golang.org/grpc"
)

const (
	graphqlURL      = "http://localhost:8180/graphql"
	graphqlAdminURL = "http://localhost:8180/admin"
	alphagRPC       = "localhost:9180"

	adminDgraphHealthURL           = "http://localhost:8280/health?all"
	graphqlAdminTestURL            = "http://localhost:8280/graphql"
	graphqlAdminTestAdminURL       = "http://localhost:8280/admin"
	graphqlAdminTestAdminSchemaURL = "http://localhost:8280/admin/schema"
	alphaAdminTestgRPC             = "localhost:9280"
)

// GraphQLParams is parameters for the constructing a GraphQL query - that's
// http POST with this body, or http GET with this in the query string.
//
// https://graphql.org/learn/serving-over-http/ says:
//
// POST
// ----
// 'A standard GraphQL POST request should use the application/json content type,
// and include a JSON-encoded body of the following form:
// {
// 	  "query": "...",
// 	  "operationName": "...",
// 	  "variables": { "myVariable": "someValue", ... }
// }
// operationName and variables are optional fields. operationName is only
// required if multiple operations are present in the query.'
//
//
// GET
// ---
//
// http://myapi/graphql?query={me{name}}
// "Query variables can be sent as a JSON-encoded string in an additional query parameter
// called variables. If the query contains several named operations, an operationName query
// parameter can be used to control which one should be executed."
//
// acceptGzip sends "Accept-Encoding: gzip" header to the server, which would return the
// response after gzip.
// gzipEncoding would compress the request to the server and add "Content-Encoding: gzip"
// header to the same.

type GraphQLParams struct {
	Query         string                 `json:"query"`
	OperationName string                 `json:"operationName"`
	Variables     map[string]interface{} `json:"variables"`
	acceptGzip    bool
	gzipEncoding  bool
}

type requestExecutor func(t *testing.T, url string, params *GraphQLParams) *GraphQLResponse

// GraphQLResponse GraphQL response structure.
// see https://graphql.github.io/graphql-spec/June2018/#sec-Response
type GraphQLResponse struct {
	Data       json.RawMessage        `json:"data,omitempty"`
	Errors     x.GqlErrorList         `json:"errors,omitempty"`
	Extensions map[string]interface{} `json:"extensions,omitempty"`
}

type country struct {
	ID     string   `json:"id,omitempty"`
	Name   string   `json:"name,omitempty"`
	States []*state `json:"states,omitempty"`
}

type author struct {
	ID         string     `json:"id,omitempty"`
	Name       string     `json:"name,omitempty"`
	Dob        *time.Time `json:"dob,omitempty"`
	Reputation float32    `json:"reputation,omitempty"`
	Country    *country   `json:"country,omitempty"`
	Posts      []*post    `json:"posts,omitempty"`
}

type user struct {
	Name     string `json:"name,omitempty"`
	Password string `json:"password,omitempty"`
}

type post struct {
	PostID      string    `json:"postID,omitempty"`
	Title       string    `json:"title,omitempty"`
	Text        string    `json:"text,omitempty"`
	Tags        []string  `json:"tags,omitempty"`
	NumLikes    int       `json:"numLikes,omitempty"`
	IsPublished bool      `json:"isPublished,omitempty"`
	PostType    string    `json:"postType,omitempty"`
	Author      *author   `json:"author,omitempty"`
	Category    *category `json:"category,omitempty"`
}

type category struct {
	ID    string `json:"id,omitempty"`
	Name  string `json:"name,omitempty"`
	Posts []post `json:"posts,omitempty"`
}

type state struct {
	ID      string   `json:"id,omitempty"`
	Name    string   `json:"name,omitempty"`
	Code    string   `json:"xcode,omitempty"`
	Country *country `json:"country,omitempty"`
}

type movie struct {
	ID       string      `json:"id,omitempty"`
	Name     string      `json:"name,omitempty"`
	Director []*director `json:"moviedirector,omitempty"`
}

type director struct {
	ID   string `json:"id,omitempty"`
	Name string `json:"name,omitempty"`
}

func BootstrapServer(schema, data []byte) {
	err := checkGraphQLStarted(graphqlAdminURL)
	if err != nil {
		panic(fmt.Sprintf("Waited for GraphQL test server to become available, but it never did.\n"+
			"Got last error %+v", err.Error()))
	}

	err = checkGraphQLStarted(graphqlAdminTestAdminURL)
	if err != nil {
		panic(fmt.Sprintf("Waited for GraphQL AdminTest server to become available, "+
			"but it never did.\n Got last error: %+v", err.Error()))
	}

	ctx, cancel := context.WithTimeout(context.Background(), 10*time.Second)
	defer cancel()
	d, err := grpc.DialContext(ctx, alphagRPC, grpc.WithInsecure())
	if err != nil {
		panic(err)
	}
	client := dgo.NewDgraphClient(api.NewDgraphClient(d))

	err = addSchema(graphqlAdminURL, string(schema))
	if err != nil {
		panic(err)
	}

	err = populateGraphQLData(client, data)
	if err != nil {
		panic(err)
	}

	if err = d.Close(); err != nil {
		panic(err)
	}
}

// RunAll runs all the test functions in this package as sub tests.
func RunAll(t *testing.T) {
	// admin tests
	t.Run("admin", admin)
	t.Run("health", health)
	t.Run("propagate client remote ip", clientInfoLogin)

	// schema tests
	t.Run("graphql descriptions", graphQLDescriptions)

	// encoding
	t.Run("gzip compression", gzipCompression)
	t.Run("gzip compression header", gzipCompressionHeader)
	t.Run("gzip compression no header", gzipCompressionNoHeader)

	// query tests
	t.Run("get request", getRequest)
	t.Run("get query empty variable", getQueryEmptyVariable)
	t.Run("query by type", queryByType)
	t.Run("uid alias", uidAlias)
	t.Run("order at root", orderAtRoot)
	t.Run("page at root", pageAtRoot)
	t.Run("regexp", regExp)
	t.Run("multiple search indexes", multipleSearchIndexes)
	t.Run("multiple search indexes wrong field", multipleSearchIndexesWrongField)
	t.Run("hash search", hashSearch)
	t.Run("deep filter", deepFilter)
	t.Run("many queries", manyQueries)
	t.Run("query order at root", queryOrderAtRoot)
	t.Run("queries with error", queriesWithError)
	t.Run("date filters", dateFilters)
	t.Run("float filters", floatFilters)
	t.Run("int filters", intFilters)
	t.Run("boolean filters", booleanFilters)
	t.Run("term filters", termFilters)
	t.Run("full text filters", fullTextFilters)
	t.Run("string exact filters", stringExactFilters)
	t.Run("scalar list filters", scalarListFilters)
	t.Run("skip directive", skipDirective)
	t.Run("include directive", includeDirective)
	t.Run("include and skip directive", includeAndSkipDirective)
	t.Run("query by mutliple ids", queryByMultipleIds)
	t.Run("enum filter", enumFilter)
	t.Run("default enum filter", defaultEnumFilter)
	t.Run("query by multiple invalid ids", queryByMultipleInvalidIds)
	t.Run("query typename", queryTypename)
	t.Run("query nested typename", queryNestedTypename)
	t.Run("typename for interface", typenameForInterface)

	t.Run("get state by xid", getStateByXid)
	t.Run("get state without args", getStateWithoutArgs)
	t.Run("get state by both xid and uid", getStateByBothXidAndUid)
	t.Run("query state by xid", queryStateByXid)
	t.Run("query state by xid regex", queryStateByXidRegex)
	t.Run("multiple operations", multipleOperations)
	t.Run("query post with author", queryPostWithAuthor)

	// mutation tests
	t.Run("add mutation", addMutation)
	t.Run("update mutation by ids", updateMutationByIds)
	t.Run("update mutation by name", updateMutationByName)
	t.Run("update mutation by name no match", updateMutationByNameNoMatch)
	t.Run("update delete", updateRemove)
	t.Run("filter in update", filterInUpdate)
	t.Run("selection in add object", testSelectionInAddObject)
	t.Run("delete mutation with multiple ids", deleteMutationWithMultipleIds)
	t.Run("delete mutation with single id", deleteMutationWithSingleID)
	t.Run("delete mutation by name", deleteMutationByName)
	t.Run("delete mutation removes references", deleteMutationReferences)
	t.Run("add mutation updates references", addMutationReferences)
	t.Run("update set mutation updates references", updateMutationReferences)
	t.Run("delete wrong id", deleteWrongID)
	t.Run("many mutations", manyMutations)
	t.Run("mutations with deep filter", mutationWithDeepFilter)
	t.Run("many mutations with query error", manyMutationsWithQueryError)
	t.Run("query interface after add mutation", queryInterfaceAfterAddMutation)
	t.Run("add mutation with xid", addMutationWithXID)
	t.Run("deep mutations", deepMutations)
	t.Run("add multiple mutations", testMultipleMutations)
	t.Run("deep XID mutations", deepXIDMutations)
	t.Run("error in multiple mutations", addMultipleMutationWithOneError)
	t.Run("dgraph directive with reverse edge adds data correctly",
		addMutationWithReverseDgraphEdge)
	t.Run("numUids test", testNumUids)
<<<<<<< HEAD
	t.Run("empty delete", mutationEmptyDelete)
=======
	t.Run("password in mutation", passwordTest)
>>>>>>> 261eda00

	// error tests
	t.Run("graphql completion on", graphQLCompletionOn)
	t.Run("request validation errors", requestValidationErrors)
	t.Run("panic catcher", panicCatcher)
	t.Run("deep mutation errors", deepMutationErrors)

}

func gunzipData(data []byte) ([]byte, error) {
	b := bytes.NewBuffer(data)

	r, err := gzip.NewReader(b)
	if err != nil {
		return nil, err
	}

	var resB bytes.Buffer
	if _, err := resB.ReadFrom(r); err != nil {
		return nil, err
	}
	return resB.Bytes(), nil
}

func gzipData(data []byte) ([]byte, error) {
	var b bytes.Buffer
	gz := gzip.NewWriter(&b)

	if _, err := gz.Write(data); err != nil {
		return nil, err
	}

	if err := gz.Close(); err != nil {
		return nil, err
	}
	return b.Bytes(), nil
}

// This tests that if a request has gzip header but the body is
// not compressed, then it should return an error
func gzipCompressionHeader(t *testing.T) {
	queryCountry := &GraphQLParams{
		Query: `query {
			queryCountry {
				name
			}
		}`,
	}

	req, err := queryCountry.createGQLPost(graphqlURL)
	require.NoError(t, err)

	req.Header.Set("Content-Encoding", "gzip")

	resData, err := runGQLRequest(req)
	require.NoError(t, err)

	var result *GraphQLResponse
	err = json.Unmarshal(resData, &result)
	require.NoError(t, err)
	require.NotNil(t, result.Errors)
	require.Contains(t, result.Errors[0].Message, "Unable to parse gzip")
}

// This tests that if a req's body is compressed but the
// header is not present, then it should return an error
func gzipCompressionNoHeader(t *testing.T) {
	queryCountry := &GraphQLParams{
		Query: `query {
			queryCountry {
				name
			}
		}`,
		gzipEncoding: true,
	}

	req, err := queryCountry.createGQLPost(graphqlURL)
	require.NoError(t, err)

	req.Header.Del("Content-Encoding")
	resData, err := runGQLRequest(req)
	require.NoError(t, err)

	var result *GraphQLResponse
	err = json.Unmarshal(resData, &result)
	require.NoError(t, err)
	require.NotNil(t, result.Errors)
	require.Contains(t, result.Errors[0].Message, "Not a valid GraphQL request body")
}

func getRequest(t *testing.T) {
	add(t, getExecutor)
}

func getQueryEmptyVariable(t *testing.T) {
	queryCountry := &GraphQLParams{
		Query: `query {
			queryCountry {
				name
			}
		}`,
	}
	req, err := queryCountry.createGQLGet(graphqlURL)
	require.NoError(t, err)

	q := req.URL.Query()
	q.Del("variables")
	req.URL.RawQuery = q.Encode()

	res := queryCountry.Execute(t, req)
	require.Nil(t, res.Errors)
}

// Execute takes a HTTP request from either ExecuteAsPost or ExecuteAsGet
// and executes the request
func (params *GraphQLParams) Execute(t *testing.T, req *http.Request) *GraphQLResponse {
	res, err := runGQLRequest(req)
	require.NoError(t, err)

	var result *GraphQLResponse
	if params.acceptGzip {
		res, err = gunzipData(res)
		require.NoError(t, err)
		require.Contains(t, req.Header.Get("Accept-Encoding"), "gzip")
	}
	err = json.Unmarshal(res, &result)
	require.NoError(t, err)

	return result

}

// ExecuteAsPost builds a HTTP POST request from the GraphQL input structure
// and executes the request to url.
func (params *GraphQLParams) ExecuteAsPost(t *testing.T, url string) *GraphQLResponse {
	req, err := params.createGQLPost(url)
	require.NoError(t, err)

	return params.Execute(t, req)
}

// ExecuteAsGet builds a HTTP GET request from the GraphQL input structure
// and executes the request to url.
func (params *GraphQLParams) ExecuteAsGet(t *testing.T, url string) *GraphQLResponse {
	req, err := params.createGQLGet(url)
	require.NoError(t, err)

	return params.Execute(t, req)
}

func getExecutor(t *testing.T, url string, params *GraphQLParams) *GraphQLResponse {
	return params.ExecuteAsGet(t, url)
}

func postExecutor(t *testing.T, url string, params *GraphQLParams) *GraphQLResponse {
	return params.ExecuteAsPost(t, url)
}

func (params *GraphQLParams) createGQLGet(url string) (*http.Request, error) {
	req, err := http.NewRequest("GET", url, nil)
	if err != nil {
		return nil, err
	}

	q := req.URL.Query()
	q.Add("query", params.Query)
	q.Add("operationName", params.OperationName)

	variableString, err := json.Marshal(params.Variables)
	if err != nil {
		return nil, err
	}
	q.Add("variables", string(variableString))

	req.URL.RawQuery = q.Encode()
	if params.acceptGzip {
		req.Header.Set("Accept-Encoding", "gzip")
	}
	return req, nil
}

func (params *GraphQLParams) createGQLPost(url string) (*http.Request, error) {
	body, err := json.Marshal(params)
	if err != nil {
		return nil, err
	}

	if params.gzipEncoding {
		if body, err = gzipData(body); err != nil {
			return nil, err
		}
	}

	req, err := http.NewRequest("POST", url, bytes.NewBuffer(body))
	if err != nil {
		return nil, err
	}
	req.Header.Set("Content-Type", "application/json")
	if params.gzipEncoding {
		req.Header.Set("Content-Encoding", "gzip")
	}

	if params.acceptGzip {
		req.Header.Set("Accept-Encoding", "gzip")
	}

	return req, nil
}

// runGQLRequest runs a HTTP GraphQL request and returns the data or any errors.
func runGQLRequest(req *http.Request) ([]byte, error) {
	client := &http.Client{Timeout: 5 * time.Second}
	resp, err := client.Do(req)
	if err != nil {
		return nil, err
	}

	// GraphQL server should always return OK, even when there are errors
	if status := resp.StatusCode; status != http.StatusOK {
		return nil, errors.Errorf("unexpected status code: %v", status)
	}

	if strings.ToLower(resp.Header.Get("Content-Type")) != "application/json" {
		return nil, errors.Errorf("unexpected content type: %v", resp.Header.Get("Content-Type"))
	}

	if resp.Header.Get("Access-Control-Allow-Origin") != "*" {
		return nil, errors.Errorf("cors headers weren't set in response")
	}

	defer resp.Body.Close()
	body, err := ioutil.ReadAll(resp.Body)
	if err != nil {
		return nil, errors.Errorf("unable to read response body: %v", err)
	}

	return body, nil
}

func requireUID(t *testing.T, uid string) {
	_, err := strconv.ParseUint(uid, 0, 64)
	require.NoError(t, err)
}

func requireNoGQLErrors(t *testing.T, resp *GraphQLResponse) {
	require.Nil(t, resp.Errors,
		"required no GraphQL errors, but received :\n%s", serializeOrError(resp.Errors))
}

func serializeOrError(toSerialize interface{}) string {
	byts, err := json.Marshal(toSerialize)
	if err != nil {
		return "unable to serialize because " + err.Error()
	}
	return string(byts)
}

func populateGraphQLData(client *dgo.Dgraph, data []byte) error {
	// Helps in local dev to not re-add data multiple times.
	countries, err := allCountriesAdded()
	if err != nil {
		return errors.Wrap(err, "couldn't determine if GraphQL data had already been added")
	}
	if len(countries) > 0 {
		return nil
	}

	mu := &api.Mutation{
		CommitNow: true,
		SetJson:   data,
	}
	_, err = client.NewTxn().Mutate(context.Background(), mu)
	if err != nil {
		return errors.Wrap(err, "Unable to add GraphQL test data")
	}

	return nil
}

func allCountriesAdded() ([]*country, error) {
	body, err := json.Marshal(&GraphQLParams{Query: `query { queryCountry { name } }`})
	if err != nil {
		return nil, errors.Wrap(err, "unable to build GraphQL query")
	}

	req, err := http.NewRequest("POST", graphqlURL, bytes.NewBuffer(body))
	if err != nil {
		return nil, errors.Wrap(err, "unable to build GraphQL request")
	}
	req.Header.Set("Content-Type", "application/json")

	resp, err := runGQLRequest(req)
	if err != nil {
		return nil, errors.Wrap(err, "error running GraphQL query")
	}

	var result struct {
		Data struct {
			QueryCountry []*country
		}
	}
	err = json.Unmarshal(resp, &result)
	if err != nil {
		return nil, errors.Wrap(err, "error trying to unmarshal GraphQL query result")
	}

	return result.Data.QueryCountry, nil
}

func checkGraphQLStarted(url string) error {
	var err error
	retries := 6
	sleep := 10 * time.Second

	// Because of how GraphQL starts (it needs to read the schema from Dgraph),
	// there's no guarantee that GraphQL is available by now.  So we
	// need to try and connect and potentially retry a few times.
	for retries > 0 {
		retries--

		_, err = hasCurrentGraphQLSchema(url)
		if err == nil {
			return nil
		}
		time.Sleep(sleep)
	}
	return err
}

func hasCurrentGraphQLSchema(url string) (bool, error) {

	schemaQry := &GraphQLParams{
		Query: `query { getGQLSchema { id } }`,
	}
	req, err := schemaQry.createGQLPost(url)
	if err != nil {
		return false, errors.Wrap(err, "while creating gql post")
	}

	res, err := runGQLRequest(req)
	if err != nil {
		return false, errors.Wrap(err, "error running GraphQL query")
	}

	var result *GraphQLResponse
	err = json.Unmarshal(res, &result)
	if err != nil {
		return false, errors.Wrap(err, "error unmarshalling result")
	}

	if len(result.Errors) > 0 {
		return false, result.Errors
	}

	var sch struct {
		GetGQLSchema struct {
			ID string
		}
	}

	err = json.Unmarshal(result.Data, &sch)
	if err != nil {
		return false, errors.Wrap(err, "error trying to unmarshal GraphQL query result")
	}

	if sch.GetGQLSchema.ID == "" {
		return false, nil
	}

	return true, nil
}

func addSchema(url string, schema string) error {
	add := &GraphQLParams{
		Query: `mutation updateGQLSchema($sch: String!) {
			updateGQLSchema(input: { set: { schema: $sch }}) {
				gqlSchema {
					schema
				}
			}
		}`,
		Variables: map[string]interface{}{"sch": schema},
	}
	req, err := add.createGQLPost(url)
	if err != nil {
		return errors.Wrap(err, "error running GraphQL query")
	}

	resp, err := runGQLRequest(req)
	if err != nil {
		return errors.Wrap(err, "error running GraphQL query")
	}

	var addResult struct {
		Data struct {
			UpdateGQLSchema struct {
				GQLSchema struct {
					Schema string
				}
			}
		}
	}

	err = json.Unmarshal(resp, &addResult)
	if err != nil {
		return errors.Wrap(err, "error trying to unmarshal GraphQL mutation result")
	}

	if addResult.Data.UpdateGQLSchema.GQLSchema.Schema == "" {
		return errors.New("GraphQL schema mutation failed")
	}

	return nil
}

func addSchemaThroughAdminSchemaEndpt(url string, schema string) error {
	req, err := http.NewRequest(http.MethodPost, url, strings.NewReader(schema))
	if err != nil {
		return errors.Wrap(err, "error running GraphQL query")
	}

	resp, err := runGQLRequest(req)
	if err != nil {
		return errors.Wrap(err, "error running GraphQL query")
	}

	var addResult struct {
		Data struct {
			Code    string
			Message string
		}
	}

	err = json.Unmarshal(resp, &addResult)
	if err != nil {
		return errors.Wrap(err, "error trying to unmarshal GraphQL mutation result")
	}

	if addResult.Data.Code != "Success" && addResult.Data.Message != "Done" {
		return errors.New("GraphQL schema mutation failed")
	}

	return nil
}<|MERGE_RESOLUTION|>--- conflicted
+++ resolved
@@ -274,11 +274,8 @@
 	t.Run("dgraph directive with reverse edge adds data correctly",
 		addMutationWithReverseDgraphEdge)
 	t.Run("numUids test", testNumUids)
-<<<<<<< HEAD
 	t.Run("empty delete", mutationEmptyDelete)
-=======
 	t.Run("password in mutation", passwordTest)
->>>>>>> 261eda00
 
 	// error tests
 	t.Run("graphql completion on", graphQLCompletionOn)
