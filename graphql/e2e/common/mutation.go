/*
 * Copyright 2019 Dgraph Labs, Inc. and Contributors
 *
 * Licensed under the Apache License, Version 2.0 (the "License");
 * you may not use this file except in compliance with the License.
 * You may obtain a copy of the License at
 *
 *     http://www.apache.org/licenses/LICENSE-2.0
 *
 * Unless required by applicable law or agreed to in writing, software
 * distributed under the License is distributed on an "AS IS" BASIS,
 * WITHOUT WARRANTIES OR CONDITIONS OF ANY KIND, either express or implied.
 * See the License for the specific language governing permissions and
 * limitations under the License.
 */

package common

// Tests that mutate the GraphQL database should return the database state to what it
// was at the begining of the test.  The GraphQL query tests rely on a fixed input
// dataset and mutating and leaving unexpected data will result in flaky tests.

import (
	"context"
	"encoding/json"
	"fmt"
	"sort"
	"testing"

	"github.com/dgraph-io/dgo/v2"
	"github.com/dgraph-io/dgo/v2/protos/api"
	"github.com/dgraph-io/dgraph/testutil"
	"github.com/dgraph-io/dgraph/x"
	"github.com/google/go-cmp/cmp"
	"github.com/google/go-cmp/cmp/cmpopts"
	"github.com/stretchr/testify/require"
	"google.golang.org/grpc"
)

// TestAddMutation tests that add mutations work as expected.  There's a few angles
// that need testing:
// - add single object,
// - add object with reference to existing object, and
// - add where @hasInverse edges need linking.
//
// These really need to run as one test because the created uid from the Country
// needs to flow to the author, etc.
func addMutation(t *testing.T) {
	add(t, postExecutor)
}

func add(t *testing.T, executeRequest requestExecutor) {
	var newCountry *country
	var newAuthor *author
	var newPost *post

	// Add single object :
	// Country is a single object not linked to anything else.
	// So only need to check that it gets added as expected.
	newCountry = addCountry(t, executeRequest)

	// addCountry() asserts that the mutation response was as expected.
	// Let's also check that what's in the DB is what we expect.
	requireCountry(t, newCountry.ID, newCountry, false, executeRequest)

	// Add object with reference to existing object :
	// An Author links to an existing country.  So need to check that the author
	// was added and that it has the link to the right Country.
	newAuthor = addAuthor(t, newCountry.ID, executeRequest)
	requireAuthor(t, newAuthor.ID, newAuthor, executeRequest)

	// Add with @hasInverse :
	// Posts link to an Author and the Author has a link back to all their Posts.
	// So need to check that the Post was added to the right Author
	// AND that the Author's posts now includes the new post.
	newPost = addPost(t, newAuthor.ID, newCountry.ID, executeRequest)
	requirePost(t, newPost.PostID, newPost, true, executeRequest)

	cleanUp(t, []*country{newCountry}, []*author{newAuthor}, []*post{newPost})
}

func addCountry(t *testing.T, executeRequest requestExecutor) *country {
	addCountryParams := &GraphQLParams{
		Query: `mutation addCountry($name: String!) {
			addCountry(input: [{ name: $name }]) {
				country {
					id
					name
				}
			}
		}`,
		Variables: map[string]interface{}{"name": "Testland"},
	}
	addCountryExpected := `
		{ "addCountry": { "country": [{ "id": "_UID_", "name": "Testland" }] } }`

	gqlResponse := executeRequest(t, graphqlURL, addCountryParams)
	require.Nil(t, gqlResponse.Errors)

	var expected, result struct {
		AddCountry struct {
			Country []*country
		}
	}
	err := json.Unmarshal([]byte(addCountryExpected), &expected)
	require.NoError(t, err)
	err = json.Unmarshal([]byte(gqlResponse.Data), &result)
	require.NoError(t, err)

	require.Equal(t, len(result.AddCountry.Country), 1)
	requireUID(t, result.AddCountry.Country[0].ID)

	// Always ignore the ID of the object that was just created.  That ID is
	// minted by Dgraph.
	opt := cmpopts.IgnoreFields(country{}, "ID")
	if diff := cmp.Diff(expected, result, opt); diff != "" {
		t.Errorf("result mismatch (-want +got):\n%s", diff)
	}

	return result.AddCountry.Country[0]
}

// requireCountry enforces that node with ID uid in the GraphQL store is of type
// Country and is value expectedCountry.
func requireCountry(t *testing.T, uid string, expectedCountry *country, includeStates bool,
	executeRequest requestExecutor) {

	params := &GraphQLParams{
		Query: `query getCountry($id: ID!, $includeStates: Boolean!) {
			getCountry(id: $id) {
				id
				name
				states(order: { asc: xcode }) @include(if: $includeStates) {
					id
					xcode
					name
				}
			}
		}`,
		Variables: map[string]interface{}{"id": uid, "includeStates": includeStates},
	}
	gqlResponse := executeRequest(t, graphqlURL, params)
	requireNoGQLErrors(t, gqlResponse)

	var result struct {
		GetCountry *country
	}
	err := json.Unmarshal([]byte(gqlResponse.Data), &result)
	require.NoError(t, err)

	if diff := cmp.Diff(expectedCountry, result.GetCountry, ignoreOpts()...); diff != "" {
		t.Errorf("result mismatch (-want +got):\n%s", diff)
	}
}

func addAuthor(t *testing.T, countryUID string,
	executeRequest requestExecutor) *author {

	addAuthorParams := &GraphQLParams{
<<<<<<< HEAD
		Query: `mutation addAuthor($author: AddAuthorInput!) {
			addAuthor(input: $author) {
=======
		Query: `mutation addAuthor($author: AuthorInput!) {
			addAuthor(input: [$author]) {
>>>>>>> d9cdf646
			  	author {
					id
					name
					dob
					reputation
					country {
						id
				  		name
					}
					posts {
						title
						text
					}
			  	}
			}
		}`,
		Variables: map[string]interface{}{"author": map[string]interface{}{
			"name":       "Test Author",
			"dob":        "2010-01-01T05:04:33Z",
			"reputation": 7.75,
			"country":    map[string]interface{}{"id": countryUID},
		}},
	}

	addAuthorExpected := fmt.Sprintf(`{ "addAuthor": {
		"author": [{
			"id": "_UID_",
			"name": "Test Author",
			"dob": "2010-01-01T05:04:33Z",
			"reputation": 7.75,
			"country": {
				"id": "%s",
				"name": "Testland"
			},
			"posts": []
		}]
	} }`, countryUID)

	gqlResponse := executeRequest(t, graphqlURL, addAuthorParams)
	require.Nil(t, gqlResponse.Errors)

	var expected, result struct {
		AddAuthor struct {
			Author []*author
		}
	}
	err := json.Unmarshal([]byte(addAuthorExpected), &expected)
	require.NoError(t, err)
	err = json.Unmarshal([]byte(gqlResponse.Data), &result)
	require.NoError(t, err)

	require.Equal(t, len(result.AddAuthor.Author), 1)
	requireUID(t, result.AddAuthor.Author[0].ID)

	opt := cmpopts.IgnoreFields(author{}, "ID")
	if diff := cmp.Diff(expected, result, opt); diff != "" {
		t.Errorf("result mismatch (-want +got):\n%s", diff)
	}

	return result.AddAuthor.Author[0]
}

func requireAuthor(t *testing.T, authorID string, expectedAuthor *author,
	executeRequest requestExecutor) {

	params := &GraphQLParams{
		Query: `query getAuthor($id: ID!) {
			getAuthor(id: $id) {
				id
				name
				dob
				reputation
				country {
					id
					name
				}
				posts(order: { asc: title }) {
					postID
					title
					text
					tags
					category {
						id
						name
					}
				}
			}
		}`,
		Variables: map[string]interface{}{"id": authorID},
	}
	gqlResponse := executeRequest(t, graphqlURL, params)
	require.Nil(t, gqlResponse.Errors)

	var result struct {
		GetAuthor *author
	}
	err := json.Unmarshal([]byte(gqlResponse.Data), &result)
	require.NoError(t, err)

	if diff := cmp.Diff(expectedAuthor, result.GetAuthor, ignoreOpts()...); diff != "" {
		t.Errorf("result mismatch (-want +got):\n%s", diff)
	}
}

func ignoreOpts() []cmp.Option {
	return []cmp.Option{
		cmpopts.IgnoreFields(author{}, "ID"),
		cmpopts.IgnoreFields(country{}, "ID"),
		cmpopts.IgnoreFields(post{}, "PostID"),
		cmpopts.IgnoreFields(state{}, "ID"),
		cmpopts.IgnoreFields(category{}, "ID"),
	}
}

func deepMutations(t *testing.T) {
	deepMutationsTest(t, postExecutor)
}

func deepMutationsTest(t *testing.T, executeRequest requestExecutor) {
	newCountry := addCountry(t, executeRequest)

	auth := &author{
		Name:    "New Author",
		Country: newCountry,
		Posts: []*post{
			{
				Title:    "A New Post",
				Text:     "Text of new post",
				Tags:     []string{},
				Category: &category{Name: "A Category"},
			},
			{
				Title: "Another New Post",
				Text:  "Text of other new post",
				Tags:  []string{},
			},
		},
	}

	newAuth := addMultipleAuthorFromRef(t, []*author{auth}, executeRequest)[0]
	requireAuthor(t, newAuth.ID, newAuth, executeRequest)

	anotherCountry := addCountry(t, executeRequest)

	patchSet := &author{
		Posts: []*post{
			{
				Title:    "Creating in an update",
				Text:     "Text of new post",
				Category: newAuth.Posts[0].Category,
				Tags:     []string{},
			},
		},
		// Country: anotherCountry,
		// FIXME: Won't work till https://github.com/dgraph-io/dgraph/pull/4411 is merged
	}

	patchRemove := &author{
		Posts: []*post{newAuth.Posts[0]},
	}

	expectedAuthor := &author{
		Name: "New Author",
		// Country: anotherCountry,
		Country: newCountry,
		Posts:   []*post{newAuth.Posts[1], patchSet.Posts[0]},
	}

	updateAuthorParams := &GraphQLParams{
		Query: `mutation updateAuthor($id: ID!, $set: AuthorPatch!, $remove: AuthorPatch!) {
			updateAuthor(
				input: {
					filter: {id: [$id]},
					set: $set,
					remove: $remove
				}
			) {
			  	author {
					id
					name
					country {
						id
				  		name
					}
					posts {
						title
						text
						tags
						category {
							id
							name
						}
					}
			  	}
			}
		}`,
		Variables: map[string]interface{}{
			"id":     newAuth.ID,
			"set":    patchSet,
			"remove": patchRemove,
		},
	}

	gqlResponse := executeRequest(t, graphqlURL, updateAuthorParams)
	requireNoGQLErrors(t, gqlResponse)

	var result struct {
		UpdateAuthor struct {
			Author []*author
		}
	}
	err := json.Unmarshal([]byte(gqlResponse.Data), &result)
	require.NoError(t, err)
	require.Len(t, result.UpdateAuthor.Author, 1)

	if diff :=
		cmp.Diff(expectedAuthor, result.UpdateAuthor.Author[0], ignoreOpts()...); diff != "" {
		t.Errorf("result mismatch (-want +got):\n%s", diff)
	}

	requireAuthor(t, newAuth.ID, expectedAuthor, executeRequest)
	p := &post{
		PostID: newAuth.Posts[0].PostID,
		Title:  newAuth.Posts[0].Title,
		Text:   newAuth.Posts[0].Text,
		Tags:   []string{},
		Author: nil,
	}
	requirePost(t, newAuth.Posts[0].PostID, p, false, executeRequest)

	cleanUp(t,
		[]*country{newCountry, anotherCountry},
		[]*author{newAuth},
		[]*post{newAuth.Posts[0], newAuth.Posts[0], patchSet.Posts[0]})
}

func testMultipleMutations(t *testing.T) {
	newCountry := addCountry(t, postExecutor)

	auth1 := &author{
		Name:    "New Author1",
		Country: newCountry,
		Posts: []*post{
			{
				Title: "A New Post",
				Text:  "Text of new post",
				Tags:  []string{},
			},
			{
				Title: "Another New Post",
				Text:  "Text of other new post",
				Tags:  []string{},
			},
		},
	}

	auth2 := &author{
		Name:    "New Author2",
		Country: newCountry,
		Posts: []*post{
			{
				Title: "A Wonder Post",
				Text:  "Text of wonder post",
				Tags:  []string{},
			},
			{
				Title: "Another Wonder Post",
				Text:  "Text of other wonder post",
				Tags:  []string{},
			},
		},
	}

	expectedAuthors := []*author{auth1, auth2}
	newAuths := addMultipleAuthorFromRef(t, expectedAuthors, postExecutor)

	for _, auth := range newAuths {
		postSort := func(i, j int) bool {
			return auth.Posts[i].Title < auth.Posts[j].Title
		}
		sort.Slice(auth.Posts, postSort)
	}

	for i := range expectedAuthors {
		for j := range expectedAuthors[i].Posts {
			expectedAuthors[i].Posts[j].PostID = newAuths[i].Posts[j].PostID
		}
	}

	for i := range newAuths {
		requireAuthor(t, newAuths[i].ID, expectedAuthors[i], postExecutor)
		require.Equal(t, len(newAuths[i].Posts), 2)
		for j := range newAuths[i].Posts {
			expectedAuthors[i].Posts[j].Author = &author{
				ID:      newAuths[i].ID,
				Name:    expectedAuthors[i].Name,
				Dob:     expectedAuthors[i].Dob,
				Country: expectedAuthors[i].Country,
			}
			requirePost(t, newAuths[i].Posts[j].PostID, expectedAuthors[i].Posts[j],
				true, postExecutor)
		}
	}

	cleanUp(t,
		[]*country{newCountry},
		newAuths,
		append(newAuths[0].Posts, newAuths[1].Posts...))
}

func addMultipleAuthorFromRef(t *testing.T, newAuthor []*author,
	executeRequest requestExecutor) []*author {
	addAuthorParams := &GraphQLParams{
<<<<<<< HEAD
		Query: `mutation addAuthor($author: AddAuthorInput!) {
=======
		Query: `mutation addAuthor($author: [AuthorInput!]!) {
>>>>>>> d9cdf646
			addAuthor(input: $author) {
			  	author {
					id
					name
					reputation
					country {
						id
				  		name
					}
					posts(order: { asc: title }) {
						postID
						title
						text
						tags
						category {
							id
							name
						}
					}
			  	}
			}
		}`,
		Variables: map[string]interface{}{"author": newAuthor},
	}

	gqlResponse := executeRequest(t, graphqlURL, addAuthorParams)
	requireNoGQLErrors(t, gqlResponse)

	var result struct {
		AddAuthor struct {
			Author []*author
		}
	}
	err := json.Unmarshal([]byte(gqlResponse.Data), &result)
	require.NoError(t, err)

	for i := range result.AddAuthor.Author {
		requireUID(t, result.AddAuthor.Author[i].ID)
	}

	authorSort := func(i, j int) bool {
		return result.AddAuthor.Author[i].Name < result.AddAuthor.Author[j].Name
	}
	sort.Slice(result.AddAuthor.Author, authorSort)
	if diff := cmp.Diff(newAuthor, result.AddAuthor.Author, ignoreOpts()...); diff != "" {
		t.Errorf("result mismatch (-want +got):\n%s", diff)
	}

	return result.AddAuthor.Author

}

func deepXIDMutations(t *testing.T) {
	deepXIDTest(t, postExecutor)
}

func deepXIDTest(t *testing.T, executeRequest requestExecutor) {
	newCountry := &country{
		Name: "A Country",
		States: []*state{
			{Name: "Alphabet", Code: "ABC"},
			{Name: "A State", Code: "XYZ"},
		},
	}

	// mutations get run serially, each in their own transaction, so the addState
	// sets up the "XZY" xid that's used by the following mutation.
	addCountryParams := &GraphQLParams{
<<<<<<< HEAD
		Query: `mutation addCountry($input: AddCountryInput!) {
			addState(input: { xcode: "XYZ", name: "A State" }) {
=======
		Query: `mutation addCountry($input: CountryInput!) {
			addState(input: [{ xcode: "XYZ", name: "A State" }]) {
>>>>>>> d9cdf646
				state { id xcode name }
			}

			addCountry(input: [$input])
			{
				country {
					id
					name
					states(order: { asc: xcode }) {
						id
						xcode
						name
					}
				}
			}
		}`,
		Variables: map[string]interface{}{"input": newCountry},
	}

	gqlResponse := executeRequest(t, graphqlURL, addCountryParams)
	requireNoGQLErrors(t, gqlResponse)

	var addResult struct {
		AddState struct {
			State []*state
		}
		AddCountry struct {
			Country []*country
		}
	}
	err := json.Unmarshal([]byte(gqlResponse.Data), &addResult)
	require.NoError(t, err)

	require.NotNil(t, addResult)
	require.NotNil(t, addResult.AddState)
	require.NotNil(t, addResult.AddCountry)

	// because the two mutations are linked by an XID, the addCountry mutation shouldn't
	// have created a new state for "XYZ", so the UIDs should be the same
	require.Equal(t, addResult.AddState.State[0].ID, addResult.AddCountry.Country[0].States[1].ID)

	if diff := cmp.Diff(newCountry, addResult.AddCountry.Country[0], ignoreOpts()...); diff != "" {
		t.Errorf("result mismatch (-want +got):\n%s", diff)
	}

	patchSet := &country{
		States: []*state{{Code: "DEF", Name: "Definitely A State"}},
	}

	patchRemove := &country{
		States: []*state{{Code: "XYZ"}},
	}

	expectedCountry := &country{
		Name:   "A Country",
		States: []*state{newCountry.States[0], patchSet.States[0]},
	}

	updateCountryParams := &GraphQLParams{
<<<<<<< HEAD
		Query: `mutation updateCountry($id: ID!, $set: CountryPatch!, $remove: CountryPatch!) {
			addState(input: { xcode: "DEF", name: "Definitely A State" }) {
=======
		Query: `mutation updateCountry($id: ID!, $set: PatchCountry!, $remove: PatchCountry!) {
			addState(input: [{ xcode: "DEF", name: "Definitely A State" }]) {
>>>>>>> d9cdf646
				state { id }
			}

			updateCountry(
				input: {
					filter: {id: [$id]},
					set: $set,
					remove: $remove
				}
			) {
				country {
					id
					name
					states(order: { asc: xcode }) {
						id
						xcode
						name
					}
				}
			}
		}`,
		Variables: map[string]interface{}{
			"id":     addResult.AddCountry.Country[0].ID,
			"set":    patchSet,
			"remove": patchRemove,
		},
	}

	gqlResponse = executeRequest(t, graphqlURL, updateCountryParams)
	requireNoGQLErrors(t, gqlResponse)

	var updResult struct {
		AddState struct {
			State []*state
		}
		UpdateCountry struct {
			Country []*country
		}
	}
	err = json.Unmarshal([]byte(gqlResponse.Data), &updResult)
	require.NoError(t, err)
	require.Len(t, updResult.UpdateCountry.Country, 1)

	if diff :=
		cmp.Diff(expectedCountry, updResult.UpdateCountry.Country[0], ignoreOpts()...); diff != "" {
		t.Errorf("result mismatch (-want +got):\n%s", diff)
	}

	requireCountry(t, addResult.AddCountry.Country[0].ID, expectedCountry, true, executeRequest)

	// The "XYZ" state should have its country set back to null like it was before it was
	// linked to the country
	requireState(t, addResult.AddState.State[0].ID, addResult.AddState.State[0], executeRequest)

	// No need to cleanup states ATM because, beyond this test,
	// there's no queries that rely on them
	cleanUp(t, []*country{addResult.AddCountry.Country[0]}, []*author{}, []*post{})
}

func addPost(t *testing.T, authorID, countryID string,
	executeRequest requestExecutor) *post {

	addPostParams := &GraphQLParams{
<<<<<<< HEAD
		Query: `mutation addPost($post: AddPostInput!) {
			addPost(input: $post) {
=======
		Query: `mutation addPost($post: PostInput!) {
			addPost(input: [$post]) {
>>>>>>> d9cdf646
			  post {
				postID
				title
				text
				isPublished
				tags
				numLikes
				author {
					id
					name
					country {
						id
						name
					}
				}
			  }
			}
		}`,
		Variables: map[string]interface{}{"post": map[string]interface{}{
			"title":       "Test Post",
			"text":        "This post is just a test.",
			"isPublished": true,
			"numLikes":    1000,
			"tags":        []string{"example", "test"},
			"author":      map[string]interface{}{"id": authorID},
		}},
	}

	addPostExpected := fmt.Sprintf(`{ "addPost": {
		"post": [{
			"postID": "_UID_",
			"title": "Test Post",
			"text": "This post is just a test.",
			"isPublished": true,
			"tags": ["example", "test"],
			"numLikes": 1000,
			"author": {
				"id": "%s",
				"name": "Test Author",
				"country": {
					"id": "%s",
					"name": "Testland"
				}
			}
		}]
	} }`, authorID, countryID)

	gqlResponse := executeRequest(t, graphqlURL, addPostParams)
	requireNoGQLErrors(t, gqlResponse)

	var expected, result struct {
		AddPost struct {
			Post []*post
		}
	}
	err := json.Unmarshal([]byte(addPostExpected), &expected)
	require.NoError(t, err)
	err = json.Unmarshal([]byte(gqlResponse.Data), &result)
	require.NoError(t, err)

	requireUID(t, result.AddPost.Post[0].PostID)

	opt := cmpopts.IgnoreFields(post{}, "PostID")
	if diff := cmp.Diff(expected, result, opt); diff != "" {
		t.Errorf("result mismatch (-want +got):\n%s", diff)
	}

	return result.AddPost.Post[0]
}

func requirePost(
	t *testing.T,
	postID string,
	expectedPost *post,
	getAuthor bool,
	executeRequest requestExecutor) {

	params := &GraphQLParams{
		Query: `query getPost($id: ID!, $getAuthor: Boolean!)  {
			getPost(postID: $id) {
				postID
				title
				text
				isPublished
				tags
				numLikes
				author @include(if: $getAuthor) {
					id
					name
					country {
						id
						name
					}
				}
			}
		}`,
		Variables: map[string]interface{}{
			"id":        postID,
			"getAuthor": getAuthor,
		},
	}

	gqlResponse := executeRequest(t, graphqlURL, params)
	requireNoGQLErrors(t, gqlResponse)

	var result struct {
		GetPost *post
	}
	err := json.Unmarshal([]byte(gqlResponse.Data), &result)
	require.NoError(t, err)

	if diff := cmp.Diff(expectedPost, result.GetPost); diff != "" {
		t.Errorf("result mismatch (-want +got):\n%s", diff)
	}
}

func updateMutationByIds(t *testing.T) {
	newCountry := addCountry(t, postExecutor)
	anotherCountry := addCountry(t, postExecutor)

	t.Run("update Country", func(t *testing.T) {
		filter := map[string]interface{}{
			"id": []string{newCountry.ID, anotherCountry.ID},
		}
		newName := "updated name"
		updateCountry(t, filter, newName, true)
		newCountry.Name = newName
		anotherCountry.Name = newName

		requireCountry(t, newCountry.ID, newCountry, false, postExecutor)
		requireCountry(t, anotherCountry.ID, anotherCountry, false, postExecutor)
	})

	cleanUp(t, []*country{newCountry, anotherCountry}, []*author{}, []*post{})
}

func nameRegexFilter(name string) map[string]interface{} {
	return map[string]interface{}{
		"name": map[string]interface{}{
			"regexp": "/" + name + "/",
		},
	}
}

func updateMutationByName(t *testing.T) {
	// Create two countries, update name of the first. Then do a conditional mutation which
	// should only update the name of the second country.
	newCountry := addCountry(t, postExecutor)
	t.Run("update Country", func(t *testing.T) {
		filter := nameRegexFilter(newCountry.Name)
		newName := "updated name"
		updateCountry(t, filter, newName, true)
		newCountry.Name = newName
		requireCountry(t, newCountry.ID, newCountry, false, postExecutor)
	})

	anotherCountry := addCountry(t, postExecutor)
	// Update name for country where name is anotherCountry.Name
	t.Run("update country by name", func(t *testing.T) {
		filter := nameRegexFilter(anotherCountry.Name)
		anotherCountry.Name = "updated another country name"
		updateCountry(t, filter, anotherCountry.Name, true)
	})

	t.Run("check updated Country", func(t *testing.T) {
		// newCountry should not have been updated.
		requireCountry(t, newCountry.ID, newCountry, false, postExecutor)
		requireCountry(t, anotherCountry.ID, anotherCountry, false, postExecutor)
	})

	cleanUp(t, []*country{newCountry, anotherCountry}, []*author{}, []*post{})
}

func updateMutationByNameNoMatch(t *testing.T) {
	// The countries shouldn't get updated as the query shouldn't match any nodes.
	newCountry := addCountry(t, postExecutor)
	anotherCountry := addCountry(t, postExecutor)
	t.Run("update Country", func(t *testing.T) {
		filter := nameRegexFilter("no match")
		updateCountry(t, filter, "new name", false)
		requireCountry(t, newCountry.ID, newCountry, false, postExecutor)
		requireCountry(t, anotherCountry.ID, anotherCountry, false, postExecutor)
	})

	cleanUp(t, []*country{newCountry, anotherCountry}, []*author{}, []*post{})
}

func updateDelete(t *testing.T) {
	newCountry := addCountry(t, postExecutor)
	newAuthor := addAuthor(t, newCountry.ID, postExecutor)
	newPost := addPost(t, newAuthor.ID, newCountry.ID, postExecutor)

	filter := map[string]interface{}{
		"postID": []string{newPost.PostID},
	}
	delPatch := map[string]interface{}{
		"text":        "This post is just a test.",
		"isPublished": nil,
		"tags":        []string{"test", "notatag"},
		"numLikes":    999,
	}

	updateParams := &GraphQLParams{
		Query: `mutation updPost($filter: PostFilter!, $del: PostPatch!) {
			updatePost(input: { filter: $filter, remove: $del }) {
				post {
					text
					isPublished
					tags
					numLikes
				}
			}
		}`,
		Variables: map[string]interface{}{"filter": filter, "del": delPatch},
	}

	gqlResponse := updateParams.ExecuteAsPost(t, graphqlURL)
	require.Nil(t, gqlResponse.Errors)

	require.JSONEq(t, `{
			"updatePost": {
				"post": [
					{
						"text": null,
						"isPublished": null,
						"tags": ["example"],
						"numLikes": 1000
					}
				]
			}
		}`,
		string([]byte(gqlResponse.Data)))

	newPost.Text = ""                  // was deleted because the given val was correct
	newPost.Tags = []string{"example"} // the intersection of the tags was deleted
	newPost.IsPublished = false        // must have been deleted because was set to nil in the patch
	// newPost.NumLikes stays the same because the value in the patch was wrong
	requirePost(t, newPost.PostID, newPost, true, postExecutor)

	cleanUp(t, []*country{newCountry}, []*author{newAuthor}, []*post{newPost})
}

func updateCountry(t *testing.T, filter map[string]interface{}, newName string, shouldUpdate bool) {
	updateParams := &GraphQLParams{
		Query: `mutation newName($filter: CountryFilter!, $newName: String!) {
			updateCountry(input: { filter: $filter, set: { name: $newName } }) {
				country {
					id
					name
				}
			}
		}`,
		Variables: map[string]interface{}{"filter": filter, "newName": newName},
	}

	gqlResponse := updateParams.ExecuteAsPost(t, graphqlURL)
	require.Nil(t, gqlResponse.Errors)

	var result struct {
		UpdateCountry struct {
			Country []*country
		}
	}

	err := json.Unmarshal([]byte(gqlResponse.Data), &result)
	require.NoError(t, err)
	if shouldUpdate {
		require.NotEqual(t, 0, len(result.UpdateCountry.Country))
	}
	for _, c := range result.UpdateCountry.Country {
		require.NotNil(t, c.ID)
		require.Equal(t, newName, c.Name)
	}
}

func filterInUpdate(t *testing.T) {
	countries := make([]country, 0, 4)
	for i := 0; i < 4; i++ {
		country := addCountry(t, postExecutor)
		country.Name = "updatedValue"
		countries = append(countries, *country)
	}
	countries[3].Name = "Testland"

	cases := map[string]struct {
		Filter          map[string]interface{}
		FilterCountries map[string]interface{}
		Expected        int
		Countries       []*country
	}{
		"Eq filter": {
			Filter: map[string]interface{}{
				"name": map[string]interface{}{
					"eq": "Testland",
				},
				"and": map[string]interface{}{
					"id": []string{countries[0].ID, countries[1].ID},
				},
			},
			FilterCountries: map[string]interface{}{
				"id": []string{countries[1].ID},
			},
			Expected:  1,
			Countries: []*country{&countries[0], &countries[1]},
		},

		"ID Filter": {
			Filter: map[string]interface{}{
				"id": []string{countries[2].ID},
			},
			FilterCountries: map[string]interface{}{
				"id": []string{countries[2].ID, countries[3].ID},
			},
			Expected:  1,
			Countries: []*country{&countries[2], &countries[3]},
		},
	}

	for name, test := range cases {
		t.Run(name, func(t *testing.T) {
			updateParams := &GraphQLParams{
				Query: `mutation newName($filter: CountryFilter!, $newName: String!,
					 $filterCountries: CountryFilter!) {
			updateCountry(input: { filter: $filter, set: { name: $newName } }) {
				country(filter: $filterCountries) {
					id
					name
				}
			}
		}`,
				Variables: map[string]interface{}{
					"filter":          test.Filter,
					"newName":         "updatedValue",
					"filterCountries": test.FilterCountries,
				},
			}

			gqlResponse := updateParams.ExecuteAsPost(t, graphqlURL)
			require.Nil(t, gqlResponse.Errors)

			var result struct {
				UpdateCountry struct {
					Country []*country
				}
			}

			err := json.Unmarshal([]byte(gqlResponse.Data), &result)
			require.NoError(t, err)

			require.Equal(t, len(result.UpdateCountry.Country), test.Expected)
			for i := 0; i < test.Expected; i++ {
				require.Equal(t, result.UpdateCountry.Country[i].Name, "updatedValue")
			}

			for _, country := range test.Countries {
				requireCountry(t, country.ID, country, false, postExecutor)
			}
			cleanUp(t, test.Countries, nil, nil)
		})
	}
}

func deleteMutationWithMultipleIds(t *testing.T) {
	country := addCountry(t, postExecutor)
	anotherCountry := addCountry(t, postExecutor)
	t.Run("delete Country", func(t *testing.T) {
		deleteCountryExpected := `{"deleteCountry" : { "msg": "Deleted" } }`
		filter := map[string]interface{}{"id": []string{country.ID, anotherCountry.ID}}
		deleteCountry(t, filter, deleteCountryExpected, nil)
	})

	t.Run("check Country is deleted", func(t *testing.T) {
		requireCountry(t, country.ID, nil, false, postExecutor)
		requireCountry(t, anotherCountry.ID, nil, false, postExecutor)
	})
}

func deleteMutationWithSingleID(t *testing.T) {
	newCountry := addCountry(t, postExecutor)
	anotherCountry := addCountry(t, postExecutor)
	t.Run("delete Country", func(t *testing.T) {
		deleteCountryExpected := `{"deleteCountry" : { "msg": "Deleted" } }`
		filter := map[string]interface{}{"id": []string{newCountry.ID}}
		deleteCountry(t, filter, deleteCountryExpected, nil)
	})

	// In this case anotherCountry shouldn't be deleted.
	t.Run("check Country is deleted", func(t *testing.T) {
		requireCountry(t, newCountry.ID, nil, false, postExecutor)
		requireCountry(t, anotherCountry.ID, anotherCountry, false, postExecutor)
	})
	cleanUp(t, []*country{anotherCountry}, nil, nil)
}

func deleteMutationByName(t *testing.T) {
	newCountry := addCountry(t, postExecutor)
	anotherCountry := addCountry(t, postExecutor)
	anotherCountry.Name = "New country"
	filter := map[string]interface{}{
		"id": []string{anotherCountry.ID},
	}
	updateCountry(t, filter, anotherCountry.Name, true)

	deleteCountryExpected := `{"deleteCountry" : { "msg": "Deleted" } }`
	t.Run("delete Country", func(t *testing.T) {
		filter := map[string]interface{}{
			"name": map[string]interface{}{
				"regexp": "/" + newCountry.Name + "/",
			},
		}
		deleteCountry(t, filter, deleteCountryExpected, nil)
	})

	// In this case anotherCountry shouldn't be deleted.
	t.Run("check Country is deleted", func(t *testing.T) {
		requireCountry(t, newCountry.ID, nil, false, postExecutor)
		requireCountry(t, anotherCountry.ID, anotherCountry, false, postExecutor)
	})
	cleanUp(t, []*country{anotherCountry}, nil, nil)
}

func deleteCountry(
	t *testing.T,
	filter map[string]interface{},
	deleteCountryExpected string,
	expectedErrors x.GqlErrorList) {

	deleteCountryParams := &GraphQLParams{
		Query: `mutation deleteCountry($filter: CountryFilter!) {
			deleteCountry(filter: $filter) { msg }
		}`,
		Variables: map[string]interface{}{"filter": filter},
	}

	gqlResponse := deleteCountryParams.ExecuteAsPost(t, graphqlURL)
	require.JSONEq(t, deleteCountryExpected, string(gqlResponse.Data))

	if diff := cmp.Diff(expectedErrors, gqlResponse.Errors); diff != "" {
		t.Errorf("errors mismatch (-want +got):\n%s", diff)
	}
}

func deleteAuthor(
	t *testing.T,
	authorID string,
	deleteAuthorExpected string,
	expectedErrors x.GqlErrorList) {

	deleteAuthorParams := &GraphQLParams{
		Query: `mutation deleteAuthor($filter: AuthorFilter!) {
			deleteAuthor(filter: $filter) { msg }
		}`,
		Variables: map[string]interface{}{
			"filter": map[string]interface{}{
				"id": []string{authorID},
			},
		},
	}

	gqlResponse := deleteAuthorParams.ExecuteAsPost(t, graphqlURL)

	require.JSONEq(t, deleteAuthorExpected, string(gqlResponse.Data))

	if diff := cmp.Diff(expectedErrors, gqlResponse.Errors); diff != "" {
		t.Errorf("errors mismatch (-want +got):\n%s", diff)
	}
}

func deletePost(
	t *testing.T,
	postID string,
	deletePostExpected string,
	expectedErrors x.GqlErrorList) {

	deletePostParams := &GraphQLParams{
		Query: `mutation deletePost($filter: PostFilter!) {
			deletePost(filter: $filter) { msg }
		}`,
		Variables: map[string]interface{}{"filter": map[string]interface{}{
			"postID": []string{postID},
		}},
	}

	gqlResponse := deletePostParams.ExecuteAsPost(t, graphqlURL)

	require.JSONEq(t, deletePostExpected, string(gqlResponse.Data))

	if diff := cmp.Diff(expectedErrors, gqlResponse.Errors); diff != "" {
		t.Errorf("errors mismatch (-want +got):\n%s", diff)
	}
}

func deleteWrongID(t *testing.T) {
	t.Skip()
	// Skipping the test for now because wrong type of node while deleting is not an error.
	// After Dgraph returns the number of nodes modified from upsert, modify this test to check
	// count of nodes modified is 0.
	//
	// FIXME: Test cases : with a wrongID, a malformed ID "blah", and maybe a filter that
	// doesn't match anything.
	newCountry := addCountry(t, postExecutor)
	newAuthor := addAuthor(t, newCountry.ID, postExecutor)

	expectedData := `{ "deleteCountry": null }`
	expectedErrors := x.GqlErrorList{
		&x.GqlError{Message: `input: couldn't complete deleteCountry because ` +
			fmt.Sprintf(`input: Node with id %s is not of type Country`, newAuthor.ID)}}

	filter := map[string]interface{}{"id": []string{newAuthor.ID}}
	deleteCountry(t, filter, expectedData, expectedErrors)

	cleanUp(t, []*country{newCountry}, []*author{newAuthor}, []*post{})
}

func manyMutations(t *testing.T) {
	newCountry := addCountry(t, postExecutor)
	multiMutationParams := &GraphQLParams{
		Query: `mutation addCountries($name1: String!, $filter: CountryFilter!, $name2: String!) {
			add1: addCountry(input: [{ name: $name1 }]) {
				country {
					id
					name
				}
			}

			deleteCountry(filter: $filter) { msg }

			add2: addCountry(input: [{ name: $name2 }]) {
				country {
					id
					name
				}
			}
		}`,
		Variables: map[string]interface{}{
			"name1": "Testland1", "filter": map[string]interface{}{
				"id": []string{newCountry.ID}}, "name2": "Testland2"},
	}
	multiMutationExpected := `{
		"add1": { "country": [{ "id": "_UID_", "name": "Testland1" }] },
		"deleteCountry" : { "msg": "Deleted" },
		"add2": { "country": [{ "id": "_UID_", "name": "Testland2" }] }
	}`

	gqlResponse := multiMutationParams.ExecuteAsPost(t, graphqlURL)
	require.Nil(t, gqlResponse.Errors)

	var expected, result struct {
		Add1 struct {
			Country []*country
		}
		DeleteCountry struct {
			Msg string
		}
		Add2 struct {
			Country []*country
		}
	}
	err := json.Unmarshal([]byte(multiMutationExpected), &expected)
	require.NoError(t, err)
	err = json.Unmarshal([]byte(gqlResponse.Data), &result)
	require.NoError(t, err)

	opt := cmpopts.IgnoreFields(country{}, "ID")
	if diff := cmp.Diff(expected, result, opt); diff != "" {
		t.Errorf("result mismatch (-want +got):\n%s", diff)
	}

	t.Run("country deleted", func(t *testing.T) {
		requireCountry(t, newCountry.ID, nil, false, postExecutor)
	})

	cleanUp(t, append(result.Add1.Country, result.Add2.Country...), []*author{}, []*post{})
}

// After a successful mutation, the following query is executed.  That query can
// contain any depth or filtering that makes sense for the schema.
//
// I this case, we set up an author with existing posts, then add another post.
// The filter is down inside post->author->posts and finds just one of the
// author's posts.
func mutationWithDeepFilter(t *testing.T) {

	newCountry := addCountry(t, postExecutor)
	newAuthor := addAuthor(t, newCountry.ID, postExecutor)

	// Make sure they have a post not found by the filter
	newPost := addPost(t, newAuthor.ID, newCountry.ID, postExecutor)

	addPostParams := &GraphQLParams{
<<<<<<< HEAD
		Query: `mutation addPost($post: AddPostInput!) {
			addPost(input: $post) {
=======
		Query: `mutation addPost($post: PostInput!) {
			addPost(input: [$post]) {
>>>>>>> d9cdf646
			  post {
				postID
				author {
					posts(filter: { title: { allofterms: "find me" }}) {
						title
					}
				}
			  }
			}
		}`,
		Variables: map[string]interface{}{"post": map[string]interface{}{
			"title":  "find me : a test of deep search after mutation",
			"author": map[string]interface{}{"id": newAuthor.ID},
		}},
	}

	// Expect the filter to find just the new post, not any of the author's existing posts.
	addPostExpected := `{ "addPost": {
		"post": [{
			"postID": "_UID_",
			"author": {
				"posts": [ { "title": "find me : a test of deep search after mutation" } ]
			}
		}]
	} }`

	gqlResponse := addPostParams.ExecuteAsPost(t, graphqlURL)
	require.Nil(t, gqlResponse.Errors)

	var expected, result struct {
		AddPost struct {
			Post []*post
		}
	}
	err := json.Unmarshal([]byte(addPostExpected), &expected)
	require.NoError(t, err)
	err = json.Unmarshal([]byte(gqlResponse.Data), &result)
	require.NoError(t, err)

	requireUID(t, result.AddPost.Post[0].PostID)

	opt := cmpopts.IgnoreFields(post{}, "PostID")
	if diff := cmp.Diff(expected, result, opt); diff != "" {
		t.Errorf("result mismatch (-want +got):\n%s", diff)
	}

	cleanUp(t, []*country{newCountry}, []*author{newAuthor},
		[]*post{newPost, result.AddPost.Post[0]})
}

// TestManyMutationsWithQueryError : If there are multiple mutations and an error
// occurs in the mutation, then then following mutations aren't executed.  That's
// tested by TestManyMutationsWithError in the resolver tests.
//
// However, there can also be an error in the query following a mutation, but
// that shouldn't stop the following mutations because the actual mutation
// went through without error.
func manyMutationsWithQueryError(t *testing.T) {
	newCountry := addCountry(t, postExecutor)

	// delete the country's name.
	// The schema states type Country `{ ... name: String! ... }`
	// so a query error will be raised if we ask for the country's name in a
	// query.  Don't think a GraphQL update can do this ATM, so do through Dgraph.
	d, err := grpc.Dial(alphagRPC, grpc.WithInsecure())
	require.NoError(t, err)
	client := dgo.NewDgraphClient(api.NewDgraphClient(d))
	mu := &api.Mutation{
		CommitNow: true,
		DelNquads: []byte(fmt.Sprintf("<%s> <Country.name> * .", newCountry.ID)),
	}
	_, err = client.NewTxn().Mutate(context.Background(), mu)
	require.NoError(t, err)

	// add1 - should succeed
	// add2 - should succeed and also return an error (country doesn't have a name)
	// add3 - should succeed
	multiMutationParams := &GraphQLParams{
		Query: `mutation addCountries($countryID: ID!) {
			add1: addAuthor(input: [{ name: "A. N. Author", country: { id: $countryID }}]) {
				author {
					id
					name
					country {
						id
					}
				}
			}

			add2: addAuthor(input: [{ name: "Ann Other Author", country: { id: $countryID }}]) {
				author {
					id
					name
					country {
						id
						name
					}
				}
			}

			add3: addCountry(input: [{ name: "abc" }]) {
				country {
					id
					name
				}
			}
		}`,
		Variables: map[string]interface{}{"countryID": newCountry.ID},
	}
	expectedData := fmt.Sprintf(`{
		"add1": { "author": [{ "id": "_UID_", "name": "A. N. Author", "country": { "id": "%s" } }] },
		"add2": { "author": [{ "id": "_UID_", "name": "Ann Other Author", "country": null }] },
		"add3": { "country": [{ "id": "_UID_", "name": "abc" }] }
	}`, newCountry.ID)

	expectedErrors := x.GqlErrorList{
		&x.GqlError{Message: `Non-nullable field 'name' (type String!) was not present ` +
			`in result from Dgraph.  GraphQL error propagation triggered.`,
			Locations: []x.Location{{Line: 18, Column: 7}},
			Path:      []interface{}{"add2", "author", float64(0), "country", "name"}}}

	gqlResponse := multiMutationParams.ExecuteAsPost(t, graphqlURL)

	if diff := cmp.Diff(expectedErrors, gqlResponse.Errors); diff != "" {
		t.Errorf("errors mismatch (-want +got):\n%s", diff)
	}

	var expected, result struct {
		Add1 struct {
			Author []*author
		}
		Add2 struct {
			Author []*author
		}
		Add3 struct {
			Country []*country
		}
	}
	err = json.Unmarshal([]byte(expectedData), &expected)
	require.NoError(t, err)

	err = json.Unmarshal([]byte(gqlResponse.Data), &result)
	require.NoError(t, err)

	opt1 := cmpopts.IgnoreFields(author{}, "ID")
	opt2 := cmpopts.IgnoreFields(country{}, "ID")
	if diff := cmp.Diff(expected, result, opt1, opt2); diff != "" {
		t.Errorf("result mismatch (-want +got):\n%s", diff)
	}

	cleanUp(t,
		[]*country{newCountry, result.Add3.Country[0]},
		[]*author{result.Add1.Author[0], result.Add2.Author[0]},
		[]*post{})
}

func cleanUp(t *testing.T, countries []*country, authors []*author, posts []*post) {
	t.Run("cleaning up", func(t *testing.T) {
		for _, post := range posts {
			deletePost(t, post.PostID, `{"deletePost" : { "msg": "Deleted" } }`, nil)
		}

		for _, author := range authors {
			deleteAuthor(t, author.ID, `{"deleteAuthor" : { "msg": "Deleted" } }`, nil)
		}

		for _, country := range countries {
			filter := map[string]interface{}{"id": []string{country.ID}}
			deleteCountry(t, filter, `{"deleteCountry" : { "msg": "Deleted" } }`, nil)
		}
	})
}

type starship struct {
	ID     string  `json:"id"`
	Name   string  `json:"name"`
	Length float64 `json:"length"`
}

func addStarship(t *testing.T) *starship {
	addStarshipParams := &GraphQLParams{
<<<<<<< HEAD
		Query: `mutation addStarship($starship: AddStarshipInput!) {
			addStarship(input: $starship) {
=======
		Query: `mutation addStarship($starship: StarshipInput!) {
			addStarship(input: [$starship]) {
>>>>>>> d9cdf646
				starship {
					id
					name
					length
			  	}
			}
		}`,
		Variables: map[string]interface{}{"starship": map[string]interface{}{
			"name":   "Millennium Falcon",
			"length": 2,
		}},
	}

	gqlResponse := addStarshipParams.ExecuteAsPost(t, graphqlURL)
	require.Nil(t, gqlResponse.Errors)

	addStarshipExpected := fmt.Sprintf(`{"addStarship":{
		"starship":[{
			"name":"Millennium Falcon",
			"length":2
		}]
	}}`)

	var expected, result struct {
		AddStarship struct {
			Starship []*starship
		}
	}
	err := json.Unmarshal([]byte(addStarshipExpected), &expected)
	require.NoError(t, err)
	err = json.Unmarshal([]byte(gqlResponse.Data), &result)
	require.NoError(t, err)

	requireUID(t, result.AddStarship.Starship[0].ID)

	opt := cmpopts.IgnoreFields(starship{}, "ID")
	if diff := cmp.Diff(expected, result, opt); diff != "" {
		t.Errorf("result mismatch (-want +got):\n%s", diff)
	}

	return result.AddStarship.Starship[0]
}

func addHuman(t *testing.T, starshipID string) string {
	addHumanParams := &GraphQLParams{
<<<<<<< HEAD
		Query: `mutation addHuman($human: AddHumanInput!) {
			addHuman(input: $human) {
=======
		Query: `mutation addHuman($human: HumanInput!) {
			addHuman(input: [$human]) {
>>>>>>> d9cdf646
				human {
					id
			  	}
			}
		}`,
		Variables: map[string]interface{}{"human": map[string]interface{}{
			"name":         "Han",
			"ename":        "Han_employee",
			"totalCredits": 10,
			"appearsIn":    []string{"EMPIRE"},
			"starships": []map[string]interface{}{{
				"id": starshipID,
			}},
		}},
	}

	gqlResponse := addHumanParams.ExecuteAsPost(t, graphqlURL)
	require.Nil(t, gqlResponse.Errors)

	var result struct {
		AddHuman struct {
			Human []struct {
				ID string
			}
		}
	}
	err := json.Unmarshal([]byte(gqlResponse.Data), &result)
	require.NoError(t, err)

	requireUID(t, result.AddHuman.Human[0].ID)
	return result.AddHuman.Human[0].ID
}

func addDroid(t *testing.T) string {
	addDroidParams := &GraphQLParams{
<<<<<<< HEAD
		Query: `mutation addDroid($droid: AddDroidInput!) {
			addDroid(input: $droid) {
=======
		Query: `mutation addDroid($droid: DroidInput!) {
			addDroid(input: [$droid]) {
>>>>>>> d9cdf646
				droid {
					id
				}
			}
		}`,
		Variables: map[string]interface{}{"droid": map[string]interface{}{
			"name":            "R2-D2",
			"primaryFunction": "Robot",
			"appearsIn":       []string{"EMPIRE"},
		}},
	}

	gqlResponse := addDroidParams.ExecuteAsPost(t, graphqlURL)
	require.Nil(t, gqlResponse.Errors)

	var result struct {
		AddDroid struct {
			Droid []struct {
				ID string
			}
		}
	}
	err := json.Unmarshal([]byte(gqlResponse.Data), &result)
	require.NoError(t, err)

	requireUID(t, result.AddDroid.Droid[0].ID)
	return result.AddDroid.Droid[0].ID
}

func updateCharacter(t *testing.T, id string) {
	updateCharacterParams := &GraphQLParams{
		Query: `mutation updateCharacter($character: UpdateCharacterInput!) {
			updateCharacter(input: $character) {
				character {
					name
				}
			}
		}`,
		Variables: map[string]interface{}{"character": map[string]interface{}{
			"filter": map[string]interface{}{
				"id": []string{id},
			},
			"set": map[string]interface{}{
				"name": "Han Solo",
			},
		}},
	}

	gqlResponse := updateCharacterParams.ExecuteAsPost(t, graphqlURL)
	require.Nil(t, gqlResponse.Errors)
}

func queryInterfaceAfterAddMutation(t *testing.T) {
	newStarship := addStarship(t)
	humanID := addHuman(t, newStarship.ID)
	droidID := addDroid(t)
	updateCharacter(t, humanID)

	t.Run("test query all characters", func(t *testing.T) {
		queryCharacterParams := &GraphQLParams{
			Query: `query {
			queryCharacter {
			  name
			  appearsIn
			  ... on Human {
				starships {
					name
					length
				}
				totalCredits
			  }
			  ... on Droid {
				primaryFunction
			  }
			}
		  }`,
		}

		gqlResponse := queryCharacterParams.ExecuteAsPost(t, graphqlURL)
		requireNoGQLErrors(t, gqlResponse)

		expected := `{
			"queryCharacter": [
			  {
				"name": "Han Solo",
				"appearsIn": ["EMPIRE"],
				"starships": [
				  {
					"name": "Millennium Falcon",
					"length": 2
				  }
				],
				"totalCredits": 10
			  },
			  {
				"name": "R2-D2",
				"appearsIn": ["EMPIRE"],
				"primaryFunction": "Robot"
			  }
			]
		  }`

		testutil.CompareJSON(t, expected, string(gqlResponse.Data))
	})

	t.Run("test query characters by name", func(t *testing.T) {
		queryCharacterByNameParams := &GraphQLParams{
			Query: `query {
		queryCharacter(filter: { name: { eq: "Han Solo" } }) {
		  name
		  appearsIn
		  ... on Human {
			starships {
				name
				length
			}
			totalCredits
		  }
		  ... on Droid {
			primaryFunction
		  }
		}
	  }`,
		}

		gqlResponse := queryCharacterByNameParams.ExecuteAsPost(t, graphqlURL)
		requireNoGQLErrors(t, gqlResponse)

		expected := `{
		"queryCharacter": [
		  {
			"name": "Han Solo",
			"appearsIn": ["EMPIRE"],
			"starships": [
			  {
				"name": "Millennium Falcon",
				"length": 2
			  }
			],
			"totalCredits": 10
		  }
		]
	  }`
		testutil.CompareJSON(t, expected, string(gqlResponse.Data))
	})

	t.Run("test query all humans", func(t *testing.T) {
		queryHumanParams := &GraphQLParams{
			Query: `query {
		queryHuman {
		  name
		  appearsIn
		  starships {
			name
			length
		  }
		  totalCredits
		}
	  }`,
		}

		gqlResponse := queryHumanParams.ExecuteAsPost(t, graphqlURL)
		requireNoGQLErrors(t, gqlResponse)

		expected := `{
		"queryHuman": [
		  {
			"name": "Han Solo",
			"appearsIn": ["EMPIRE"],
			"starships": [
			  {
				"name": "Millennium Falcon",
				"length": 2
			  }
			],
			"totalCredits": 10
		  }
		]
	  }`
		testutil.CompareJSON(t, expected, string(gqlResponse.Data))
	})

	t.Run("test query humans by name", func(t *testing.T) {
		queryHumanParamsByName := &GraphQLParams{
			Query: `query {
		queryHuman(filter: { name: { eq: "Han Solo" } }) {
		  name
		  appearsIn
		  starships {
			name
			length
		  }
		  totalCredits
		}
	  }`,
		}

		gqlResponse := queryHumanParamsByName.ExecuteAsPost(t, graphqlURL)
		requireNoGQLErrors(t, gqlResponse)

		expected := `{
		"queryHuman": [
		  {
			"name": "Han Solo",
			"appearsIn": ["EMPIRE"],
			"starships": [
			  {
				"name": "Millennium Falcon",
				"length": 2
			  }
			],
			"totalCredits": 10
		  }
		]
	  }`

		testutil.CompareJSON(t, expected, string(gqlResponse.Data))
	})

	cleanupStarwars(t, newStarship.ID, humanID, droidID)
}

func cleanupStarwars(t *testing.T, starshipID, humanID, droidID string) {
	// Delete everything
	multiMutationParams := &GraphQLParams{
		Query: `mutation cleanup($starshipFilter: StarshipFilter!, $humanFilter: HumanFilter!,
			$droidFilter: DroidFilter!) {
		deleteStarship(filter: $starshipFilter) { msg }

		deleteHuman(filter: $humanFilter) { msg }

		deleteDroid(filter: $droidFilter) { msg }
	}`,
		Variables: map[string]interface{}{
			"starshipFilter": map[string]interface{}{
				"id": []string{starshipID},
			},
			"humanFilter": map[string]interface{}{
				"id": []string{humanID},
			},
			"droidFilter": map[string]interface{}{
				"id": []string{droidID},
			},
		},
	}
	multiMutationExpected := `{
	"deleteStarship": { "msg": "Deleted" },
	"deleteHuman" : { "msg": "Deleted" },
	"deleteDroid": { "msg": "Deleted" }
}`

	gqlResponse := multiMutationParams.ExecuteAsPost(t, graphqlURL)
	require.Nil(t, gqlResponse.Errors)

	var expected, result struct {
		DeleteStarhip struct {
			Msg string
		}
		DeleteHuman struct {
			Msg string
		}
		DeleteDroid struct {
			Msg string
		}
	}

	err := json.Unmarshal([]byte(multiMutationExpected), &expected)
	require.NoError(t, err)
	err = json.Unmarshal([]byte(gqlResponse.Data), &result)
	require.NoError(t, err)

	if diff := cmp.Diff(expected, result); diff != "" {
		t.Errorf("result mismatch (-want +got):\n%s", diff)
	}
}

func requireState(t *testing.T, uid string, expectedState *state,
	executeRequest requestExecutor) {

	params := &GraphQLParams{
		Query: `query getState($id: ID!) {
			getState(id: $id) {
				id
				xcode
				name
				country {
					id
					name
				}
			}
		}`,
		Variables: map[string]interface{}{"id": uid},
	}
	gqlResponse := executeRequest(t, graphqlURL, params)
	requireNoGQLErrors(t, gqlResponse)

	var result struct {
		GetState *state
	}
	err := json.Unmarshal([]byte(gqlResponse.Data), &result)
	require.NoError(t, err)

	if diff := cmp.Diff(expectedState, result.GetState); diff != "" {
		t.Errorf("result mismatch (-want +got):\n%s", diff)
	}
}

func addState(t *testing.T, name string, executeRequest requestExecutor) *state {
	addStateParams := &GraphQLParams{
		Query: `mutation addState($xcode: String!, $name: String!) {
			addState(input: [{ xcode: $xcode, name: $name }]) {
				state {
					id
					xcode
					name
				}
			}
		}`,
		Variables: map[string]interface{}{"name": name, "xcode": "cal"},
	}
	addStateExpected := `
		{ "addState": { "state": [{ "id": "_UID_", "name": "` + name + `", "xcode": "cal" } ]} }`

	gqlResponse := executeRequest(t, graphqlURL, addStateParams)
	requireNoGQLErrors(t, gqlResponse)

	var expected, result struct {
		AddState struct {
			State []*state
		}
	}
	err := json.Unmarshal([]byte(addStateExpected), &expected)
	require.NoError(t, err)
	err = json.Unmarshal([]byte(gqlResponse.Data), &result)
	require.NoError(t, err)

	requireUID(t, result.AddState.State[0].ID)

	// Always ignore the ID of the object that was just created.  That ID is
	// minted by Dgraph.
	opt := cmpopts.IgnoreFields(state{}, "ID")
	if diff := cmp.Diff(expected, result, opt); diff != "" {
		t.Errorf("result mismatch (-want +got):\n%s", diff)
	}

	return result.AddState.State[0]
}

func deleteState(
	t *testing.T,
	filter map[string]interface{},
	deleteStateExpected string,
	expectedErrors x.GqlErrorList) {

	deleteStateParams := &GraphQLParams{
		Query: `mutation deleteState($filter: StateFilter!) {
			deleteState(filter: $filter) { msg }
		}`,
		Variables: map[string]interface{}{"filter": filter},
	}

	gqlResponse := deleteStateParams.ExecuteAsPost(t, graphqlURL)
	require.JSONEq(t, deleteStateExpected, string(gqlResponse.Data))

	if diff := cmp.Diff(expectedErrors, gqlResponse.Errors); diff != "" {
		t.Errorf("errors mismatch (-want +got):\n%s", diff)
	}
}

func addMutationWithXid(t *testing.T, executeRequest requestExecutor) {
	newState := addState(t, "California", executeRequest)
	requireState(t, newState.ID, newState, executeRequest)

	// Try add again, it should fail this time.
	name := "Calgary"
	addStateParams := &GraphQLParams{
		Query: `mutation addState($xcode: String!, $name: String!) {
			addState(input: [{ xcode: $xcode, name: $name }]) {
				state {
					id
					xcode
					name
				}
			}
		}`,
		Variables: map[string]interface{}{"name": name, "xcode": "cal"},
	}

	gqlResponse := executeRequest(t, graphqlURL, addStateParams)
	require.NotNil(t, gqlResponse.Errors)
	require.Contains(t, gqlResponse.Errors[0].Error(),
		"because id cal already exists for type State")

	deleteStateExpected := `{"deleteState" : { "msg": "Deleted" } }`
	filter := map[string]interface{}{"xcode": map[string]interface{}{"eq": "cal"}}
	deleteState(t, filter, deleteStateExpected, nil)
}

func addMutationWithXID(t *testing.T) {
	addMutationWithXid(t, postExecutor)
}

func addMultipleMutationWithOneError(t *testing.T) {
	newCountry := addCountry(t, postExecutor)
	newAuth := addAuthor(t, newCountry.ID, postExecutor)

	badAuth := &author{
		ID: "0x0",
	}

	goodPost := &post{
		Title:       "Test Post",
		Text:        "This post is just a test.",
		IsPublished: true,
		NumLikes:    1000,
		Author:      newAuth,
	}

	badPost := &post{
		Title:       "Test Post",
		Text:        "This post is just a test.",
		IsPublished: true,
		NumLikes:    1000,
		Author:      badAuth,
	}

	anotherGoodPost := &post{
		Title:       "Another Test Post",
		Text:        "This is just another post",
		IsPublished: true,
		NumLikes:    1000,
		Author:      newAuth,
	}

	addPostParams := &GraphQLParams{
		Query: `mutation addPost($posts: [PostInput!]!) {
			addPost(input: $posts) {
			  post {
				postID
				title
				author {
					id
				}
			  }
			}
		}`,
		Variables: map[string]interface{}{"posts": []*post{goodPost, badPost,
			anotherGoodPost}},
	}

	gqlResponse := postExecutor(t, graphqlURL, addPostParams)

	addPostExpected := fmt.Sprintf(`{ "addPost": {
		"post": [{
			"title": "Text Post",
			"author": {
				"id": "%s"
			}
		}, {
			"title": "Another Test Post",
			"author": {
				"id": "%s"
			}
		}]
	} }`, newAuth.ID, newAuth.ID)

	var expected, result struct {
		AddPost struct {
			Post []*post
		}
	}
	err := json.Unmarshal([]byte(addPostExpected), &expected)
	require.NoError(t, err)
	err = json.Unmarshal([]byte(gqlResponse.Data), &result)
	require.NoError(t, err)

	require.Contains(t, gqlResponse.Errors[0].Error(),
		`couldn't rewrite query for mutation addPost because ID "0x0" isn't a Author`)

	cleanUp(t, []*country{newCountry}, []*author{newAuth}, result.AddPost.Post)
}<|MERGE_RESOLUTION|>--- conflicted
+++ resolved
@@ -157,13 +157,8 @@
 	executeRequest requestExecutor) *author {
 
 	addAuthorParams := &GraphQLParams{
-<<<<<<< HEAD
 		Query: `mutation addAuthor($author: AddAuthorInput!) {
-			addAuthor(input: $author) {
-=======
-		Query: `mutation addAuthor($author: AuthorInput!) {
 			addAuthor(input: [$author]) {
->>>>>>> d9cdf646
 			  	author {
 					id
 					name
@@ -477,11 +472,7 @@
 func addMultipleAuthorFromRef(t *testing.T, newAuthor []*author,
 	executeRequest requestExecutor) []*author {
 	addAuthorParams := &GraphQLParams{
-<<<<<<< HEAD
-		Query: `mutation addAuthor($author: AddAuthorInput!) {
-=======
-		Query: `mutation addAuthor($author: [AuthorInput!]!) {
->>>>>>> d9cdf646
+		Query: `mutation addAuthor($author: [AddAuthorInput!]!) {
 			addAuthor(input: $author) {
 			  	author {
 					id
@@ -550,13 +541,8 @@
 	// mutations get run serially, each in their own transaction, so the addState
 	// sets up the "XZY" xid that's used by the following mutation.
 	addCountryParams := &GraphQLParams{
-<<<<<<< HEAD
 		Query: `mutation addCountry($input: AddCountryInput!) {
-			addState(input: { xcode: "XYZ", name: "A State" }) {
-=======
-		Query: `mutation addCountry($input: CountryInput!) {
 			addState(input: [{ xcode: "XYZ", name: "A State" }]) {
->>>>>>> d9cdf646
 				state { id xcode name }
 			}
 
@@ -616,13 +602,8 @@
 	}
 
 	updateCountryParams := &GraphQLParams{
-<<<<<<< HEAD
 		Query: `mutation updateCountry($id: ID!, $set: CountryPatch!, $remove: CountryPatch!) {
-			addState(input: { xcode: "DEF", name: "Definitely A State" }) {
-=======
-		Query: `mutation updateCountry($id: ID!, $set: PatchCountry!, $remove: PatchCountry!) {
 			addState(input: [{ xcode: "DEF", name: "Definitely A State" }]) {
->>>>>>> d9cdf646
 				state { id }
 			}
 
@@ -686,13 +667,8 @@
 	executeRequest requestExecutor) *post {
 
 	addPostParams := &GraphQLParams{
-<<<<<<< HEAD
 		Query: `mutation addPost($post: AddPostInput!) {
-			addPost(input: $post) {
-=======
-		Query: `mutation addPost($post: PostInput!) {
 			addPost(input: [$post]) {
->>>>>>> d9cdf646
 			  post {
 				postID
 				title
@@ -1283,13 +1259,8 @@
 	newPost := addPost(t, newAuthor.ID, newCountry.ID, postExecutor)
 
 	addPostParams := &GraphQLParams{
-<<<<<<< HEAD
 		Query: `mutation addPost($post: AddPostInput!) {
-			addPost(input: $post) {
-=======
-		Query: `mutation addPost($post: PostInput!) {
 			addPost(input: [$post]) {
->>>>>>> d9cdf646
 			  post {
 				postID
 				author {
@@ -1471,13 +1442,8 @@
 
 func addStarship(t *testing.T) *starship {
 	addStarshipParams := &GraphQLParams{
-<<<<<<< HEAD
 		Query: `mutation addStarship($starship: AddStarshipInput!) {
-			addStarship(input: $starship) {
-=======
-		Query: `mutation addStarship($starship: StarshipInput!) {
 			addStarship(input: [$starship]) {
->>>>>>> d9cdf646
 				starship {
 					id
 					name
@@ -1523,13 +1489,8 @@
 
 func addHuman(t *testing.T, starshipID string) string {
 	addHumanParams := &GraphQLParams{
-<<<<<<< HEAD
 		Query: `mutation addHuman($human: AddHumanInput!) {
-			addHuman(input: $human) {
-=======
-		Query: `mutation addHuman($human: HumanInput!) {
 			addHuman(input: [$human]) {
->>>>>>> d9cdf646
 				human {
 					id
 			  	}
@@ -1565,13 +1526,8 @@
 
 func addDroid(t *testing.T) string {
 	addDroidParams := &GraphQLParams{
-<<<<<<< HEAD
 		Query: `mutation addDroid($droid: AddDroidInput!) {
-			addDroid(input: $droid) {
-=======
-		Query: `mutation addDroid($droid: DroidInput!) {
 			addDroid(input: [$droid]) {
->>>>>>> d9cdf646
 				droid {
 					id
 				}
