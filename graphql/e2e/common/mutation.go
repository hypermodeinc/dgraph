--- conflicted
+++ resolved
@@ -586,11 +586,7 @@
 		},
 	}
 
-<<<<<<< HEAD
-	gqlResponse := postExecutor(t, graphqlURL, params)
-=======
 	gqlResponse := postExecutor(t, GraphqlURL, params)
->>>>>>> 9c8fffa7
 	RequireNoGQLErrors(t, gqlResponse)
 }
 
@@ -814,11 +810,7 @@
 	for name, tc := range cases {
 		t.Run(name, func(t *testing.T) {
 			addComments(t, tc.Comments)
-<<<<<<< HEAD
-			gqlResponse := postExecutor(t, graphqlURL, addPostParams)
-=======
 			gqlResponse := postExecutor(t, GraphqlURL, addPostParams)
->>>>>>> 9c8fffa7
 			RequireNoGQLErrors(t, gqlResponse)
 			testutil.CompareJSON(t, tc.Expected, string(gqlResponse.Data))
 
@@ -2321,11 +2313,7 @@
 		}},
 	}
 
-<<<<<<< HEAD
-	gqlResponse := addDroidParams.ExecuteAsPost(t, graphqlURL)
-=======
 	gqlResponse := addDroidParams.ExecuteAsPost(t, GraphqlURL)
->>>>>>> 9c8fffa7
 	RequireNoGQLErrors(t, gqlResponse)
 
 	var result struct {
@@ -2358,11 +2346,83 @@
 		}},
 	}
 
-<<<<<<< HEAD
+	gqlResponse := addDroidParams.ExecuteAsPost(t, GraphqlURL)
+	RequireNoGQLErrors(t, gqlResponse)
+
+	var result struct {
+		AddThingTwo struct {
+			ThingTwo []struct {
+				ID string
+			}
+		}
+	}
+	err := json.Unmarshal([]byte(gqlResponse.Data), &result)
+	require.NoError(t, err)
+
+	requireUID(t, result.AddThingTwo.ThingTwo[0].ID)
+	return result.AddThingTwo.ThingTwo[0].ID
+}
+
+func deleteThingOne(t *testing.T, thingOneId string) {
+	thingOneFilter := map[string]interface{}{"id": []string{thingOneId}}
+	deleteGqlType(t, "ThingOne", thingOneFilter, 1, nil)
+}
+
+func deleteThingTwo(t *testing.T, thingTwoId string) {
+	thingTwoFilter := map[string]interface{}{"id": []string{thingTwoId}}
+	deleteGqlType(t, "ThingTwo", thingTwoFilter, 1, nil)
+}
+
+func addThingOne(t *testing.T) string {
+	addDroidParams := &GraphQLParams{
+		Query: `mutation addThingOne($input: AddThingOneInput!) {
+			addThingOne(input: [$input]) {
+				thingOne {
+					id
+				}
+			}
+		}`,
+		Variables: map[string]interface{}{"input": map[string]interface{}{
+			"name":   "Thing-1",
+			"color":  "White",
+			"usedBy": "me",
+		}},
+	}
+
 	gqlResponse := addDroidParams.ExecuteAsPost(t, graphqlURL)
-=======
-	gqlResponse := addDroidParams.ExecuteAsPost(t, GraphqlURL)
->>>>>>> 9c8fffa7
+	RequireNoGQLErrors(t, gqlResponse)
+
+	var result struct {
+		AddThingOne struct {
+			ThingOne []struct {
+				ID string
+			}
+		}
+	}
+	err := json.Unmarshal([]byte(gqlResponse.Data), &result)
+	require.NoError(t, err)
+
+	requireUID(t, result.AddThingOne.ThingOne[0].ID)
+	return result.AddThingOne.ThingOne[0].ID
+}
+
+func addThingTwo(t *testing.T) string {
+	addDroidParams := &GraphQLParams{
+		Query: `mutation addThingTwo($input: AddThingTwoInput!) {
+			addThingTwo(input: [$input]) {
+				thingTwo {
+					id
+				}
+			}
+		}`,
+		Variables: map[string]interface{}{"input": map[string]interface{}{
+			"name":  "Thing-2",
+			"color": "Black",
+			"owner": "someone",
+		}},
+	}
+
+	gqlResponse := addDroidParams.ExecuteAsPost(t, graphqlURL)
 	RequireNoGQLErrors(t, gqlResponse)
 
 	var result struct {
