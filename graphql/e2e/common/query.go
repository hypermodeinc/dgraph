/*
 * Copyright 2019 Dgraph Labs, Inc. and Contributors
 *
 * Licensed under the Apache License, Version 2.0 (the "License");
 * you may not use this file except in compliance with the License.
 * You may obtain a copy of the License at
 *
 *     http://www.apache.org/licenses/LICENSE-2.0
 *
 * Unless required by applicable law or agreed to in writing, software
 * distributed under the License is distributed on an "AS IS" BASIS,
 * WITHOUT WARRANTIES OR CONDITIONS OF ANY KIND, either express or implied.
 * See the License for the specific language governing permissions and
 * limitations under the License.
 */

package common

import (
	"encoding/json"
	"fmt"
	"github.com/spf13/cast"
	"io/ioutil"
	"math/rand"
	"net/http"
	"sort"
	"strconv"
	"strings"
	"testing"
	"time"

	"github.com/google/go-cmp/cmp/cmpopts"

	"github.com/dgraph-io/dgraph/graphql/schema"

	"github.com/dgraph-io/dgraph/testutil"
	"github.com/dgraph-io/dgraph/x"
	"github.com/google/go-cmp/cmp"
	"github.com/stretchr/testify/require"
)

func queryCountryByRegExp(t *testing.T, regexp string, expectedCountries []*country) {
	getCountryParams := &GraphQLParams{
		Query: `query queryCountry($regexp: String!) {
			queryCountry(filter: { name: { regexp: $regexp } }) {
				name
			}
		}`,
		Variables: map[string]interface{}{"regexp": regexp},
	}

	gqlResponse := getCountryParams.ExecuteAsPost(t, GraphqlURL)
	RequireNoGQLErrors(t, gqlResponse)

	var expected, result struct {
		QueryCountry []*country
	}
	expected.QueryCountry = expectedCountries
	err := json.Unmarshal([]byte(gqlResponse.Data), &result)
	require.NoError(t, err)

	countrySort := func(i, j int) bool {
		return result.QueryCountry[i].Name < result.QueryCountry[j].Name
	}
	sort.Slice(result.QueryCountry, countrySort)

	if diff := cmp.Diff(expected, result); diff != "" {
		t.Errorf("result mismatch (-want +got):\n%s", diff)
	}
}

func touchedUidsHeader(t *testing.T) {
	query := &GraphQLParams{
		Query: `query {
			queryCountry {
				name
			}
		}`,
	}
	req, err := query.CreateGQLPost(GraphqlURL)
	require.NoError(t, err)

	client := http.Client{Timeout: 10 * time.Second}
	resp, err := client.Do(req)
	require.NoError(t, err)

	// confirm that the header value is a non-negative integer
	touchedUidsInHeader, err := strconv.ParseUint(resp.Header.Get("Graphql-TouchedUids"), 10, 64)
	require.NoError(t, err)

	// confirm that the value in header is same as the value in body
	var gqlResp GraphQLResponse
	b, err := ioutil.ReadAll(resp.Body)
	require.NoError(t, err)
	require.NoError(t, json.Unmarshal(b, &gqlResp))
	require.Equal(t, touchedUidsInHeader, uint64(gqlResp.Extensions["touched_uids"].(float64)))
}

func cacheControlHeader(t *testing.T) {
	query := &GraphQLParams{
		Query: `query @cacheControl(maxAge: 5) {
			queryCountry {
				name
			}
		}`,
	}
	req, err := query.CreateGQLPost(GraphqlURL)
	require.NoError(t, err)

	client := http.Client{Timeout: 10 * time.Second}
	resp, err := client.Do(req)
	require.NoError(t, err)

	// confirm that the header value is a non-negative integer
	require.Equal(t, "public,max-age=5", resp.Header.Get("Cache-Control"))
	require.Equal(t, "Accept-Encoding", resp.Header.Get("Vary"))
}

// This test checks that all the different combinations of
// request sending compressed / uncompressed query and receiving
// compressed / uncompressed result.
func gzipCompression(t *testing.T) {
	r := []bool{false, true}
	for _, acceptGzip := range r {
		for _, gzipEncoding := range r {
			t.Run(fmt.Sprintf("TestQueryByType acceptGzip=%t gzipEncoding=%t",
				acceptGzip, gzipEncoding), func(t *testing.T) {

				queryByTypeWithEncoding(t, acceptGzip, gzipEncoding)
			})
		}
	}
}

func queryByType(t *testing.T) {
	queryByTypeWithEncoding(t, true, true)
}

func queryByTypeWithEncoding(t *testing.T, acceptGzip, gzipEncoding bool) {
	queryCountry := &GraphQLParams{
		Query: `query {
			queryCountry {
				name
			}
		}`,
		acceptGzip:   acceptGzip,
		gzipEncoding: gzipEncoding,
	}

	gqlResponse := queryCountry.ExecuteAsPost(t, GraphqlURL)
	RequireNoGQLErrors(t, gqlResponse)

	var expected, result struct {
		QueryCountry []*country
	}
	expected.QueryCountry = []*country{
		&country{Name: "Angola"},
		&country{Name: "Bangladesh"},
		&country{Name: "India"},
		&country{Name: "Mozambique"},
	}
	err := json.Unmarshal([]byte(gqlResponse.Data), &result)
	require.NoError(t, err)

	sort.Slice(result.QueryCountry, func(i, j int) bool {
		return result.QueryCountry[i].Name < result.QueryCountry[j].Name
	})

	if diff := cmp.Diff(expected, result); diff != "" {
		t.Errorf("result mismatch (-want +got):\n%s", diff)
	}
}

func uidAlias(t *testing.T) {
	queryCountry := &GraphQLParams{
		Query: `query {
			queryCountry(order: { asc: name }) {
				uid: name
			}
		}`,
	}
	type countryUID struct {
		UID string
	}

	gqlResponse := queryCountry.ExecuteAsPost(t, GraphqlURL)
	RequireNoGQLErrors(t, gqlResponse)

	var expected, result struct {
		QueryCountry []*countryUID
	}
	expected.QueryCountry = []*countryUID{
		&countryUID{UID: "Angola"},
		&countryUID{UID: "Bangladesh"},
		&countryUID{UID: "India"},
		&countryUID{UID: "Mozambique"},
	}
	err := json.Unmarshal([]byte(gqlResponse.Data), &result)
	require.NoError(t, err)

	if diff := cmp.Diff(expected, result); diff != "" {
		t.Errorf("result mismatch (-want +got):\n%s", diff)
	}
}

func orderAtRoot(t *testing.T) {
	queryCountry := &GraphQLParams{
		Query: `query {
			queryCountry(order: { asc: name }) {
				name
			}
		}`,
	}

	gqlResponse := queryCountry.ExecuteAsPost(t, GraphqlURL)
	RequireNoGQLErrors(t, gqlResponse)

	var expected, result struct {
		QueryCountry []*country
	}
	expected.QueryCountry = []*country{
		&country{Name: "Angola"},
		&country{Name: "Bangladesh"},
		&country{Name: "India"},
		&country{Name: "Mozambique"},
	}
	err := json.Unmarshal([]byte(gqlResponse.Data), &result)
	require.NoError(t, err)

	if diff := cmp.Diff(expected, result); diff != "" {
		t.Errorf("result mismatch (-want +got):\n%s", diff)
	}
}

func pageAtRoot(t *testing.T) {
	queryCountry := &GraphQLParams{
		Query: `query {
			queryCountry(order: { desc: name }, first: 2, offset: 1) {
				name
			}
		}`,
	}

	gqlResponse := queryCountry.ExecuteAsPost(t, GraphqlURL)
	RequireNoGQLErrors(t, gqlResponse)

	var expected, result struct {
		QueryCountry []*country
	}
	expected.QueryCountry = []*country{
		&country{Name: "India"},
		&country{Name: "Bangladesh"},
	}
	err := json.Unmarshal([]byte(gqlResponse.Data), &result)
	require.NoError(t, err)

	if diff := cmp.Diff(expected, result); diff != "" {
		t.Errorf("result mismatch (-want +got):\n%s", diff)
	}
}

func regExp(t *testing.T) {
	queryCountryByRegExp(t, "/[Aa]ng/",
		[]*country{
			&country{Name: "Angola"},
			&country{Name: "Bangladesh"},
		})
}

func multipleSearchIndexes(t *testing.T) {
	query := `query queryPost($filter: PostFilter){
		  queryPost (filter: $filter) {
		      title
		  }
	}`

	testCases := []interface{}{
		map[string]interface{}{"title": map[string]interface{}{"anyofterms": "Introducing"}},
		map[string]interface{}{"title": map[string]interface {
		}{"alloftext": "Introducing GraphQL in Dgraph"}},
	}
	for _, filter := range testCases {
		getCountryParams := &GraphQLParams{
			Query:     query,
			Variables: map[string]interface{}{"filter": filter},
		}

		gqlResponse := getCountryParams.ExecuteAsPost(t, GraphqlURL)
		RequireNoGQLErrors(t, gqlResponse)

		var expected, result struct {
			QueryPost []*post
		}

		expected.QueryPost = []*post{
			&post{Title: "Introducing GraphQL in Dgraph"},
		}
		err := json.Unmarshal([]byte(gqlResponse.Data), &result)
		require.NoError(t, err)

		if diff := cmp.Diff(expected, result); diff != "" {
			t.Errorf("result mismatch (-want +got):\n%s", diff)
		}
	}
}

func multipleSearchIndexesWrongField(t *testing.T) {
	queryPostParams := &GraphQLParams{
		Query: `query {
			queryPost (filter: {title : { regexp : "/Introducing.*$/" }} ) {
			    title
			}
		}`,
	}

	gqlResponse := queryPostParams.ExecuteAsPost(t, GraphqlURL)
	require.NotNil(t, gqlResponse.Errors)

	expected := `Field "regexp" is not defined by type StringFullTextFilter_StringTermFilter`
	require.Contains(t, gqlResponse.Errors[0].Error(), expected)
}

func hashSearch(t *testing.T) {
	queryAuthorParams := &GraphQLParams{
		Query: `query {
			queryAuthor(filter: { name: { eq: "Ann Author" } }) {
				name
				dob
			}
		}`,
	}

	gqlResponse := queryAuthorParams.ExecuteAsPost(t, GraphqlURL)
	RequireNoGQLErrors(t, gqlResponse)

	var expected, result struct {
		QueryAuthor []*author
	}
	dob := time.Date(2000, time.January, 1, 0, 0, 0, 0, time.UTC)
	expected.QueryAuthor = []*author{{Name: "Ann Author", Dob: &dob}}
	err := json.Unmarshal([]byte(gqlResponse.Data), &result)
	require.NoError(t, err)

	if diff := cmp.Diff(expected, result); diff != "" {
		t.Errorf("result mismatch (-want +got):\n%s", diff)
	}
}

func allPosts(t *testing.T) []*post {
	queryPostParams := &GraphQLParams{
		Query: `query {
			queryPost {
				postID
				title
				text
				tags
				numLikes
				isPublished
				postType
			}
		}`,
	}
	gqlResponse := queryPostParams.ExecuteAsPost(t, GraphqlURL)
	RequireNoGQLErrors(t, gqlResponse)

	var result struct {
		QueryPost []*post
	}
	err := json.Unmarshal([]byte(gqlResponse.Data), &result)
	require.NoError(t, err)

	require.Equal(t, 4, len(result.QueryPost))

	return result.QueryPost
}

func entitiesQuery(t *testing.T) {
	addSpaceShipParams := &GraphQLParams{
		Query: `mutation addSpaceShip($id1: String!, $missionId1: String!, $id2: String!, $missionId2: String! ) {
			addSpaceShip(input: [{id: $id1, missions: [{id: $missionId1, designation: "Apollo1"}]}, {id: $id2, missions: [{id: $missionId2, designation: "Apollo2"}]}]) {
				spaceShip {
					id
					missions {
						id
						designation
					}
				}
			}
		}`,
		Variables: map[string]interface{}{
			"id1":        "SpaceShip1",
			"missionId1": "Mission1",
			"id2":        "SpaceShip2",
			"missionId2": "Mission2",
		},
	}

	gqlResponse := addSpaceShipParams.ExecuteAsPost(t, GraphqlURL)
	RequireNoGQLErrors(t, gqlResponse)

	entitiesQueryParams := &GraphQLParams{
		Query: `query _entities($typeName: String!, $id1: String!, $id2: String!){
			_entities(representations: [{__typename: $typeName, id: $id1}, {__typename: $typeName, id: $id2 }]) {
				... on SpaceShip {
					missions {
						id
						designation
					}
				}
			}
		}`,
		Variables: map[string]interface{}{
			"typeName": "SpaceShip",
			"id1":      "SpaceShip1",
			"id2":      "SpaceShip2",
		},
	}

	entitiesResp := entitiesQueryParams.ExecuteAsPost(t, GraphqlURL)
	RequireNoGQLErrors(t, entitiesResp)

	expectedJSON := `{
		"_entities": [
		  {
			"missions": [
			  {
				"id": "Mission1",
				"designation": "Apollo1"
			  }
			]
		  },
		  {
			"missions": [
			  {
				"id": "Mission2",
				"designation": "Apollo2"
			  }
			]
		  }
		]
	  }`

	testutil.CompareJSON(t, expectedJSON, string(entitiesResp.Data))

	spaceShipDeleteFilter := map[string]interface{}{"id": map[string]interface{}{"in": []string{"SpaceShip1", "SpaceShip2"}}}
	DeleteGqlType(t, "SpaceShip", spaceShipDeleteFilter, 2, nil)

	missionDeleteFilter := map[string]interface{}{"id": map[string]interface{}{"in": []string{"Mission1", "Mission2"}}}
	DeleteGqlType(t, "Mission", missionDeleteFilter, 2, nil)

}
<<<<<<< HEAD

func addMutationOnExtendedTypeWithIDasKeyField(t *testing.T) {
	addAstronautParams := &GraphQLParams{
		Query: `mutation addAstronaut($id1: ID!, $missionId1: String!, $id2: ID!, $missionId2: String! ) {
			addAstronaut(input: [{id: $id1, missions: [{id: $missionId1, designation: "Apollo1"}]}, {id: $id2, missions: [{id: $missionId2, designation: "Apollo2"}]}]) {
				astronaut{
					id
					missions {
						id
						designation
					}
				}
			}
		}`,
		Variables: map[string]interface{}{
			"id1":        "Astronaut1",
			"missionId1": "Mission1",
			"id2":        "Astronaut2",
			"missionId2": "Mission2",
		},
	}

	gqlResponse := addAstronautParams.ExecuteAsPost(t, GraphqlURL)
	RequireNoGQLErrors(t, gqlResponse)

	expectedJSON := `{
		"addAstronaut": {
		  "astronaut": [
			{
			  "id": "Astronaut1",
			  "missions": [
				{
				  "id": "Mission1",
				  "designation": "Apollo1"
				}
			  ]
			},
			{
			  "id": "Astronaut2",
			  "missions": [
				{
				  "id": "Mission2",
				  "designation": "Apollo2"
				}
			  ]
			}
		  ]
		}
	  }`

	testutil.CompareJSON(t, expectedJSON, string(gqlResponse.Data))
}

func inFilter(t *testing.T) {
=======
func inFilterOnString(t *testing.T) {
>>>>>>> 359bac44
	addStateParams := &GraphQLParams{
		Query: `mutation addState($name1: String!, $code1: String!, $name2: String!, $code2: String! ) {
			addState(input: [{name: $name1, xcode: $code1},{name: $name2, xcode: $code2}]) {
				state {
					xcode
					name
				}
			}
		}`,

		Variables: map[string]interface{}{
			"name1": "A State",
			"code1": "abc",
			"name2": "B State",
			"code2": "def",
		},
	}

	gqlResponse := addStateParams.ExecuteAsPost(t, GraphqlURL)
	RequireNoGQLErrors(t, gqlResponse)

	updateStateParams := &GraphQLParams{
		Query: `mutation{
			updateState(input: { 
				filter: {
					xcode: { in: ["abc", "def"]}},
				set: { 
					capital: "Common Capital"} }){
				state{
					xcode
					name
					capital
				}
			}
		  }`,
	}
	gqlResponse = updateStateParams.ExecuteAsPost(t, GraphqlURL)
	RequireNoGQLErrors(t, gqlResponse)

	getStateParams := &GraphQLParams{
		Query: `query{
			queryState(filter: {xcode: {in: ["abc", "def"]}}, order: { asc: name }){
				xcode
				name
				capital
			}
		}`,
	}

	gqlResponse = getStateParams.ExecuteAsPost(t, GraphqlURL)
	RequireNoGQLErrors(t, gqlResponse)

	var result struct {
		QueryState []*state
	}
	err := json.Unmarshal([]byte(gqlResponse.Data), &result)
	require.NoError(t, err)
	require.Equal(t, 2, len(result.QueryState))
	queriedResult := map[string]*state{}
	queriedResult[result.QueryState[0].Name] = result.QueryState[0]
	queriedResult[result.QueryState[1].Name] = result.QueryState[1]

	state1 := &state{
		Name:    "A State",
		Code:    "abc",
		Capital: "Common Capital",
	}
	state2 := &state{
		Name:    "B State",
		Code:    "def",
		Capital: "Common Capital",
	}

	if diff := cmp.Diff(state1, queriedResult[state1.Name]); diff != "" {
		t.Errorf("result mismatch (-want +got):\n%s", diff)
	}

	if diff := cmp.Diff(state2, queriedResult[state2.Name]); diff != "" {
		t.Errorf("result mismatch (-want +got):\n%s", diff)
	}

	deleteFilter := map[string]interface{}{"xcode": map[string]interface{}{"in": []string{"abc", "def"}}}
	DeleteGqlType(t, "State", deleteFilter, 2, nil)
}

func inFilterOnInt(t *testing.T) {
	queryPostParams := &GraphQLParams{
		Query: `query {
			queryPost(filter: {numLikes: {in: [1, 77, 100, 150, 200]}}) {
				title
				numLikes
			}
		}`,
	}

	gqlResponse := queryPostParams.ExecuteAsPost(t, GraphqlURL)
	RequireNoGQLErrors(t, gqlResponse)

	var result struct {
		QueryPost []*post
	}

	err := json.Unmarshal([]byte(gqlResponse.Data), &result)
	require.NoError(t, err)
	require.Equal(t, 3, len(result.QueryPost))
}

func inFilterOnFloat(t *testing.T) {
	queryAuthorParams := &GraphQLParams{
		Query: `query {
			queryAuthor(filter: {reputation: {in: [6.6, 8.9, 9.5]}}) {
				name
			}
		}`,
	}

	gqlResponse := queryAuthorParams.ExecuteAsPost(t, GraphqlURL)
	RequireNoGQLErrors(t, gqlResponse)

	var result struct {
		QueryAuthor []*author
	}

	err := json.Unmarshal([]byte(gqlResponse.Data), &result)
	require.NoError(t, err)
	require.Equal(t, 2, len(result.QueryAuthor))
}

func inFilterOnDateTime(t *testing.T) {
	queryAuthorParams := &GraphQLParams{
		Query: `query {
			queryAuthor(filter: {dob: {in: ["2001-01-01","2002-02-01", "2005-01-01"]}}) {
				name
			}
		}`,
	}

	gqlResponse := queryAuthorParams.ExecuteAsPost(t, GraphqlURL)
	RequireNoGQLErrors(t, gqlResponse)

	var result struct {
		QueryAuthor []*author
	}

	err := json.Unmarshal([]byte(gqlResponse.Data), &result)
	require.NoError(t, err)
	require.Equal(t, 1, len(result.QueryAuthor))
}

func betweenFilter(t *testing.T) {
	queryPostParams := &GraphQLParams{
		Query: `query {
			queryPost(filter: {numLikes: {between: {min:90, max:100}}}) {
				title
				numLikes
			}
		}`,
	}

	gqlResponse := queryPostParams.ExecuteAsPost(t, GraphqlURL)
	RequireNoGQLErrors(t, gqlResponse)

	var result struct {
		QueryPost []*post
	}

	err := json.Unmarshal([]byte(gqlResponse.Data), &result)
	require.NoError(t, err)
	require.Equal(t, 1, len(result.QueryPost))

	expected := &post{
		Title:    "Introducing GraphQL in Dgraph",
		NumLikes: 100,
	}

	if diff := cmp.Diff(expected, result.QueryPost[0]); diff != "" {
		t.Errorf("result mismatch (-want +got):\n%s", diff)
	}
}

func deepBetweenFilter(t *testing.T) {
	queryPostParams := &GraphQLParams{
		Query: `query{
			queryAuthor(filter: {reputation: {between: {min:6.0, max: 7.2}}}){
			  name
			  reputation
			  posts(filter: {topic: {between: {min: "GraphQL", max: "GraphQL+-"}}}){
				title
				topic
			  }
			}
		  }`,
	}

	gqlResponse := queryPostParams.ExecuteAsPost(t, GraphqlURL)
	RequireNoGQLErrors(t, gqlResponse)

	var result struct {
		QueryAuthor []*author
	}

	err := json.Unmarshal([]byte(gqlResponse.Data), &result)
	require.NoError(t, err)
	require.Equal(t, 1, len(result.QueryAuthor))

	expected := &author{
		Name:       "Ann Author",
		Reputation: 6.6,
		Posts:      []*post{{Title: "Introducing GraphQL in Dgraph", Topic: "GraphQL"}},
	}

	if diff := cmp.Diff(expected, result.QueryAuthor[0]); diff != "" {
		t.Errorf("result mismatch (-want +got):\n%s", diff)
	}

}

func deepFilter(t *testing.T) {
	getAuthorParams := &GraphQLParams{
		Query: `query {
			queryAuthor(filter: { name: { eq: "Ann Other Author" } }) {
				name
				posts(filter: { title: { anyofterms: "GraphQL" } }) {
					title
				}
			}
		}`,
	}

	gqlResponse := getAuthorParams.ExecuteAsPost(t, GraphqlURL)
	RequireNoGQLErrors(t, gqlResponse)

	var result struct {
		QueryAuthor []*author
	}
	err := json.Unmarshal([]byte(gqlResponse.Data), &result)
	require.NoError(t, err)
	require.Equal(t, 1, len(result.QueryAuthor))

	expected := &author{
		Name:  "Ann Other Author",
		Posts: []*post{{Title: "Learning GraphQL in Dgraph"}},
	}

	if diff := cmp.Diff(expected, result.QueryAuthor[0]); diff != "" {
		t.Errorf("result mismatch (-want +got):\n%s", diff)
	}
}

func deepHasFilter(t *testing.T) {
	newCountry := addCountry(t, postExecutor)
	newAuthor := addAuthor(t, newCountry.ID, postExecutor)
	newPost1 := addPostWithNullText(t, newAuthor.ID, newCountry.ID, postExecutor)
	newPost2 := addPost(t, newAuthor.ID, newCountry.ID, postExecutor)
	getAuthorParams := &GraphQLParams{
		Query: `query {
			queryAuthor(filter: { name: { eq: "Test Author" } }) {
				name
				posts(filter: {not :{ has : text } }) {
					title
				}
			}
		}`,
	}

	gqlResponse := getAuthorParams.ExecuteAsPost(t, GraphqlURL)
	RequireNoGQLErrors(t, gqlResponse)

	var result struct {
		QueryAuthor []*author
	}
	err := json.Unmarshal([]byte(gqlResponse.Data), &result)
	require.NoError(t, err)
	require.Equal(t, 1, len(result.QueryAuthor))

	expected := &author{
		Name:  "Test Author",
		Posts: []*post{{Title: "No text"}},
	}

	if diff := cmp.Diff(expected, result.QueryAuthor[0]); diff != "" {
		t.Errorf("result mismatch (-want +got):\n%s", diff)
	}
	cleanUp(t, []*country{newCountry}, []*author{newAuthor}, []*post{newPost1, newPost2})
}

// manyQueries runs multiple queries in the one block.  Internally, the GraphQL
// server should run those concurrently, but the results should be returned in the
// requested order.  This makes sure those many test runs are reassembled correctly.
func manyQueries(t *testing.T) {
	posts := allPosts(t)

	getPattern := `getPost(postID: "%s") {
		postID
		title
		text
		tags
		isPublished
		postType
		numLikes
	}
	`

	var bld strings.Builder
	x.Check2(bld.WriteString("query {\n"))
	for idx, p := range posts {
		x.Check2(bld.WriteString(fmt.Sprintf("  query%v : ", idx)))
		x.Check2(bld.WriteString(fmt.Sprintf(getPattern, p.PostID)))
	}
	x.Check2(bld.WriteString("}"))

	queryParams := &GraphQLParams{
		Query: bld.String(),
	}

	gqlResponse := queryParams.ExecuteAsPost(t, GraphqlURL)
	RequireNoGQLErrors(t, gqlResponse)

	var result map[string]*post
	err := json.Unmarshal([]byte(gqlResponse.Data), &result)
	require.NoError(t, err)

	for idx, expectedPost := range posts {
		resultPost := result[fmt.Sprintf("query%v", idx)]
		if diff := cmp.Diff(expectedPost, resultPost); diff != "" {
			t.Errorf("result mismatch (-want +got):\n%s", diff)
		}
	}
}

func queryOrderAtRoot(t *testing.T) {
	posts := allPosts(t)

	answers := make([]*post, 2)
	for _, p := range posts {
		if p.NumLikes == 77 {
			answers[0] = p
		} else if p.NumLikes == 100 {
			answers[1] = p
		}
	}

	filter := map[string]interface{}{
		"postID": []string{answers[0].PostID, answers[1].PostID},
	}

	orderLikesDesc := map[string]interface{}{
		"desc": "numLikes",
	}

	orderLikesAsc := map[string]interface{}{
		"asc": "numLikes",
	}

	var result, expected struct {
		QueryPost []*post
	}

	cases := map[string]struct {
		Order    map[string]interface{}
		First    int
		Offset   int
		Expected []*post
	}{
		"orderAsc": {
			Order:    orderLikesAsc,
			First:    2,
			Offset:   0,
			Expected: []*post{answers[0], answers[1]},
		},
		"orderDesc": {
			Order:    orderLikesDesc,
			First:    2,
			Offset:   0,
			Expected: []*post{answers[1], answers[0]},
		},
		"first": {
			Order:    orderLikesDesc,
			First:    1,
			Offset:   0,
			Expected: []*post{answers[1]},
		},
		"offset": {
			Order:    orderLikesDesc,
			First:    2,
			Offset:   1,
			Expected: []*post{answers[0]},
		},
	}

	for name, test := range cases {
		t.Run(name, func(t *testing.T) {
			getParams := &GraphQLParams{
				Query: `query queryPost($filter: PostFilter, $order: PostOrder,
		$first: Int, $offset: Int) {
			queryPost(
			  filter: $filter,
			  order: $order,
			  first: $first,
			  offset: $offset) {
				postID
				title
				text
				tags
				isPublished
				postType
				numLikes
			}
		}
		`,
				Variables: map[string]interface{}{
					"filter": filter,
					"order":  test.Order,
					"first":  test.First,
					"offset": test.Offset,
				},
			}

			gqlResponse := getParams.ExecuteAsPost(t, GraphqlURL)
			RequireNoGQLErrors(t, gqlResponse)

			expected.QueryPost = test.Expected
			err := json.Unmarshal([]byte(gqlResponse.Data), &result)
			require.NoError(t, err)

			require.Equal(t, len(result.QueryPost), len(expected.QueryPost))
			if diff := cmp.Diff(expected, result); diff != "" {
				t.Errorf("result mismatch (-want +got):\n%s", diff)
			}
		})
	}

}

// queriesWithError runs multiple queries in the one block with
// an error.  Internally, the GraphQL server should run those concurrently, and
// an error in one query should not affect the results of any others.
func queriesWithError(t *testing.T) {
	posts := allPosts(t)

	getPattern := `getPost(postID: "%s") {
		postID
		title
		text
		tags
		isPublished
		postType
		numLikes
	}
	`

	// make one random query fail
	shouldFail := rand.New(rand.NewSource(time.Now().UnixNano())).Intn(len(posts))

	var bld strings.Builder
	x.Check2(bld.WriteString("query {\n"))
	for idx, p := range posts {
		x.Check2(bld.WriteString(fmt.Sprintf("  query%v : ", idx)))
		if idx == shouldFail {
			x.Check2(bld.WriteString(fmt.Sprintf(getPattern, "Not_An_ID")))
		} else {
			x.Check2(bld.WriteString(fmt.Sprintf(getPattern, p.PostID)))
		}
	}
	x.Check2(bld.WriteString("}"))

	queryParams := &GraphQLParams{
		Query: bld.String(),
	}

	gqlResponse := queryParams.ExecuteAsPost(t, GraphqlURL)
	require.Len(t, gqlResponse.Errors, 1, "expected 1 error from malformed query")

	var result map[string]*post
	err := json.Unmarshal([]byte(gqlResponse.Data), &result)
	require.NoError(t, err)

	for idx, expectedPost := range posts {
		resultPost := result[fmt.Sprintf("query%v", idx)]
		if idx == shouldFail {
			require.Nil(t, resultPost, "expected this query to fail and return nil")
		} else {
			if diff := cmp.Diff(expectedPost, resultPost); diff != "" {
				t.Errorf("result mismatch (-want +got):\n%s", diff)
			}
		}
	}
}

func dateFilters(t *testing.T) {
	cases := map[string]struct {
		Filter   interface{}
		Expected []*author
	}{
		"less than": {
			Filter:   map[string]interface{}{"dob": map[string]interface{}{"lt": "2000-01-01"}},
			Expected: []*author{{Name: "Ann Other Author"}}},
		"less or equal": {
			Filter:   map[string]interface{}{"dob": map[string]interface{}{"le": "2000-01-01"}},
			Expected: []*author{{Name: "Ann Author"}, {Name: "Ann Other Author"}}},
		"equal": {
			Filter:   map[string]interface{}{"dob": map[string]interface{}{"eq": "2000-01-01"}},
			Expected: []*author{{Name: "Ann Author"}}},
		"greater or equal": {
			Filter:   map[string]interface{}{"dob": map[string]interface{}{"ge": "2000-01-01"}},
			Expected: []*author{{Name: "Ann Author"}, {Name: "Three Author"}}},
		"greater than": {
			Filter:   map[string]interface{}{"dob": map[string]interface{}{"gt": "2000-01-01"}},
			Expected: []*author{{Name: "Three Author"}}},
	}

	for name, test := range cases {
		t.Run(name, func(t *testing.T) {
			authorTest(t, test.Filter, test.Expected)
		})
	}
}

func floatFilters(t *testing.T) {
	cases := map[string]struct {
		Filter   interface{}
		Expected []*author
	}{
		"less than": {
			Filter:   map[string]interface{}{"reputation": map[string]interface{}{"lt": 8.9}},
			Expected: []*author{{Name: "Ann Author"}}},
		"less or equal": {
			Filter:   map[string]interface{}{"reputation": map[string]interface{}{"le": 8.9}},
			Expected: []*author{{Name: "Ann Author"}, {Name: "Ann Other Author"}}},
		"equal": {
			Filter:   map[string]interface{}{"reputation": map[string]interface{}{"eq": 8.9}},
			Expected: []*author{{Name: "Ann Other Author"}}},
		"greater or equal": {
			Filter:   map[string]interface{}{"reputation": map[string]interface{}{"ge": 8.9}},
			Expected: []*author{{Name: "Ann Other Author"}, {Name: "Three Author"}}},
		"greater than": {
			Filter:   map[string]interface{}{"reputation": map[string]interface{}{"gt": 8.9}},
			Expected: []*author{{Name: "Three Author"}}},
	}

	for name, test := range cases {
		t.Run(name, func(t *testing.T) {
			authorTest(t, test.Filter, test.Expected)
		})
	}
}

func authorTest(t *testing.T, filter interface{}, expected []*author) {
	queryParams := &GraphQLParams{
		Query: `query filterVariable($filter: AuthorFilter) {
			queryAuthor(filter: $filter, order: { asc: name }) {
				name
			}
		}`,
		Variables: map[string]interface{}{"filter": filter},
	}

	gqlResponse := queryParams.ExecuteAsPost(t, GraphqlURL)
	RequireNoGQLErrors(t, gqlResponse)

	var result struct {
		QueryAuthor []*author
	}
	err := json.Unmarshal([]byte(gqlResponse.Data), &result)
	require.NoError(t, err)

	if diff := cmp.Diff(expected, result.QueryAuthor); diff != "" {
		t.Errorf("result mismatch (-want +got):\n%s", diff)
	}
}

func int32Filters(t *testing.T) {
	cases := map[string]struct {
		Filter   interface{}
		Expected []*post
	}{
		"less than": {
			Filter: map[string]interface{}{"numLikes": map[string]interface{}{"lt": 87}},
			Expected: []*post{
				{Title: "GraphQL doco"},
				{Title: "Random post"}}},
		"less or equal": {
			Filter: map[string]interface{}{"numLikes": map[string]interface{}{"le": 87}},
			Expected: []*post{
				{Title: "GraphQL doco"},
				{Title: "Learning GraphQL in Dgraph"},
				{Title: "Random post"}}},
		"equal": {
			Filter:   map[string]interface{}{"numLikes": map[string]interface{}{"eq": 87}},
			Expected: []*post{{Title: "Learning GraphQL in Dgraph"}}},
		"greater or equal": {
			Filter: map[string]interface{}{"numLikes": map[string]interface{}{"ge": 87}},
			Expected: []*post{
				{Title: "Introducing GraphQL in Dgraph"},
				{Title: "Learning GraphQL in Dgraph"}}},
		"greater than": {
			Filter:   map[string]interface{}{"numLikes": map[string]interface{}{"gt": 87}},
			Expected: []*post{{Title: "Introducing GraphQL in Dgraph"}}},
	}

	for name, test := range cases {
		t.Run(name, func(t *testing.T) {
			postTest(t, test.Filter, test.Expected)
		})
	}
}

func hasFilters(t *testing.T) {
	newCountry := addCountry(t, postExecutor)
	newAuthor := addAuthor(t, newCountry.ID, postExecutor)
	newPost := addPostWithNullText(t, newAuthor.ID, newCountry.ID, postExecutor)

	Filter := map[string]interface{}{"has": "text"}
	Expected := []*post{
		{Title: "GraphQL doco"},
		{Title: "Introducing GraphQL in Dgraph"},
		{Title: "Learning GraphQL in Dgraph"},
		{Title: "Random post"}}

	postTest(t, Filter, Expected)
	cleanUp(t, []*country{newCountry}, []*author{newAuthor}, []*post{newPost})
}

func int64Filters(t *testing.T) {
	cases := map[string]struct {
		Filter   interface{}
		Expected []*post
	}{
		"less than": {
			Filter: map[string]interface{}{"numViews": map[string]interface{}{"lt": 274877906944}},
			Expected: []*post{
				{Title: "GraphQL doco"},
				{Title: "Random post"}}},
		"less or equal": {
			Filter: map[string]interface{}{"numViews": map[string]interface{}{"le": 274877906944}},
			Expected: []*post{
				{Title: "GraphQL doco"},
				{Title: "Learning GraphQL in Dgraph"},
				{Title: "Random post"}}},
		"equal": {
			Filter:   map[string]interface{}{"numViews": map[string]interface{}{"eq": 274877906944}},
			Expected: []*post{{Title: "Learning GraphQL in Dgraph"}}},
		"greater or equal": {
			Filter: map[string]interface{}{"numViews": map[string]interface{}{"ge": 274877906944}},
			Expected: []*post{
				{Title: "Introducing GraphQL in Dgraph"},
				{Title: "Learning GraphQL in Dgraph"}}},
		"greater than": {
			Filter:   map[string]interface{}{"numViews": map[string]interface{}{"gt": 274877906944}},
			Expected: []*post{{Title: "Introducing GraphQL in Dgraph"}}},
	}

	for name, test := range cases {
		t.Run(name, func(t *testing.T) {
			postTest(t, test.Filter, test.Expected)
		})
	}
}

func booleanFilters(t *testing.T) {
	cases := map[string]struct {
		Filter   interface{}
		Expected []*post
	}{
		"true": {
			Filter: map[string]interface{}{"isPublished": true},
			Expected: []*post{
				{Title: "GraphQL doco"},
				{Title: "Introducing GraphQL in Dgraph"},
				{Title: "Learning GraphQL in Dgraph"}}},
		"false": {
			Filter:   map[string]interface{}{"isPublished": false},
			Expected: []*post{{Title: "Random post"}}},
	}

	for name, test := range cases {
		t.Run(name, func(t *testing.T) {
			postTest(t, test.Filter, test.Expected)
		})
	}
}

func termFilters(t *testing.T) {
	cases := map[string]struct {
		Filter   interface{}
		Expected []*post
	}{
		"all of terms": {
			Filter: map[string]interface{}{
				"title": map[string]interface{}{"allofterms": "GraphQL Dgraph"}},
			Expected: []*post{
				{Title: "Introducing GraphQL in Dgraph"},
				{Title: "Learning GraphQL in Dgraph"}}},
		"any of terms": {
			Filter: map[string]interface{}{
				"title": map[string]interface{}{"anyofterms": "GraphQL Dgraph"}},
			Expected: []*post{
				{Title: "GraphQL doco"},
				{Title: "Introducing GraphQL in Dgraph"},
				{Title: "Learning GraphQL in Dgraph"}}},
	}

	for name, test := range cases {
		t.Run(name, func(t *testing.T) {
			postTest(t, test.Filter, test.Expected)
		})
	}
}

func fullTextFilters(t *testing.T) {
	cases := map[string]struct {
		Filter   interface{}
		Expected []*post
	}{
		"all of text": {
			Filter: map[string]interface{}{
				"text": map[string]interface{}{"alloftext": "learn GraphQL"}},
			Expected: []*post{
				{Title: "GraphQL doco"},
				{Title: "Learning GraphQL in Dgraph"}}},
		"any of text": {
			Filter: map[string]interface{}{
				"text": map[string]interface{}{"anyoftext": "learn GraphQL"}},
			Expected: []*post{
				{Title: "GraphQL doco"},
				{Title: "Introducing GraphQL in Dgraph"},
				{Title: "Learning GraphQL in Dgraph"}}},
	}

	for name, test := range cases {
		t.Run(name, func(t *testing.T) {
			postTest(t, test.Filter, test.Expected)
		})
	}
}

func stringExactFilters(t *testing.T) {
	cases := map[string]struct {
		Filter   interface{}
		Expected []*post
	}{
		"less than": {
			Filter:   map[string]interface{}{"topic": map[string]interface{}{"lt": "GraphQL"}},
			Expected: []*post{{Title: "GraphQL doco"}}},
		"less or equal": {
			Filter: map[string]interface{}{"topic": map[string]interface{}{"le": "GraphQL"}},
			Expected: []*post{
				{Title: "GraphQL doco"},
				{Title: "Introducing GraphQL in Dgraph"}}},
		"equal": {
			Filter:   map[string]interface{}{"topic": map[string]interface{}{"eq": "GraphQL"}},
			Expected: []*post{{Title: "Introducing GraphQL in Dgraph"}}},
		"greater or equal": {
			Filter: map[string]interface{}{"topic": map[string]interface{}{"ge": "GraphQL"}},
			Expected: []*post{
				{Title: "Introducing GraphQL in Dgraph"},
				{Title: "Learning GraphQL in Dgraph"},
				{Title: "Random post"}}},
		"greater than": {
			Filter: map[string]interface{}{"topic": map[string]interface{}{"gt": "GraphQL"}},
			Expected: []*post{
				{Title: "Learning GraphQL in Dgraph"},
				{Title: "Random post"}}},
	}

	for name, test := range cases {
		t.Run(name, func(t *testing.T) {
			postTest(t, test.Filter, test.Expected)
		})
	}
}

func scalarListFilters(t *testing.T) {

	// tags is a list of strings with @search(by: exact).  So all the filters
	// lt, le, ... mean "is there something in the list that's lt 'Dgraph'", etc.

	cases := map[string]struct {
		Filter   interface{}
		Expected []*post
	}{
		"less than": {
			Filter:   map[string]interface{}{"tags": map[string]interface{}{"lt": "Dgraph"}},
			Expected: []*post{{Title: "Introducing GraphQL in Dgraph"}}},
		"less or equal": {
			Filter: map[string]interface{}{"tags": map[string]interface{}{"le": "Dgraph"}},
			Expected: []*post{
				{Title: "GraphQL doco"},
				{Title: "Introducing GraphQL in Dgraph"},
				{Title: "Learning GraphQL in Dgraph"}}},
		"equal": {
			Filter:   map[string]interface{}{"tags": map[string]interface{}{"eq": "Database"}},
			Expected: []*post{{Title: "Introducing GraphQL in Dgraph"}}},
		"greater or equal": {
			Filter: map[string]interface{}{"tags": map[string]interface{}{"ge": "Dgraph"}},
			Expected: []*post{
				{Title: "GraphQL doco"},
				{Title: "Introducing GraphQL in Dgraph"},
				{Title: "Learning GraphQL in Dgraph"},
				{Title: "Random post"}}},
		"greater than": {
			Filter:   map[string]interface{}{"tags": map[string]interface{}{"gt": "GraphQL"}},
			Expected: []*post{{Title: "Random post"}}},
	}

	for name, test := range cases {
		t.Run(name, func(t *testing.T) {
			postTest(t, test.Filter, test.Expected)
		})
	}
}

func postTest(t *testing.T, filter interface{}, expected []*post) {
	queryParams := &GraphQLParams{
		Query: `query filterVariable($filter: PostFilter) {
			queryPost(filter: $filter, order: { asc: title }) {
				title
			}
		}`,
		Variables: map[string]interface{}{"filter": filter},
	}

	gqlResponse := queryParams.ExecuteAsPost(t, GraphqlURL)
	RequireNoGQLErrors(t, gqlResponse)

	var result struct {
		QueryPost []*post
	}
	err := json.Unmarshal([]byte(gqlResponse.Data), &result)
	require.NoError(t, err)

	if diff := cmp.Diff(expected, result.QueryPost); diff != "" {
		t.Errorf("result mismatch (-want +got):\n%s", diff)
	}
}

func skipDirective(t *testing.T) {
	getAuthorParams := &GraphQLParams{
		Query: `query ($skipPost: Boolean!, $skipName: Boolean!) {
			queryAuthor(filter: { name: { eq: "Ann Other Author" } }) {
				name @skip(if: $skipName)
				dob
				reputation
				posts @skip(if: $skipPost) {
					title
				}
			}
		}`,
		Variables: map[string]interface{}{
			"skipPost": true,
			"skipName": false,
		},
	}

	gqlResponse := getAuthorParams.ExecuteAsPost(t, GraphqlURL)
	RequireNoGQLErrors(t, gqlResponse)

	expected := `{"queryAuthor":[{"name":"Ann Other Author",
		"dob":"1988-01-01T00:00:00Z","reputation":8.9}]}`
	require.JSONEq(t, expected, string(gqlResponse.Data))
}

func includeDirective(t *testing.T) {
	getAuthorParams := &GraphQLParams{
		Query: `query ($includeName: Boolean!, $includePost: Boolean!) {
			queryAuthor(filter: { name: { eq: "Ann Other Author" } }) {
			  name @include(if: $includeName)
			  dob
			  posts @include(if: $includePost) {
				title
			  }
			}
		  }`,
		Variables: map[string]interface{}{
			"includeName": true,
			"includePost": false,
		},
	}

	gqlResponse := getAuthorParams.ExecuteAsPost(t, GraphqlURL)
	RequireNoGQLErrors(t, gqlResponse)

	expected := `{"queryAuthor":[{"name":"Ann Other Author","dob":"1988-01-01T00:00:00Z"}]}`
	require.JSONEq(t, expected, string(gqlResponse.Data))
}

func includeAndSkipDirective(t *testing.T) {
	getAuthorParams := &GraphQLParams{
		Query: `query ($includeFalse: Boolean!, $skipTrue: Boolean!, $includeTrue: Boolean!,
			$skipFalse: Boolean!) {
			queryAuthor (filter: { name: { eq: "Ann Other Author" } }) {
			  dob @include(if: $includeFalse) @skip(if: $skipFalse)
			  reputation @include(if: $includeFalse) @skip(if: $skipTrue)
			  name @include(if: $includeTrue) @skip(if: $skipFalse)
			  posts(filter: { title: { anyofterms: "GraphQL" } }, first: 10)
			    @include(if: $includeTrue) @skip(if: $skipTrue) {
				title
				tags
			  }
			}
		  }`,
		Variables: map[string]interface{}{
			"includeFalse": false,
			"includeTrue":  true,
			"skipFalse":    false,
			"skipTrue":     true,
		},
	}

	gqlResponse := getAuthorParams.ExecuteAsPost(t, GraphqlURL)
	RequireNoGQLErrors(t, gqlResponse)

	expected := `{"queryAuthor":[{"name":"Ann Other Author"}]}`
	require.JSONEq(t, expected, string(gqlResponse.Data))
}

func queryByMultipleIds(t *testing.T) {
	posts := allPosts(t)
	ids := make([]string, 0, len(posts))
	for _, post := range posts {
		ids = append(ids, post.PostID)
	}

	queryParams := &GraphQLParams{
		Query: `query queryPost($filter: PostFilter) {
			queryPost(filter: $filter) {
				postID
				title
				text
				tags
				numLikes
				isPublished
				postType
			}
		}`,
		Variables: map[string]interface{}{"filter": map[string]interface{}{
			"postID": ids,
		}},
	}

	gqlResponse := queryParams.ExecuteAsPost(t, GraphqlURL)
	RequireNoGQLErrors(t, gqlResponse)

	var result struct {
		QueryPost []*post
	}
	err := json.Unmarshal([]byte(gqlResponse.Data), &result)
	require.NoError(t, err)
	if diff := cmp.Diff(posts, result.QueryPost); diff != "" {
		t.Errorf("result mismatch (-want +got):\n%s", diff)
	}
}

func enumFilter(t *testing.T) {
	posts := allPosts(t)

	queryParams := &GraphQLParams{
		Query: `query queryPost($filter: PostFilter) {
			queryPost(filter: $filter) {
				postID
				title
				text
				tags
				numLikes
				isPublished
				postType
			}
		}`,
	}

	facts := make([]*post, 0, len(posts))
	questions := make([]*post, 0, len(posts))
	for _, post := range posts {
		if post.PostType == "Fact" {
			facts = append(facts, post)
		}
		if post.PostType == "Question" {
			questions = append(questions, post)
		}
	}

	cases := map[string]struct {
		Filter   interface{}
		Expected []*post
	}{
		"Hash Filter test": {
			Filter: map[string]interface{}{
				"postType": map[string]interface{}{
					"eq": "Fact",
				},
			},
			Expected: facts,
		},

		"Regexp Filter test": {
			Filter: map[string]interface{}{
				"postType": map[string]interface{}{
					"regexp": "/(Fact)|(Question)/",
				},
			},
			Expected: append(questions, facts...),
		},
	}

	for name, test := range cases {
		t.Run(name, func(t *testing.T) {
			queryParams.Variables = map[string]interface{}{"filter": test.Filter}

			gqlResponse := queryParams.ExecuteAsPost(t, GraphqlURL)
			RequireNoGQLErrors(t, gqlResponse)

			var result struct {
				QueryPost []*post
			}

			postSort := func(i, j int) bool {
				return result.QueryPost[i].Title < result.QueryPost[j].Title
			}
			testSort := func(i, j int) bool {
				return test.Expected[i].Title < test.Expected[j].Title
			}

			err := json.Unmarshal([]byte(gqlResponse.Data), &result)
			sort.Slice(result.QueryPost, postSort)
			sort.Slice(test.Expected, testSort)

			require.NoError(t, err)
			if diff := cmp.Diff(test.Expected, result.QueryPost); diff != "" {
				t.Errorf("result mismatch (-want +got):\n%s", diff)
			}
		})

	}
}

func queryApplicationGraphQl(t *testing.T) {
	getCountryParams := &GraphQLParams{
		Query: `query queryCountry {
			queryCountry {
				name
			}
		}`,
	}

	gqlResponse := getCountryParams.ExecuteAsPostApplicationGraphql(t, GraphqlURL)
	RequireNoGQLErrors(t, gqlResponse)

	expected := `{
	"queryCountry": [
          { "name": "Angola"},
          { "name": "Bangladesh"},
		  { "name": "India"},
          { "name": "Mozambique"}
        ]
}`
	testutil.CompareJSON(t, expected, string(gqlResponse.Data))

}

func queryTypename(t *testing.T) {
	getCountryParams := &GraphQLParams{
		Query: `query queryCountry {
			queryCountry {
				name
				__typename
			}
		}`,
	}

	gqlResponse := getCountryParams.ExecuteAsPost(t, GraphqlURL)
	RequireNoGQLErrors(t, gqlResponse)

	expected := `{
	"queryCountry": [
          {
                "name": "Angola",
                "__typename": "Country"
          },
          {
                "name": "Bangladesh",
                "__typename": "Country"
          },
		  {
                "name": "India",
                "__typename": "Country"
          },
          {
                "name": "Mozambique",
                "__typename": "Country"
          }
        ]
}`
	testutil.CompareJSON(t, expected, string(gqlResponse.Data))

}

func queryNestedTypename(t *testing.T) {
	getCountryParams := &GraphQLParams{
		Query: `query {
			queryAuthor(filter: { name: { eq: "Ann Author" } }) {
				name
				dob
				posts {
					title
					__typename
				}
			}
		}`,
	}

	gqlResponse := getCountryParams.ExecuteAsPost(t, GraphqlURL)
	RequireNoGQLErrors(t, gqlResponse)

	expected := `{
	"queryAuthor": [
	  {
		"name": "Ann Author",
		"dob": "2000-01-01T00:00:00Z",
		"posts": [
		  {
			"title": "Introducing GraphQL in Dgraph",
			"__typename": "Post"
		  },
		  {
			"title": "GraphQL doco",
			"__typename": "Post"
		  }
		]
	  }
	]
}`
	testutil.CompareJSON(t, expected, string(gqlResponse.Data))
}

func typenameForInterface(t *testing.T) {
	newStarship := addStarship(t)
	humanID := addHuman(t, newStarship.ID)
	droidID := addDroid(t)
	updateCharacter(t, humanID)

	t.Run("test __typename for interface types", func(t *testing.T) {
		queryCharacterParams := &GraphQLParams{
			Query: `query {
				queryCharacter (filter: {
					appearsIn: {
						in: [EMPIRE]
					}
				}) {
					name
					__typename
					... on Human {
						totalCredits
			                }
					... on Droid {
						primaryFunction
			                }
				}
			}`,
		}

		expected := `{
		"queryCharacter": [
		  {
			"name":"Han Solo",
			"__typename": "Human",
			"totalCredits": 10
		  },
		  {
			"name": "R2-D2",
			"__typename": "Droid",
			"primaryFunction": "Robot"
		  }
		]
	  }`

		gqlResponse := queryCharacterParams.ExecuteAsPost(t, GraphqlURL)
		RequireNoGQLErrors(t, gqlResponse)
		testutil.CompareJSON(t, expected, string(gqlResponse.Data))
	})

	cleanupStarwars(t, newStarship.ID, humanID, droidID)
}

func queryOnlyTypename(t *testing.T) {

	newCountry1 := addCountry(t, postExecutor)
	newCountry2 := addCountry(t, postExecutor)
	newCountry3 := addCountry(t, postExecutor)

	getCountryParams := &GraphQLParams{
		Query: `query {
			queryCountry(filter: { name: {eq: "Testland"}}) {
				__typename
			}
		}`,
	}

	gqlResponse := getCountryParams.ExecuteAsPost(t, GraphqlURL)
	RequireNoGQLErrors(t, gqlResponse)

	expected := `{
	"queryCountry": [
         {
               "__typename": "Country"
         },
         {
               "__typename": "Country"
         },
         {
               "__typename": "Country"
         }

       ]
}`

	require.JSONEq(t, expected, string(gqlResponse.Data))
	cleanUp(t, []*country{newCountry1, newCountry2, newCountry3}, []*author{}, []*post{})
}

func querynestedOnlyTypename(t *testing.T) {

	newCountry := addCountry(t, postExecutor)
	newAuthor := addAuthor(t, newCountry.ID, postExecutor)
	newPost1 := addPost(t, newAuthor.ID, newCountry.ID, postExecutor)
	newPost2 := addPost(t, newAuthor.ID, newCountry.ID, postExecutor)
	newPost3 := addPost(t, newAuthor.ID, newCountry.ID, postExecutor)

	getCountryParams := &GraphQLParams{
		Query: `query {
			queryAuthor(filter: { name: { eq: "Test Author" } }) {
				posts {
					__typename
				}
			}
		}`,
	}

	gqlResponse := getCountryParams.ExecuteAsPost(t, GraphqlURL)
	RequireNoGQLErrors(t, gqlResponse)

	expected := `{
	"queryAuthor": [
	  {
		"posts": [
		  {
			"__typename": "Post"
		  },
                  {
			"__typename": "Post"
		  },
		  {

			"__typename": "Post"
		  }
		]
	  }
	]
}`
	require.JSONEq(t, expected, string(gqlResponse.Data))
	cleanUp(t, []*country{newCountry}, []*author{newAuthor}, []*post{newPost1, newPost2, newPost3})
}

func onlytypenameForInterface(t *testing.T) {
	newStarship := addStarship(t)
	humanID := addHuman(t, newStarship.ID)
	droidID := addDroid(t)
	updateCharacter(t, humanID)

	t.Run("test __typename for interface types", func(t *testing.T) {
		queryCharacterParams := &GraphQLParams{
			Query: `query {
				queryCharacter (filter: {
					appearsIn: {
						in: [EMPIRE]
					}
				}) {


					... on Human {
						__typename
			                }
					... on Droid {
						__typename
			                }
				}
			}`,
		}

		expected := `{
		"queryCharacter": [
		  {
                      "__typename": "Human"
		  },
		  {
	             "__typename": "Droid"
		  }
		]
	  }`

		gqlResponse := queryCharacterParams.ExecuteAsPost(t, GraphqlURL)
		RequireNoGQLErrors(t, gqlResponse)
		testutil.CompareJSON(t, expected, string(gqlResponse.Data))
	})

	cleanupStarwars(t, newStarship.ID, humanID, droidID)
}

func defaultEnumFilter(t *testing.T) {
	newStarship := addStarship(t)
	humanID := addHuman(t, newStarship.ID)
	droidID := addDroid(t)
	updateCharacter(t, humanID)

	t.Run("test query enum default index on appearsIn", func(t *testing.T) {
		queryCharacterParams := &GraphQLParams{
			Query: `query {
				queryCharacter (filter: {
					appearsIn: {
						in: [EMPIRE]
					}
				}) {
					name
					appearsIn
				}
			}`,
		}

		gqlResponse := queryCharacterParams.ExecuteAsPost(t, GraphqlURL)
		RequireNoGQLErrors(t, gqlResponse)

		expected := `{
		"queryCharacter": [
		  {
			"name":"Han Solo",
			"appearsIn": ["EMPIRE"]
		  },
		  {
			"name": "R2-D2",
			"appearsIn": ["EMPIRE"]
		  }
		]
	  }`
		testutil.CompareJSON(t, expected, string(gqlResponse.Data))
	})

	cleanupStarwars(t, newStarship.ID, humanID, droidID)
}

func queryByMultipleInvalidIds(t *testing.T) {
	queryParams := &GraphQLParams{
		Query: `query queryPost($filter: PostFilter) {
			queryPost(filter: $filter) {
				postID
				title
				text
				tags
				numLikes
				isPublished
				postType
			}
		}`,
		Variables: map[string]interface{}{"filter": map[string]interface{}{
			"postID": []string{"foo", "bar"},
		}},
	}
	// Since the ids are invalid and can't be converted to uint64, the query sent to Dgraph should
	// have func: uid() at root and should return 0 results.

	gqlResponse := queryParams.ExecuteAsPost(t, GraphqlURL)
	RequireNoGQLErrors(t, gqlResponse)

	require.Equal(t, `{"queryPost":[]}`, string(gqlResponse.Data))
	var result struct {
		QueryPost []*post
	}
	err := json.Unmarshal([]byte(gqlResponse.Data), &result)
	require.NoError(t, err)
	require.Equal(t, 0, len(result.QueryPost))
}

func getStateByXid(t *testing.T) {
	getStateParams := &GraphQLParams{
		Query: `{
			getState(xcode: "nsw") {
				name
			}
		}`,
	}

	gqlResponse := getStateParams.ExecuteAsPost(t, GraphqlURL)
	RequireNoGQLErrors(t, gqlResponse)
	require.Equal(t, `{"getState":{"name":"NSW"}}`, string(gqlResponse.Data))
}

func getStateWithoutArgs(t *testing.T) {
	getStateParams := &GraphQLParams{
		Query: `{
			getState {
				name
			}
		}`,
	}

	gqlResponse := getStateParams.ExecuteAsPost(t, GraphqlURL)
	RequireNoGQLErrors(t, gqlResponse)
	require.JSONEq(t, `{"getState":null}`, string(gqlResponse.Data))
}

func getStateByBothXidAndUid(t *testing.T) {
	getStateParams := &GraphQLParams{
		Query: `{
			getState(xcode: "nsw", id: "0x1") {
				name
			}
		}`,
	}

	gqlResponse := getStateParams.ExecuteAsPost(t, GraphqlURL)
	RequireNoGQLErrors(t, gqlResponse)
	require.JSONEq(t, `{"getState":null}`, string(gqlResponse.Data))
}

func queryStateByXid(t *testing.T) {
	getStateParams := &GraphQLParams{
		Query: `{
			queryState(filter: { xcode: { eq: "nsw"}}) {
				name
			}
		}`,
	}

	gqlResponse := getStateParams.ExecuteAsPost(t, GraphqlURL)
	RequireNoGQLErrors(t, gqlResponse)
	require.Equal(t, `{"queryState":[{"name":"NSW"}]}`, string(gqlResponse.Data))
}

func queryStateByXidRegex(t *testing.T) {
	getStateParams := &GraphQLParams{
		Query: `{
			queryState(filter: { xcode: { regexp: "/n/"}}) {
				name
			}
		}`,
	}

	gqlResponse := getStateParams.ExecuteAsPost(t, GraphqlURL)
	RequireNoGQLErrors(t, gqlResponse)
	testutil.CompareJSON(t, `{"queryState":[{"name":"Nusa"},{"name": "NSW"}]}`,
		string(gqlResponse.Data))
}

func multipleOperations(t *testing.T) {
	params := &GraphQLParams{
		Query: `query sortCountryByNameDesc {
			queryCountry(order: { desc: name }, first: 1) {
				name
			}
		}

		query sortCountryByNameAsc {
			queryCountry(order: { asc: name }, first: 1) {
				name
			}
		}
		`,
		OperationName: "sortCountryByNameAsc",
	}

	cases := []struct {
		name          string
		operationName string
		expectedError string
		expected      []*country
	}{
		{
			"second query name as operation name",
			"sortCountryByNameAsc",
			"",
			[]*country{{Name: "Angola"}},
		},
		{
			"first query name as operation name",
			"sortCountryByNameDesc",
			"",
			[]*country{{Name: "Mozambique"}},
		},
		{
			"operation name doesn't exist",
			"sortCountryByName",
			"Supplied operation name sortCountryByName isn't present in the request.",
			nil,
		},
		{
			"operation name is empty",
			"",
			"Operation name must by supplied when query has more than 1 operation.",
			nil,
		},
	}

	for _, test := range cases {
		t.Run(test.name, func(t *testing.T) {
			params.OperationName = test.operationName
			gqlResponse := params.ExecuteAsPost(t, GraphqlURL)
			if test.expectedError != "" {
				require.NotNil(t, gqlResponse.Errors)
				require.Equal(t, test.expectedError, gqlResponse.Errors[0].Error())
				return
			}
			RequireNoGQLErrors(t, gqlResponse)

			var expected, result struct {
				QueryCountry []*country
			}
			expected.QueryCountry = test.expected
			err := json.Unmarshal([]byte(gqlResponse.Data), &result)
			require.NoError(t, err)

			if diff := cmp.Diff(expected, result); diff != "" {
				t.Errorf("result mismatch (-want +got):\n%s", diff)
			}
		})
	}
}

func queryPostWithAuthor(t *testing.T) {
	queryPostParams := &GraphQLParams{
		Query: `query {
			queryPost (filter: {title : { anyofterms : "Introducing" }} ) {
				title
				author {
					name
				}
			}
		}`,
	}

	gqlResponse := queryPostParams.ExecuteAsPost(t, GraphqlURL)
	RequireNoGQLErrors(t, gqlResponse)
	testutil.CompareJSON(t,
		`{"queryPost":[{"title":"Introducing GraphQL in Dgraph","author":{"name":"Ann Author"}}]}`,
		string(gqlResponse.Data))
}

func queriesHaveExtensions(t *testing.T) {
	query := &GraphQLParams{
		Query: `query {
			queryPost {
				title
			}
		}`,
	}

	touchedUidskey := "touched_uids"
	gqlResponse := query.ExecuteAsPost(t, GraphqlURL)
	RequireNoGQLErrors(t, gqlResponse)
	require.Contains(t, gqlResponse.Extensions, touchedUidskey)
	require.Greater(t, int(gqlResponse.Extensions[touchedUidskey].(float64)), 0)
}

func queryWithAlias(t *testing.T) {
	queryPostParams := &GraphQLParams{
		Query: `query {
			post : queryPost (filter: {title : { anyofterms : "Introducing" }} ) {
				type : __typename
				title
				postTitle : title
				postAuthor : author {
					theName : name
				}
			}
		}`,
	}

	gqlResponse := queryPostParams.ExecuteAsPost(t, GraphqlURL)
	RequireNoGQLErrors(t, gqlResponse)
	testutil.CompareJSON(t,
		`{
			"post": [ {
				"type": "Post",
				"title": "Introducing GraphQL in Dgraph",
				"postTitle": "Introducing GraphQL in Dgraph",
				"postAuthor": { "theName": "Ann Author" }}]}`,
		string(gqlResponse.Data))
}

func queryWithMultipleAliasOfSameField(t *testing.T) {
	queryAuthorParams := &GraphQLParams{
		Query: `query {
			queryAuthor (filter: {name: {eq: "Ann Other Author"}}){
			  name
			  p1: posts(filter: {numLikes: {ge: 80}}){
				title
				numLikes
			  }
			  p2: posts(filter: {numLikes: {le: 5}}){
				title
				numLikes
			  }
			}
		  }`,
	}

	gqlResponse := queryAuthorParams.ExecuteAsPost(t, GraphqlURL)
	RequireNoGQLErrors(t, gqlResponse)
	testutil.CompareJSON(t,
		`{
		"queryAuthor": [
			{
				"name": "Ann Other Author",
				"p1": [
					{
						"title": "Learning GraphQL in Dgraph",
						"numLikes": 87
					}
				],
				"p2": [
					{
						"title": "Random post",
						"numLikes": 1
					}
				]
			}
		]
	}`,
		string(gqlResponse.Data))
}

func DgraphDirectiveWithSpecialCharacters(t *testing.T) {
	mutation := &GraphQLParams{
		Query: `
		mutation {
			addMessage(input : [{content : "content1", author: "author1"}]) {
				message {
					content
					author
				}
			}
		}`,
	}
	result := `{"addMessage":{"message":[{"content":"content1","author":"author1"}]}}`
	gqlResponse := mutation.ExecuteAsPost(t, GraphqlURL)
	RequireNoGQLErrors(t, gqlResponse)
	require.JSONEq(t, result, string(gqlResponse.Data))

	queryParams := &GraphQLParams{
		Query: `
		query {
			queryMessage {
				content
				author
			}
		}`,
	}
	result = `{"queryMessage":[{"content":"content1","author":"author1"}]}`
	gqlResponse = queryParams.ExecuteAsPost(t, GraphqlURL)
	RequireNoGQLErrors(t, gqlResponse)
	require.JSONEq(t, result, string(gqlResponse.Data))
}

func queryWithCascade(t *testing.T) {
	// for testing normal and parameterized @cascade with get by ID and filter queries on multiple levels
	authors := addMultipleAuthorFromRef(t, []*author{
		{
			Name:       "George",
			Reputation: 4.5,
			Posts:      []*post{{Title: "A show about nothing", Text: "Got ya!", Tags: []string{}}},
		}, {
			Name:       "Jerry",
			Reputation: 4.6,
			Country:    &country{Name: "outer Galaxy2"},
			Posts:      []*post{{Title: "Outside", Tags: []string{}}},
		}, {
			Name:    "Kramer",
			Country: &country{Name: "outer space2"},
			Posts:   []*post{{Title: "Ha! Cosmo Kramer", Text: "Giddy up!", Tags: []string{}}},
		},
	}, postExecutor)
	newStarship := addStarship(t)
	humanID := addHuman(t, newStarship.ID)
	authorIds := []string{authors[0].ID, authors[1].ID, authors[2].ID}
	postIds := []string{authors[0].Posts[0].PostID, authors[1].Posts[0].PostID,
		authors[2].Posts[0].PostID}
	countryIds := []string{authors[1].Country.ID, authors[2].Country.ID}
	getAuthorByIdQuery := `query ($id: ID!) {
							  getAuthor(id: $id) @cascade {
								reputation
								posts {
								  text
								}
							  }
							}`

	// for testing @cascade with get by XID queries
	states := []*state{
		{Name: "California", Code: "CA", Capital: "Sacramento"},
		{Name: "Texas", Code: "TX"},
	}
	addStateParams := GraphQLParams{
		Query: `mutation ($input: [AddStateInput!]!) {
					addState(input: $input) {
						numUids
					}
				}`,
		Variables: map[string]interface{}{"input": states},
	}
	resp := addStateParams.ExecuteAsPost(t, GraphqlURL)
	RequireNoGQLErrors(t, resp)
	testutil.CompareJSON(t, `{"addState":{"numUids":2}}`, string(resp.Data))
	getStateByXidQuery := `query ($xid: String!) {
							  getState(xcode: $xid) @cascade {
								xcode
								capital
							  }
							}`

	tcases := []struct {
		name      string
		query     string
		variables map[string]interface{}
		respData  string
	}{
		{
			name:      "@cascade on get by ID query returns null",
			query:     getAuthorByIdQuery,
			variables: map[string]interface{}{"id": authors[1].ID},
			respData:  `{"getAuthor": null}`,
		}, {
			name:      "@cascade on get by ID query returns author",
			query:     getAuthorByIdQuery,
			variables: map[string]interface{}{"id": authors[0].ID},
			respData: `{
							"getAuthor": {
								"reputation": 4.5,
								"posts": [{
									"text": "Got ya!"
								}]
							}
						}`,
		}, {
			name:      "@cascade on get by XID query returns null",
			query:     getStateByXidQuery,
			variables: map[string]interface{}{"xid": states[1].Code},
			respData:  `{"getState": null}`,
		}, {
			name:      "@cascade on get by XID query returns state",
			query:     getStateByXidQuery,
			variables: map[string]interface{}{"xid": states[0].Code},
			respData: `{
							"getState": {
								"xcode": "CA",
								"capital": "Sacramento"
							}
						}`,
		}, {
			name: "@cascade on filter query",
			query: `query ($ids: [ID!]) {
					  queryAuthor(filter: {id: $ids}) @cascade {
						reputation
						posts {
						  text
						}
					  }
					}`,
			variables: map[string]interface{}{"ids": authorIds},
			respData: `{
							"queryAuthor": [{
								"reputation": 4.5,
								"posts": [{
									"text": "Got ya!"
								}]
							}]
						}`,
		}, {
			name: "@cascade on query field",
			query: `query ($ids: [ID!]) {
					  queryAuthor(filter: {id: $ids}) {
						reputation
						posts @cascade {
						  title
						  text
						}
					  }
					}`,
			variables: map[string]interface{}{"ids": authorIds},
			respData: `{
							"queryAuthor": [{
								"reputation": 4.5,
								"posts": [{
									"title": "A show about nothing",
									"text": "Got ya!"
								}]
							},{
								"reputation": 4.6,
								"posts": []
							},{
								"reputation": null,
								"posts": [{
									"title": "Ha! Cosmo Kramer",
									"text": "Giddy up!"
								}]
							}]
						}`,
		},
		{
			name: "parameterized cascade with argument at outer level only",
			query: `query ($ids: [ID!]) {
						queryAuthor(filter: {id: $ids})  @cascade(fields:["name"]) {
							reputation
							name
							country {
								name
							}
						}
					}`,
			variables: map[string]interface{}{"ids": authorIds},
			respData: `{
						  "queryAuthor": [
							{
							  "reputation": 4.6,
							  "name": "Jerry",
							  "country": {
								"name": "outer Galaxy2"
							  }
							},
							{
							  "name": "Kramer",
							  "reputation": null,
							  "country": {
								"name": "outer space2"
							  }
							},
							{
							  "reputation": 4.5,
							  "name": "George",
							  "country": null
							}
						  ]
						}`,
		},
		{
			name: "parameterized cascade only at inner level ",
			query: `query ($ids: [ID!]) {
						queryAuthor(filter: {id: $ids})  {
							reputation
							name
							posts @cascade(fields:["text"]) {
								title
								text
							}
						}
					}`,
			variables: map[string]interface{}{"ids": authorIds},
			respData: `{
						  "queryAuthor": [
							{
							  "reputation": 4.5,
							  "name": "George",
							  "posts": [
								{
								  "title": "A show about nothing",
								  "text": "Got ya!"
								}
							  ]
							},
							{
							  "name": "Kramer",
							  "reputation": null,
							  "posts": [
								{
								  "title": "Ha! Cosmo Kramer",
								  "text": "Giddy up!"
								}
							  ]
							},
							{
							  "name": "Jerry",
							  "reputation": 4.6,
							  "posts": []
							}
						  ]
						}`,
		},
		{
			name: "parameterized cascade at all levels ",
			query: `query ($ids: [ID!]) {
						queryAuthor(filter: {id: $ids}) @cascade(fields:["reputation","name"]) {
							reputation
							name
							dob
							posts @cascade(fields:["text"]) {
								title
								text
							}
						}
					}`,
			variables: map[string]interface{}{"ids": authorIds},
			respData: `{
						  "queryAuthor": [
							{
							  "reputation": 4.5,
							  "name": "George",
							  "dob": null,
							  "posts": [
								{
								  "title": "A show about nothing",
								  "text": "Got ya!"
								}
							  ]
							},
							{
							  "dob": null,
							  "name": "Jerry",
							  "posts": [],
							  "reputation": 4.6
							}
						  ]
						}`,
		},
		{
			name: "parameterized cascade on ID type ",
			query: `query ($ids: [ID!]) {
						queryAuthor(filter: {id: $ids}) @cascade(fields:["reputation","id"]) {
							reputation
							name
							dob
						}
					}`,
			variables: map[string]interface{}{"ids": authorIds},
			respData: `{
						  "queryAuthor": [
							{
							  "reputation": 4.5,
							  "name": "George",
							  "dob": null
							},
							{
							  "dob": null,
							  "name": "Jerry",
							  "reputation": 4.6
							}
						  ]
						}`,
		},
		{
			name: "parameterized cascade on field of interface ",
			query: `query  {
						queryHuman() @cascade(fields:["name"]) {
							name
							totalCredits
						}
					}`,
			respData: `{
						  "queryHuman": [
							{
							  "name": "Han",
							  "totalCredits": 10
							}
						  ]
						}`,
		},
		{
			name: "parameterized cascade on interface ",
			query: `query {
						queryCharacter (filter: { appearsIn: { in: [EMPIRE] } }) @cascade(fields:["appearsIn"]){	
							name
							appearsIn
						} 
					}`,
			respData: `{
						  "queryCharacter": [
							{
							  "name": "Han",
							  "appearsIn": [
								"EMPIRE"
							  ]
							}
						  ]
						}`,
		},
	}

	for _, tcase := range tcases {
		t.Run(tcase.name, func(t *testing.T) {
			params := &GraphQLParams{
				Query:     tcase.query,
				Variables: tcase.variables,
			}
			resp := params.ExecuteAsPost(t, GraphqlURL)
			RequireNoGQLErrors(t, resp)
			testutil.CompareJSON(t, tcase.respData, string(resp.Data))
		})
	}

	// cleanup
	deleteAuthors(t, authorIds, nil)
	deleteCountry(t, map[string]interface{}{"id": countryIds}, len(countryIds), nil)
	DeleteGqlType(t, "Post", map[string]interface{}{"postID": postIds}, len(postIds), nil)
	deleteState(t, getXidFilter("xcode", []string{states[0].Code, states[1].Code}), len(states),
		nil)
	cleanupStarwars(t, newStarship.ID, humanID, "")
}

func filterInQueriesWithArrayForAndOr(t *testing.T) {
	// for testing filter with AND,OR connectives
	authors := addMultipleAuthorFromRef(t, []*author{
		{
			Name:          "George",
			Reputation:    4.5,
			Qualification: "Phd in CSE",
			Posts:         []*post{{Title: "A show about nothing", Text: "Got ya!", Tags: []string{}}},
		}, {
			Name:          "Jerry",
			Reputation:    4.6,
			Qualification: "Phd in ECE",
			Country:       &country{Name: "outer Galaxy2"},
			Posts:         []*post{{Title: "Outside", Tags: []string{}}},
		}, {
			Name:          "Kramer",
			Reputation:    4.2,
			Qualification: "PostDoc in CSE",
			Country:       &country{Name: "outer space2"},
			Posts:         []*post{{Title: "Ha! Cosmo Kramer", Text: "Giddy up!", Tags: []string{}}},
		},
	}, postExecutor)
	newStarship := addStarship(t)
	humanID := addHuman(t, newStarship.ID)
	authorIds := []string{authors[0].ID, authors[1].ID, authors[2].ID}
	postIds := []string{authors[0].Posts[0].PostID, authors[1].Posts[0].PostID,
		authors[2].Posts[0].PostID}
	countryIds := []string{authors[1].Country.ID, authors[2].Country.ID}

	states := []*state{
		{Name: "California", Code: "CA", Capital: "Sacramento"},
		{Name: "Texas", Code: "TX"},
	}
	addStateParams := GraphQLParams{
		Query: `mutation ($input: [AddStateInput!]!) {
					addState(input: $input) {
						numUids
					}
				}`,
		Variables: map[string]interface{}{"input": states},
	}
	resp := addStateParams.ExecuteAsPost(t, GraphqlURL)
	RequireNoGQLErrors(t, resp)
	testutil.CompareJSON(t, `{"addState":{"numUids":2}}`, string(resp.Data))

	tcases := []struct {
		name      string
		query     string
		variables string
		respData  string
	}{
		{
			name: "Filter with only AND key at top level",
			query: `query{
                      queryAuthor(filter:{and:{name:{eq:"George"}}}){
                        name
						reputation
                        posts {
                          text
                        }
                      }
				    }`,
			respData: `{
						  "queryAuthor": [
							{
							  "name": "George",
							  "reputation": 4.5,
							  "posts": [
								{
								  "text": "Got ya!"
								}
							  ]
							}
						  ]
						}`,
		},
		{
			name: "Filter with only AND key at top level using variables",
			query: `query($filter:AuthorFilter) {
                      queryAuthor(filter:$filter){
                        name
                        reputation
                        posts {
                          text
                        }
                      }
			    	}`,
			respData: `{
						  "queryAuthor": [
							{
							  "name": "George",
							  "reputation": 4.5,
							  "posts": [
								{
								  "text": "Got ya!"
								}
							  ]
							}
						  ]
						}`,

			variables: `{"filter":{"and":{"name":{"eq":"George"}}}}`,
		},
		{
			name: "Filter with only OR key at top level",
			query: `query {
                      queryAuthor(filter:{or:{name:{eq:"George"}}}){
                        name
                        reputation
                        posts {
						  text
                        }
                      }
				    }`,
			respData: `{
						  "queryAuthor": [
							{
							  "name": "George",
							  "reputation": 4.5,
							  "posts": [
								{
								  "text": "Got ya!"
								}
							  ]
							}
						  ]
						}`,
		},
		{
			name: "Filter with only OR key at top level using variables",
			query: `query($filter:AuthorFilter) {
                      queryAuthor(filter:$filter){
						name
                        reputation
                        posts {
                          text
                        }
                      }
			    	}`,
			respData: `{
						  "queryAuthor": [
							{
							  "name": "George",
							  "reputation": 4.5,
							  "posts": [
								{
								  "text": "Got ya!"
								}
							  ]
							}
						  ]
						}`,
			variables: `{"filter":{"or":{"name":{"eq":"George"}}}}`,
		}, {
			name: "Filter with Nested AND using variables",
			query: `query($filter:AuthorFilter) {
                      queryAuthor(filter:$filter){
                        name
                        reputation
                        posts {
                         text
                        }
                      }
				    }`,
			respData: `{
						  "queryAuthor": [
							{
							  "name": "George",
							  "reputation": 4.5,
							  "posts": [
								{
								  "text": "Got ya!"
								}
							  ]
							}
						  ]
						}`,
			variables: `{"filter":{"and":[{"name":{"eq":"George"}},{"and":{"reputation":{"eq":4.5}}}]}}`,
		},
		{
			name: "Filter with Nested AND",
			query: `query{
                      queryAuthor(filter:{and:[{name:{eq:"George"}},{and:{reputation:{eq:4.5}}}]}){
                        name
                        reputation
                        posts {
                          text
                        }
                       }
				     }`,
			respData: `{
						  "queryAuthor": [
							{
							  "name": "George",
							  "reputation": 4.5,
							  "posts": [
								{
								  "text": "Got ya!"
								}
							  ]
							}
						  ]
						}`,
		},
		{
			name: "Filter with Nested OR",
			query: `query{
                      queryAuthor(filter:{or:[{name:{eq:"George"}},{or:{reputation:{eq:4.2}}}]}){
                        name
                        reputation
						posts {
                          text
                        }
                      }
				    }`,
			respData: `{
						  "queryAuthor": [
							{
							  "name": "George",
							  "reputation": 4.5,
							  "posts": [
								{
								  "text": "Got ya!"
								}
							  ]
							},
							{
							  "name": "Kramer",
							  "reputation": 4.2,
							  "posts": [
								{
								  "text": "Giddy up!"
								}
							  ]
							}
						  ]
						}`,
		},
		{
			name: "Filter with Nested OR using variables",
			query: `query($filter:AuthorFilter) {
                      queryAuthor(filter:$filter){
                        name
						reputation
                        posts {
                          text
                        }
                      }
			      	}`,
			respData: `{
						  "queryAuthor": [
							{
							  "name": "George",
							  "reputation": 4.5,
							  "posts": [
								{
								  "text": "Got ya!"
								}
							  ]
							},
							{
							  "name": "Kramer",
							  "reputation": 4.2,
							  "posts": [
								{
								  "text": "Giddy up!"
								}
							  ]
							}
						  ]
						}`,
			variables: `{"filter":{"or":[{"name":{"eq":"George"}},{"or":{"reputation":{"eq":4.2}}}]}}`,
		},
		{
			name: "(A OR B) AND (C OR D) using variables",
			query: `query($filter:AuthorFilter) {
                       queryAuthor(filter:$filter){
                         name
                         reputation
                         posts {
                           text
                        }
                       }
				     }`,
			respData: `{
						  "queryAuthor": [
							{
							  "name": "George",
							  "reputation": 4.5,
							  "posts": [
								{
								  "text": "Got ya!"
								}
							  ]
							}
						  ]
						}`,
			variables: `{"filter":{"and": [{"name":{"eq": "George"},"or":{"name":{"eq": "Alice"}}},
						{"reputation":{"eq": 3}, "or":{"reputation":{"eq": 4.5}}}]}}`,
		},
		{
			name: "(A AND B AND C) using variables",
			query: `query($filter:AuthorFilter) {
                       queryAuthor(filter:$filter){
                         name
                         reputation
                         qualification
                          posts {
                            text
                          }
                       }
			      	}`,
			respData: `{
						  "queryAuthor": [
							{
							  "name": "George",
							  "reputation": 4.5,
							  "qualification": "Phd in CSE",
							  "posts": [
								{
								  "text": "Got ya!"
								}
							  ]
							}
						  ]
						}`,
			variables: `{"filter":{"and": [{"name":{"eq": "George"}},{"reputation":{"eq": 4.5}},{"qualification": {"eq": "Phd in CSE"}}]}}`,
		},
		{
			name: "(A OR B OR C) using variables",
			query: `query($filter:AuthorFilter) {
                       queryAuthor(filter:$filter){
                         name
                         reputation
                         qualification
                       }
				    }`,
			respData: `{
						  "queryAuthor": [
							{
							  "name": "Kramer",
							  "qualification": "PostDoc in CSE",
							  "reputation": 4.2
							},
							{
							  "name": "George",
							  "qualification": "Phd in CSE",
							  "reputation": 4.5
							},
							{
							  "name": "Jerry",
							  "qualification": "Phd in ECE",
							  "reputation": 4.6
							}
						  ]
						}`,
			variables: `{"filter":{"or": [{"name": {"eq": "George"}}, {"reputation": {"eq": 4.6}}, {"qualification": {"eq": "PostDoc in CSE"}}]}}`,
		},
	}

	for _, tcase := range tcases {
		t.Run(tcase.name, func(t *testing.T) {
			var vars map[string]interface{}
			if tcase.variables != "" {
				err := json.Unmarshal([]byte(tcase.variables), &vars)
				require.NoError(t, err)
			}
			params := &GraphQLParams{
				Query:     tcase.query,
				Variables: vars,
			}
			resp := params.ExecuteAsPost(t, GraphqlURL)
			RequireNoGQLErrors(t, resp)
			testutil.CompareJSON(t, tcase.respData, string(resp.Data))
		})
	}

	// cleanup
	deleteAuthors(t, authorIds, nil)
	deleteCountry(t, map[string]interface{}{"id": countryIds}, len(countryIds), nil)
	DeleteGqlType(t, "Post", map[string]interface{}{"postID": postIds}, len(postIds), nil)
	deleteState(t, getXidFilter("xcode", []string{states[0].Code, states[1].Code}), len(states),
		nil)
	cleanupStarwars(t, newStarship.ID, humanID, "")
}

func queryGeoNearFilter(t *testing.T) {
	addHotelParams := &GraphQLParams{
		Query: `
		mutation addHotel($hotels: [AddHotelInput!]!) {
		  addHotel(input: $hotels) {
			hotel {
			  name
			  location {
				latitude
				longitude
			  }
			}
		  }
		}`,
		Variables: map[string]interface{}{"hotels": []interface{}{
			map[string]interface{}{
				"name": "Taj Hotel 1",
				"location": map[string]interface{}{
					"latitude":  11.11,
					"longitude": 22.22,
				},
			},
			map[string]interface{}{
				"name": "Taj Hotel 2",
				"location": map[string]interface{}{
					"latitude":  33.33,
					"longitude": 22.22,
				},
			},
			map[string]interface{}{
				"name": "Taj Hotel 3",
				"location": map[string]interface{}{
					"latitude":  11.11,
					"longitude": 33.33,
				},
			},
		},
		},
	}
	gqlResponse := addHotelParams.ExecuteAsPost(t, GraphqlURL)
	RequireNoGQLErrors(t, gqlResponse)

	queryHotel := &GraphQLParams{
		Query: `
			query {
			  queryHotel(filter: { location: { near: { distance: 100, coordinate: { latitude: 11.11, longitude: 22.22} } } }) {
				name
				location {
				  latitude
				  longitude
				}
			  }
			}`,
	}
	gqlResponse = queryHotel.ExecuteAsPost(t, GraphqlURL)
	RequireNoGQLErrors(t, gqlResponse)

	queryHotelExpected := `
	{
		"queryHotel":[{
			"name" : "Taj Hotel 1",
			"location" : {
				"latitude" : 11.11,
				"longitude" : 22.22
			}
		}]
	}`
	testutil.CompareJSON(t, queryHotelExpected, string(gqlResponse.Data))
	// Cleanup
	DeleteGqlType(t, "Hotel", map[string]interface{}{}, 3, nil)
}

func persistedQuery(t *testing.T) {
	queryCountryParams := &GraphQLParams{
		Extensions: &schema.RequestExtensions{PersistedQuery: schema.PersistedQuery{
			Sha256Hash: "shaWithoutAnyPersistedQuery",
		}},
	}
	gqlResponse := queryCountryParams.ExecuteAsPost(t, GraphqlURL)
	require.Len(t, gqlResponse.Errors, 1)
	require.Contains(t, gqlResponse.Errors[0].Message, "PersistedQueryNotFound")

	queryCountryParams = &GraphQLParams{
		Query: `query ($countryName: String){
			queryCountry(filter: {name: {eq: $countryName}}) {
				name
			}
		}`,
		Variables: map[string]interface{}{"countryName": "Bangladesh"},
		Extensions: &schema.RequestExtensions{PersistedQuery: schema.PersistedQuery{
			Sha256Hash: "incorrectSha",
		}},
	}
	gqlResponse = queryCountryParams.ExecuteAsPost(t, GraphqlURL)
	require.Len(t, gqlResponse.Errors, 1)
	require.Contains(t, gqlResponse.Errors[0].Message, "provided sha does not match query")

	queryCountryParams.Extensions.PersistedQuery.Sha256Hash = "bbc0af44f82ce5c38e775f7f14c71e5eba1936b12b3e66c452ee262ef147f1ed"
	gqlResponse = queryCountryParams.ExecuteAsPost(t, GraphqlURL)
	RequireNoGQLErrors(t, gqlResponse)

	queryCountryParams.Query = ""
	gqlResponse = queryCountryParams.ExecuteAsPost(t, GraphqlURL)
	RequireNoGQLErrors(t, gqlResponse)

	// test get method as well
	queryCountryParams.Extensions = nil
	gqlResponse = queryCountryParams.ExecuteAsGet(t, GraphqlURL+`?extensions={"persistedQuery":{"sha256Hash":"bbc0af44f82ce5c38e775f7f14c71e5eba1936b12b3e66c452ee262ef147f1ed"}}`)
	RequireNoGQLErrors(t, gqlResponse)
}

func queryAggregateWithFilter(t *testing.T) {
	queryPostParams := &GraphQLParams{
		Query: `query {
			aggregatePost (filter: {title : { anyofterms : "Introducing" }} ) {
				count
				numLikesMax
				titleMin
			}
		}`,
	}

	gqlResponse := queryPostParams.ExecuteAsPost(t, GraphqlURL)
	RequireNoGQLErrors(t, gqlResponse)
	testutil.CompareJSON(t,
		`{
					"aggregatePost":
						{
							"count":1,
							"numLikesMax": 100,
							"titleMin": "Introducing GraphQL in Dgraph"
						}
				}`,
		string(gqlResponse.Data))
}

func queryAggregateOnEmptyData(t *testing.T) {
	queryPostParams := &GraphQLParams{
		Query: `query {
			aggregatePost (filter: {title : { anyofterms : "Nothing" }} ) {
				count
				numLikesMax
				titleMin
			}
		}`,
	}

	gqlResponse := queryPostParams.ExecuteAsPost(t, GraphqlURL)
	RequireNoGQLErrors(t, gqlResponse)
	testutil.CompareJSON(t,
		`{
					"aggregatePost": null
				}`,
		string(gqlResponse.Data))
}

func queryAggregateOnEmptyData2(t *testing.T) {
	queryPostParams := &GraphQLParams{
		Query: `query {
			aggregateState (filter: {xcode : { eq : "nsw" }} ) {
				count
				capitalMax
				capitalMin
				xcodeMin
				xcodeMax
			}
		}`,
	}

	gqlResponse := queryPostParams.ExecuteAsPost(t, GraphqlURL)
	RequireNoGQLErrors(t, gqlResponse)
	testutil.CompareJSON(t,
		`{
					"aggregateState":
						{
							"capitalMax": null,
							"capitalMin": null,
							"xcodeMin": "nsw",
							"xcodeMax": "nsw",
							"count": 1
						}
				}`,
		string(gqlResponse.Data))
}

func queryAggregateOnEmptyData3(t *testing.T) {
	queryNumberOfStates := &GraphQLParams{
		Query: `query
		{
			queryCountry(filter: { name: { eq: "India" } }) {
				name
				ag : statesAggregate {
					count
					nameMin
					capitalMax
					capitalMin
				}
			}
		}`,
	}
	gqlResponse := queryNumberOfStates.ExecuteAsPost(t, GraphqlURL)
	RequireNoGQLErrors(t, gqlResponse)
	testutil.CompareJSON(t,
		`
		{
			"queryCountry": [{
				"name": "India",
				"ag": { 
					"count" : 3,
					"nameMin": "Gujarat",
					"capitalMax": null,
					"capitalMin": null
				}
			}]
		}`,
		string(gqlResponse.Data))
}

func queryAggregateWithoutFilter(t *testing.T) {
	queryPostParams := &GraphQLParams{
		Query: `query {
			aggregatePost {
				titleMax
				titleMin
				numLikesSum
				numLikesAvg
				numLikesMax
				numLikesMin
				count
			}
		}`,
	}

	gqlResponse := queryPostParams.ExecuteAsPost(t, GraphqlURL)
	RequireNoGQLErrors(t, gqlResponse)
	testutil.CompareJSON(t,
		`{
					"aggregatePost":
						{
							"count":4,
							"titleMax": "Random post",
							"titleMin": "GraphQL doco",
							"numLikesAvg": 66.25,
							"numLikesMax": 100,
							"numLikesMin": 1,
							"numLikesSum": 265
						}
				}`,
		string(gqlResponse.Data))
}

func queryAggregateWithAlias(t *testing.T) {
	queryPostParams := &GraphQLParams{
		Query: `query {
			aggregatePost {
				cnt: count
				tmin : titleMin
				tmax: titleMax
				navg : numLikesAvg 
			}
		}`,
	}

	gqlResponse := queryPostParams.ExecuteAsPost(t, GraphqlURL)
	RequireNoGQLErrors(t, gqlResponse)
	testutil.CompareJSON(t,
		`{
					"aggregatePost":
							{
								"cnt":4,
								"tmax": "Random post",
								"tmin": "GraphQL doco",
								"navg": 66.25
							}
				}`,
		string(gqlResponse.Data))
}

func queryAggregateWithRepeatedFields(t *testing.T) {
	queryPostParams := &GraphQLParams{
		Query: `query {
			aggregatePost {
				count
				cnt2 : count
				tmin : titleMin
				tmin_again : titleMin
				tmax: titleMax
				tmax_again : titleMax
				navg : numLikesAvg
				navg2 : numLikesAvg
			}
		}`,
	}

	gqlResponse := queryPostParams.ExecuteAsPost(t, GraphqlURL)
	RequireNoGQLErrors(t, gqlResponse)
	testutil.CompareJSON(t,
		`{
					"aggregatePost":
							{
								"count":4,
								"cnt2":4,
								"tmax": "Random post",
								"tmax_again": "Random post",
								"tmin": "GraphQL doco",
								"tmin_again": "GraphQL doco",
								"navg": 66.25,
								"navg2": 66.25
							}
				}`,
		string(gqlResponse.Data))
}

func queryAggregateAtChildLevel(t *testing.T) {
	queryNumberOfStates := &GraphQLParams{
		Query: `query
		{
			queryCountry(filter: { name: { eq: "India" } }) {
				name
				ag : statesAggregate {
					count
					nameMin
				}
			}
		}`,
	}
	gqlResponse := queryNumberOfStates.ExecuteAsPost(t, GraphqlURL)
	RequireNoGQLErrors(t, gqlResponse)
	testutil.CompareJSON(t,
		`
		{
			"queryCountry": [{
				"name": "India",
				"ag": { 
					"count" : 3,
					"nameMin": "Gujarat"
				}
			}]
		}`,
		string(gqlResponse.Data))
}

func queryAggregateAtChildLevelWithFilter(t *testing.T) {
	queryNumberOfIndianStates := &GraphQLParams{
		Query: `query 
		{
			queryCountry(filter: { name: { eq: "India" } }) {
				name
				ag : statesAggregate(filter: {xcode: {in: ["ka", "mh"]}}) {
                	count
					nameMin
                }
			}
		}`,
	}
	gqlResponse := queryNumberOfIndianStates.ExecuteAsPost(t, GraphqlURL)
	RequireNoGQLErrors(t, gqlResponse)
	testutil.CompareJSON(t,
		`
		{
			"queryCountry": [{
				"name": "India",
				"ag": { 
					"count" : 2,
					"nameMin" : "Karnataka"
				}
			}]
		}`,
		string(gqlResponse.Data))
}

func queryAggregateAtChildLevelWithEmptyData(t *testing.T) {
	queryNumberOfIndianStates := &GraphQLParams{
		Query: `query 
		{
			queryCountry(filter: { name: { eq: "India" } }) {
				name
				ag : statesAggregate(filter: {xcode: {in: ["nothing"]}}) {
                	count
					nameMin
                }
			}
		}`,
	}
	gqlResponse := queryNumberOfIndianStates.ExecuteAsPost(t, GraphqlURL)
	RequireNoGQLErrors(t, gqlResponse)
	testutil.CompareJSON(t,
		`
		{
			"queryCountry": [{
				"name": "India",
				"ag": null
			}]
		}`,
		string(gqlResponse.Data))
}

func queryAggregateAtChildLevelWithMultipleAlias(t *testing.T) {
	queryNumberOfIndianStates := &GraphQLParams{
		Query: `query
		{
			queryCountry(filter: { name: { eq: "India" } }) {
				name
				ag1: statesAggregate(filter: {xcode: {in: ["ka", "mh"]}}) {
					count
					nameMax
				}
				ag2: statesAggregate(filter: {xcode: {in: ["ka", "mh", "gj", "xyz"]}}) {
					count
					nameMax
				}
			}
		}`,
	}
	gqlResponse := queryNumberOfIndianStates.ExecuteAsPost(t, GraphqlURL)
	RequireNoGQLErrors(t, gqlResponse)
	testutil.CompareJSON(t,
		`
		{
			"queryCountry": [{
				"name": "India",
				"ag1": { 
					"count" : 2,
					"nameMax" : "Maharashtra"
				},
				"ag2": {
					"count" : 3,
					"nameMax" : "Maharashtra"
				}
			}]
		}`,
		string(gqlResponse.Data))
}

func queryAggregateAtChildLevelWithRepeatedFields(t *testing.T) {
	queryNumberOfIndianStates := &GraphQLParams{
		Query: `query
		{
			queryCountry(filter: { name: { eq: "India" } }) {
				name
				ag1: statesAggregate(filter: {xcode: {in: ["ka", "mh"]}}) {
					count
					cnt2 : count
					nameMax
					nm : nameMax
				}
			}
		}`,
	}
	gqlResponse := queryNumberOfIndianStates.ExecuteAsPost(t, GraphqlURL)
	RequireNoGQLErrors(t, gqlResponse)
	testutil.CompareJSON(t,
		`
		{
			"queryCountry": [{
				"name": "India",
				"ag1": {
					"count" : 2,
					"cnt2" : 2,
					"nameMax" : "Maharashtra",
					"nm": "Maharashtra"
				}
			}]
		}`,
		string(gqlResponse.Data))
}

func queryAggregateAndOtherFieldsAtChildLevel(t *testing.T) {
	queryNumberOfIndianStates := &GraphQLParams{
		Query: `query 
		{
			queryCountry(filter: { name: { eq: "India" } }) {
				name
				ag : statesAggregate {
                	count
					nameMin
                },
				states {
					name
				}
			}
		}`,
	}
	gqlResponse := queryNumberOfIndianStates.ExecuteAsPost(t, GraphqlURL)
	RequireNoGQLErrors(t, gqlResponse)
	testutil.CompareJSON(t,
		`
		{
			"queryCountry": [{
				"name": "India",
				"ag": { 
					"count" : 3,
					"nameMin" : "Gujarat"
				},
				"states": [
				{
					"name": "Maharashtra"
				}, 
				{
					"name": "Gujarat"
				},
				{
					"name": "Karnataka"
				}]
			}]
		}`,
		string(gqlResponse.Data))
}

func queryChildLevelWithMultipleAliasOnScalarField(t *testing.T) {
	queryNumberOfIndianStates := &GraphQLParams{
		Query: `query
		{
			queryPost(filter: {numLikes: {ge: 100}}) {
				t1: title
				t2: title
			}
		}`,
	}
	gqlResponse := queryNumberOfIndianStates.ExecuteAsPost(t, GraphqlURL)
	RequireNoGQLErrors(t, gqlResponse)
	testutil.CompareJSON(t,
		`
		{
			"queryPost": [
				{
					"t1": "Introducing GraphQL in Dgraph",
					"t2": "Introducing GraphQL in Dgraph"
				}
			]
		}`,
		string(gqlResponse.Data))
}

func checkUser(t *testing.T, userObj, expectedObj *user) {
	checkUserParams := &GraphQLParams{
		Query: `query checkUserPassword($name: String!, $pwd: String!) {
			checkUserPassword(name: $name, password: $pwd) { name }
		}`,
		Variables: map[string]interface{}{
			"name": userObj.Name,
			"pwd":  userObj.Password,
		},
	}

	gqlResponse := checkUserParams.ExecuteAsPost(t, GraphqlURL)
	RequireNoGQLErrors(t, gqlResponse)

	var result struct {
		CheckUserPasword *user `json:"checkUserPassword,omitempty"`
	}

	err := json.Unmarshal([]byte(gqlResponse.Data), &result)
	require.Nil(t, err)

	opt := cmpopts.IgnoreFields(user{}, "Password")
	if diff := cmp.Diff(expectedObj, result.CheckUserPasword, opt); diff != "" {
		t.Errorf("result mismatch (-want +got):\n%s", diff)
	}
}

func checkUserPasswordWithAlias(t *testing.T, userObj, expectedObj *user) {
	checkUserParams := &GraphQLParams{
		Query: `query checkUserPassword($name: String!, $pwd: String!) {
			verify : checkUserPassword(name: $name, password: $pwd) { name }
		}`,
		Variables: map[string]interface{}{
			"name": userObj.Name,
			"pwd":  userObj.Password,
		},
	}

	gqlResponse := checkUserParams.ExecuteAsPost(t, GraphqlURL)
	RequireNoGQLErrors(t, gqlResponse)

	var result struct {
		CheckUserPasword *user `json:"verify,omitempty"`
	}

	err := json.Unmarshal([]byte(gqlResponse.Data), &result)
	require.Nil(t, err)

	opt := cmpopts.IgnoreFields(user{}, "Password")
	if diff := cmp.Diff(expectedObj, result.CheckUserPasword, opt); diff != "" {
		t.Errorf("result mismatch (-want +got):\n%s", diff)
	}
}

func passwordTest(t *testing.T) {
	newUser := &user{
		Name:     "Test User",
		Password: "password",
	}

	addUserParams := &GraphQLParams{
		Query: `mutation addUser($user: [AddUserInput!]!) {
			addUser(input: $user) {
				user {
					name
				}
			}
		}`,
		Variables: map[string]interface{}{"user": []*user{newUser}},
	}

	updateUserParams := &GraphQLParams{
		Query: `mutation addUser($user: UpdateUserInput!) {
			updateUser(input: $user) {
				user {
					name
				}
			}
		}`,
		Variables: map[string]interface{}{"user": map[string]interface{}{
			"filter": map[string]interface{}{
				"name": map[string]interface{}{
					"eq": newUser.Name,
				},
			},
			"set": map[string]interface{}{
				"password": "password_new",
			},
		}},
	}

	t.Run("Test add and update user", func(t *testing.T) {
		gqlResponse := postExecutor(t, GraphqlURL, addUserParams)
		RequireNoGQLErrors(t, gqlResponse)
		require.Equal(t, `{"addUser":{"user":[{"name":"Test User"}]}}`,
			string(gqlResponse.Data))

		checkUser(t, newUser, newUser)
		checkUserPasswordWithAlias(t, newUser, newUser)
		checkUser(t, &user{Name: "Test User", Password: "Wrong Pass"}, nil)

		gqlResponse = postExecutor(t, GraphqlURL, updateUserParams)
		RequireNoGQLErrors(t, gqlResponse)
		require.Equal(t, `{"updateUser":{"user":[{"name":"Test User"}]}}`,
			string(gqlResponse.Data))
		checkUser(t, newUser, nil)
		updatedUser := &user{Name: newUser.Name, Password: "password_new"}
		checkUser(t, updatedUser, updatedUser)
	})

	deleteUser(t, *newUser)
}

func queryFilterWithIDInputCoercion(t *testing.T) {
	authors := addMultipleAuthorFromRef(t, []*author{
		{
			Name:          "George",
			Reputation:    4.5,
			Qualification: "Phd in CSE",
			Posts:         []*post{{Title: "A show about nothing", Text: "Got ya!", Tags: []string{}}},
		}, {
			Name:       "Jerry",
			Reputation: 4.6,
			Country:    &country{Name: "outer Galaxy2"},
			Posts:      []*post{{Title: "Outside", Tags: []string{}}},
		},
	}, postExecutor)
	authorIds := []string{authors[0].ID, authors[1].ID}
	postIds := []string{authors[0].Posts[0].PostID, authors[1].Posts[0].PostID}
	countryIds := []string{authors[1].Country.ID}
	authorIdsDecimal := []string{cast.ToString(cast.ToInt(authorIds[0])), cast.ToString(cast.ToInt(authorIds[1]))}
	tcases := []struct {
		name      string
		query     string
		variables map[string]interface{}
		respData  string
	}{
		{

			name: "Query using single ID in a filter",
			query: `query($filter:AuthorFilter){
                      queryAuthor(filter:$filter){
                        name
                        reputation
                        posts {
                          text
                        }
                      }
				    }`,
			variables: map[string]interface{}{"filter": map[string]interface{}{"id": authors[0].ID}},
			respData: `{
						  "queryAuthor": [
							{
							  "name": "George",
							  "reputation": 4.5,
							  "posts": [
								{
								  "text": "Got ya!"
								}
							  ]
							}
						  ]
						}`,
		},
		{

			name: "Query using single ID given in variable of type integer coerced to string ",
			query: `query($filter:AuthorFilter){
                      queryAuthor(filter:$filter){
                        name
                        reputation
                        posts {
                          text
                        }
                      }
				    }`,
			variables: map[string]interface{}{"filter": map[string]interface{}{"id": cast.ToInt(authors[0].ID)}},
			respData: `{
						  "queryAuthor": [
							{
							  "name": "George",
							  "reputation": 4.5,
							  "posts": [
								{
								  "text": "Got ya!"
								}
							  ]
							}
						  ]
						}`,
		},
		{

			name: "Query using multiple ID given in variable of type integer coerced to string",
			query: `query($filter:AuthorFilter){
                      queryAuthor(filter:$filter){
                        name
                        reputation
                        posts {
                          title
                        }
                      }
				    }`,
			variables: map[string]interface{}{"filter": map[string]interface{}{"id": []int{cast.ToInt(authors[0].ID), cast.ToInt(authors[1].ID)}}},
			respData: `{
						  "queryAuthor": [
							{
							  "name": "George",
							  "reputation": 4.5,
							  "posts": [
								{
								  "title": "A show about nothing"
								}
							  ]
							},
							{
							  "name": "Jerry",
							  "reputation": 4.6,
							  "posts": [
								{
								  "title": "Outside"
								}
							  ]
							}
						  ]
						}`,
		},
		{

			name: "Query using single ID in a filter of type integer coerced to string",
			query: `query{
			         queryAuthor(filter:{id:` + authorIdsDecimal[0] + `}){
			           name
					   reputation
			           posts {
			             title
			           }
			         }
				    }`,
			respData: `{
						  "queryAuthor": [
							{
							  "name": "George",
							  "reputation": 4.5,
							  "posts": [
								{
								  "title": "A show about nothing"
								}
							  ]
							}
						  ]
						}`,
		},
		{

			name: "Query using multiple ID in a filter of type integer coerced to string",
			query: `query{
			         queryAuthor(filter:{id:[` + authorIdsDecimal[0] + `,` + authorIdsDecimal[1] + `]}){
			           name
                       reputation
			           posts {
			             title
			           }
			         }
				    }`,
			respData: `{
						  "queryAuthor": [
							{
							  "name": "George",
							  "reputation": 4.5,
							  "posts": [
								{
								  "title": "A show about nothing"
								}
							  ]
							},
							{
							  "name": "Jerry",
							  "reputation": 4.6,
							  "posts": [
								{
								  "title": "Outside"
								}
							  ]
							}
						  ]
						}`,
		},
	}

	for _, tcase := range tcases {
		t.Run(tcase.name, func(t *testing.T) {
			params := &GraphQLParams{
				Query:     tcase.query,
				Variables: tcase.variables,
			}
			resp := params.ExecuteAsPost(t, GraphqlURL)
			RequireNoGQLErrors(t, resp)
			testutil.CompareJSON(t, tcase.respData, string(resp.Data))
		})
	}

	// cleanup
	deleteAuthors(t, authorIds, nil)
	deleteCountry(t, map[string]interface{}{"id": countryIds}, len(countryIds), nil)
	DeleteGqlType(t, "Post", map[string]interface{}{"postID": postIds}, len(postIds), nil)
}

func idDirectiveWithInt64(t *testing.T) {
	query := &GraphQLParams{
		Query: `query {
		  getBook(bookId: 1234567890) {
			bookId
			name
			desc
		  }
		}`,
	}

	response := query.ExecuteAsPost(t, GraphqlURL)
	RequireNoGQLErrors(t, response)
	var expected = `{
			"getBook": {
				"bookId": 1234567890,
				"name": "Dgraph and Graphql",
				"desc": "All love between dgraph and graphql"
			  }
		 }`
	require.JSONEq(t, expected, string(response.Data))
}

func idDirectiveWithInt(t *testing.T) {
	query := &GraphQLParams{
		Query: `query {
		  getChapter(chapterId: 1) {
			bookId
			chapterId
			name
		  }
		}`,
	}

	response := query.ExecuteAsPost(t, GraphqlURL)
	RequireNoGQLErrors(t, response)
	var expected = `{
	  	"getChapter": {
			"bookId": 1234567890,
			"chapterId": 1,
			"name": "How Dgraph Works"
		  }
	}`
	require.JSONEq(t, expected, string(response.Data))
}

func idDirectiveWithFloat(t *testing.T) {
	query := &GraphQLParams{
		Query: `query {
		  getSection(sectionId: 1.1) {
			chapterId
			sectionId
			name
		  }
		}`,
	}

	response := query.ExecuteAsPost(t, GraphqlURL)
	RequireNoGQLErrors(t, response)
	var expected = `{
	 	"getSection": {
			"chapterId": 1,
			"sectionId": 1.1,
			"name": "How to define dgraph schema"
		  }
	}`
	require.JSONEq(t, expected, string(response.Data))
}<|MERGE_RESOLUTION|>--- conflicted
+++ resolved
@@ -449,7 +449,6 @@
 	DeleteGqlType(t, "Mission", missionDeleteFilter, 2, nil)
 
 }
-<<<<<<< HEAD
 
 func addMutationOnExtendedTypeWithIDasKeyField(t *testing.T) {
 	addAstronautParams := &GraphQLParams{
@@ -503,10 +502,7 @@
 	testutil.CompareJSON(t, expectedJSON, string(gqlResponse.Data))
 }
 
-func inFilter(t *testing.T) {
-=======
 func inFilterOnString(t *testing.T) {
->>>>>>> 359bac44
 	addStateParams := &GraphQLParams{
 		Query: `mutation addState($name1: String!, $code1: String!, $name2: String!, $code2: String! ) {
 			addState(input: [{name: $name1, xcode: $code1},{name: $name2, xcode: $code2}]) {
