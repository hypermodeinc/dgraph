--- conflicted
+++ resolved
@@ -160,8 +160,6 @@
 					id
 				}
 			}
-<<<<<<< HEAD
-=======
 			qcRep1: queryCharacter {
 				name
 				... on Human {
@@ -190,7 +188,6 @@
 
 				}
 			}
->>>>>>> c2d5e66b
 			queryThing {
 				__typename
 				... on ThingOne {
@@ -299,8 +296,6 @@
 				"id": "%s"
 			}
 		],
-<<<<<<< HEAD
-=======
 		"qcRep1": [
             {
 				"name": "Han",
@@ -329,7 +324,6 @@
 			{
 			}
 		],
->>>>>>> c2d5e66b
 		"queryThing":[
 			{
 				"__typename": "ThingOne",
