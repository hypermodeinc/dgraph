/*
 * Copyright 2020 Dgraph Labs, Inc. and Contributors
 *
 * Licensed under the Apache License, Version 2.0 (the "License");
 * you may not use this file except in compliance with the License.
 * You may obtain a copy of the License at
 *
 *     http://www.apache.org/licenses/LICENSE-2.0
 *
 * Unless required by applicable law or agreed to in writing, software
 * distributed under the License is distributed on an "AS IS" BASIS,
 * WITHOUT WARRANTIES OR CONDITIONS OF ANY KIND, either express or implied.
 * See the License for the specific language governing permissions and
 * limitations under the License.
 */

package custom_logic

import (
	"encoding/json"
	"fmt"
	"io/ioutil"
	"net/http"
	"sort"
	"strings"
	"testing"
	"time"

	"github.com/dgraph-io/dgraph/graphql/e2e/common"
	"github.com/dgraph-io/dgraph/graphql/schema"
	"github.com/dgraph-io/dgraph/testutil"
	"github.com/dgraph-io/dgraph/x"
	"github.com/stretchr/testify/require"
)

const (
<<<<<<< HEAD
	alphaURL      = "http://localhost:8180/graphql"
	alphaAdminURL = "http://localhost:8180/admin"
	customTypes   = `
	type MovieDirector @remote {
		id: ID!
		name: String!
		directed: [Movie]
	}

	type Movie @remote {
		id: ID!
		name: String!
		director: [MovieDirector]
	}

	type Country @remote {
=======
	alphaURL             = "http://localhost:8180/graphql"
	alphaAdminURL        = "http://localhost:8180/admin"
	subscriptionEndpoint = "ws://localhost:8180/graphql"
	customTypes          = `type MovieDirector @remote {
		 id: ID!
		 name: String!
		 directed: [Movie]
	 }

	 type Movie @remote {
		 id: ID!
		 name: String!
		 director: [MovieDirector]
	 }
	  type Country @remote {
>>>>>>> 5bd54b09
		code: String
		name: String
		states: [State]
		std: Int
	}

	type State @remote {
		code: String
		name: String
		country: Country
	}

	input CountryInput {
		code: String!
		name: String!
		states: [StateInput]
	}

	input StateInput {
		code: String!
		name: String!
	}`
)

func updateSchema(t *testing.T, sch string) *common.GraphQLResponse {
	add := &common.GraphQLParams{
		Query: `mutation updateGQLSchema($sch: String!) {
			 updateGQLSchema(input: { set: { schema: $sch }}) {
				 gqlSchema {
					 schema
				 }
			 }
		 }`,
		Variables: map[string]interface{}{"sch": sch},
	}
	return add.ExecuteAsPost(t, alphaAdminURL)
}

func updateSchemaRequireNoGQLErrors(t *testing.T, sch string) {
	resp := updateSchema(t, sch)
	common.RequireNoGQLErrors(t, resp)
}

func TestCustomGetQuery(t *testing.T) {
	schema := customTypes + `
	 type Query {
		 myFavoriteMovies(id: ID!, name: String!, num: Int): [Movie] @custom(http: {
				 url: "http://mock:8888/favMovies/$id?name=$name&num=$num",
				 method: "GET"
		 })
	 }`
	updateSchemaRequireNoGQLErrors(t, schema)
	time.Sleep(2 * time.Second)

	query := `
	 query {
		 myFavoriteMovies(id: "0x123", name: "Author", num: 10) {
			 id
			 name
			 director {
				 id
				 name
			 }
		 }
	 }`
	params := &common.GraphQLParams{
		Query: query,
	}

	result := params.ExecuteAsPost(t, alphaURL)
	require.Nilf(t, result.Errors, "%+v", result.Errors)

	expected := `{"myFavoriteMovies":[{"id":"0x3","name":"Star Wars","director":[{"id":"0x4","name":"George Lucas"}]},{"id":"0x5","name":"Star Trek","director":[{"id":"0x6","name":"J.J. Abrams"}]}]}`
	require.JSONEq(t, expected, string(result.Data))
}

func TestCustomPostQuery(t *testing.T) {
	schema := customTypes + `
	 type Query {
		 myFavoriteMoviesPost(id: ID!, name: String!, num: Int): [Movie] @custom(http: {
				 url: "http://mock:8888/favMoviesPost/$id?name=$name&num=$num",
				 method: "POST"
		 })
	 }`
	updateSchemaRequireNoGQLErrors(t, schema)
	time.Sleep(2 * time.Second)

	query := `
	 query {
		 myFavoriteMoviesPost(id: "0x123", name: "Author", num: 10) {
			 id
			 name
			 director {
				 id
				 name
			 }
		 }
	 }`
	params := &common.GraphQLParams{
		Query: query,
	}

	result := params.ExecuteAsPost(t, alphaURL)
	require.Nil(t, result.Errors)

	expected := `{"myFavoriteMoviesPost":[{"id":"0x3","name":"Star Wars","director":[{"id":"0x4","name":"George Lucas"}]},{"id":"0x5","name":"Star Trek","director":[{"id":"0x6","name":"J.J. Abrams"}]}]}`
	require.JSONEq(t, expected, string(result.Data))
}

func TestCustomQueryShouldForwardHeaders(t *testing.T) {
	schema := customTypes + `
	 type Query {
		 verifyHeaders(id: ID!): [Movie] @custom(http: {
				 url: "http://mock:8888/verifyHeaders",
				 method: "GET",
				 forwardHeaders: ["X-App-Token", "X-User-Id"]
		 })
	 }`
	updateSchemaRequireNoGQLErrors(t, schema)
	time.Sleep(2 * time.Second)

	query := `
	 query {
		 verifyHeaders(id: "0x123") {
			 id
			 name
		 }
	 }`
	params := &common.GraphQLParams{
		Query: query,
		Headers: map[string][]string{
			"X-App-Token":   []string{"app-token"},
			"X-User-Id":     []string{"123"},
			"Random-header": []string{"random"},
		},
	}

	result := params.ExecuteAsPost(t, alphaURL)
	require.Nil(t, result.Errors)
	expected := `{"verifyHeaders":[{"id":"0x3","name":"Star Wars"}]}`
	require.Equal(t, expected, string(result.Data))
}

func TestServerShouldAllowForwardHeaders(t *testing.T) {
	schema := `
	type User {
		id: ID!
		name: String!
	}
	type Movie @remote {
		id: ID!
		name: String! @custom(http: {
			url: "http://mock:8888/movieName",
			method: "POST",
			forwardHeaders: ["X-App-User", "X-Group-Id"]
		})
		director: [User] @custom(http: {
			url: "http://mock:8888/movieName",
			method: "POST",
			forwardHeaders: ["User-Id", "X-App-Token"]
		})
	}

	type Query {
		verifyHeaders(id: ID!): [Movie] @custom(http: {
				url: "http://mock:8888/verifyHeaders",
				method: "GET",
				forwardHeaders: ["X-App-Token", "X-User-Id"]
		})
	}`

	updateSchemaRequireNoGQLErrors(t, schema)
	time.Sleep(2 * time.Second)

	req, err := http.NewRequest(http.MethodOptions, alphaURL, nil)
	require.NoError(t, err)

	resp, err := (&http.Client{}).Do(req)
	require.NoError(t, err)

	headers := strings.Split(resp.Header.Get("Access-Control-Allow-Headers"), ",")
	require.Subset(t, headers, []string{"X-App-Token", "X-User-Id", "User-Id", "X-App-User", "X-Group-Id"})
}

func TestCustomFieldsInSubscription(t *testing.T) {
	updateSchemaRequireNoGQLErrors(t, `
	type Teacher {
		tid: ID!
		age: Int!
		name: String
		  @custom(
			http: {
			  url: "http://mock:8888/teacherName"
			  method: "POST"
			  body: "{tid: $tid}"
			  operation: "single"
			}
		  )
	  }
	`)

	client, err := common.NewGraphQLSubscription(subscriptionEndpoint, &schema.Request{
		Query: `subscription{
			getTeacher(tid: "0x2712"){
			  name   
			}
		  }`,
	})
	require.NoError(t, err)
	_, err = client.RecvMsg()
	require.Contains(t, err.Error(), "Custom field `name` is not supported in graphql subscription")
}

func TestSubscriptionInNestedCustomField(t *testing.T) {
	updateSchemaRequireNoGQLErrors(t, `
	type Episode {
		name: String! @id
		anotherName: String! @custom(http: {
					url: "http://mock:8888/userNames",
					method: "GET",
					body: "{uid: $name}",
					operation: "batch"
				})
	}

	type Character {
		name: String! @id
		lastName: String @custom(http: {
						url: "http://mock:8888/userNames",
						method: "GET",
						body: "{uid: $name}",
						operation: "batch"
					})
		episodes: [Episode]
	}`)

	client, err := common.NewGraphQLSubscription(subscriptionEndpoint, &schema.Request{
		Query: `subscription{				
			queryCharacter {
				name
				episodes {
					name
					anotherName
				}
			 }
		  }`,
	})
	require.NoError(t, err)
	_, err = client.RecvMsg()
	require.Contains(t, err.Error(), "Custom field `anotherName` is not supported in graphql subscription")
}
func addPerson(t *testing.T) *user {
	addTeacherParams := &common.GraphQLParams{
		Query: `mutation addPerson {
			addPerson(input: [{ age: 28 }]) {
				person {
					id
					age
				}
			}
		}`,
	}

	result := addTeacherParams.ExecuteAsPost(t, alphaURL)
	require.Nil(t, result.Errors)

	var res struct {
		AddPerson struct {
			Person []*user
		}
	}
	err := json.Unmarshal([]byte(result.Data), &res)
	require.NoError(t, err)

	require.Equal(t, len(res.AddPerson.Person), 1)
	return res.AddPerson.Person[0]
}

func TestCustomQueryWithNonExistentURLShouldReturnError(t *testing.T) {
	schema := customTypes + `
	type Query {
        myFavoriteMovies(id: ID!, name: String!, num: Int): [Movie] @custom(http: {
                url: "http://mock:8888/nonExistentURL/$id?name=$name&num=$num",
                method: "GET"
        })
	}`
	updateSchema(t, schema)
	time.Sleep(2 * time.Second)

	query := `
	query {
		myFavoriteMovies(id: "0x123", name: "Author", num: 10) {
			id
			name
			director {
				id
				name
			}
		}
	}`
	params := &common.GraphQLParams{
		Query: query,
	}

	result := params.ExecuteAsPost(t, alphaURL)
	require.JSONEq(t, `{ "myFavoriteMovies": [] }`, string(result.Data))
	require.Equal(t, x.GqlErrorList{
		{
			Message: "Evaluation of custom field failed because external request returned an " +
				"error: unexpected status code: 404 for field: myFavoriteMovies within" +
				" type: Query.",
			Locations: []x.Location{{3, 3}},
		},
	}, result.Errors)
}

func TestCustomQueryShouldPropagateErrorFromFields(t *testing.T) {
	schema := `
	type Car {
		id: ID!
		name: String!
	}

	type MotorBike {
		id: ID!
		name: String!
	}

	type School {
		id: ID!
		name: String!
	}

	type Person {
		id: ID!
		name: String @custom(http: {
						url: "http://mock:8888/userNames",
						method: "GET",
						body: "{uid: $id}",
						operation: "batch"
					})
		age: Int! @search
		cars: Car @custom(http: {
						url: "http://mock:8888/carsWrongURL",
						method: "GET",
						body: "{uid: $id}",
						operation: "batch"
					})
		bikes: MotorBike @custom(http: {
						url: "http://mock:8888/bikesWrongURL",
						method: "GET",
						body: "{uid: $id}",
						operation: "single"
					})
	}`

	updateSchema(t, schema)
	time.Sleep(2 * time.Second)
	p := addPerson(t)

	queryPerson := `
	query {
		queryPerson {
			name
			age
			cars {
				name
			}
			bikes {
				name
			}
		}
	}`
	params := &common.GraphQLParams{
		Query: queryPerson,
	}

	result := params.ExecuteAsPost(t, alphaURL)
	expected := fmt.Sprintf(`
	{
		"queryPerson": [
			{
				"name": "uname-%s",
				"age": 28,
				"cars": null,
				"bikes": null
			}
		]
	}`, p.ID)
	require.JSONEq(t, expected, string(result.Data))
	require.Equal(t, 2, len(result.Errors))

	expectedErrors := x.GqlErrorList{
		&x.GqlError{Message: "Evaluation of custom field failed because external request " +
			"returned an error: unexpected status code: 404 for field: cars within type: Person.",
			Locations: []x.Location{{6, 4}}},
		&x.GqlError{Message: "Evaluation of custom field failed because external request returned" +
			" an error: unexpected status code: 404 for field: bikes within type: Person.",
			Locations: []x.Location{{9, 4}}},
	}
	require.Contains(t, result.Errors, expectedErrors[0])
	require.Contains(t, result.Errors, expectedErrors[1])
}

type teacher struct {
	ID  string `json:"tid,omitempty"`
	Age int
}

func addTeachers(t *testing.T) []*teacher {
	addTeacherParams := &common.GraphQLParams{
		Query: `mutation {
			addTeacher(input: [{ age: 28 }, { age: 27 }, { age: 26 }]) {
				teacher {
					tid
					age
				}
			}
		}`,
	}

	result := addTeacherParams.ExecuteAsPost(t, alphaURL)
	common.RequireNoGQLErrors(t, result)

	var res struct {
		AddTeacher struct {
			Teacher []*teacher
		}
	}
	err := json.Unmarshal([]byte(result.Data), &res)
	require.NoError(t, err)

	require.Equal(t, len(res.AddTeacher.Teacher), 3)

	// sort in descending order
	sort.Slice(res.AddTeacher.Teacher, func(i, j int) bool {
		return res.AddTeacher.Teacher[i].Age > res.AddTeacher.Teacher[j].Age
	})
	return res.AddTeacher.Teacher
}

type school struct {
	ID          string `json:"id,omitempty"`
	Established int
}

func addSchools(t *testing.T, teachers []*teacher) []*school {

	params := &common.GraphQLParams{
		Query: `mutation addSchool($t1: [TeacherRef], $t2: [TeacherRef], $t3: [TeacherRef]) {
			 addSchool(input: [{ established: 1980, teachers: $t1 },
				 { established: 1981, teachers: $t2 }, { established: 1982, teachers: $t3 }]) {
				 school {
					 id
					 established
				 }
			 }
		 }`,
		Variables: map[string]interface{}{
			// teachers work at multiple schools.
			"t1": []map[string]interface{}{{"tid": teachers[0].ID}, {"tid": teachers[1].ID}},
			"t2": []map[string]interface{}{{"tid": teachers[1].ID}, {"tid": teachers[2].ID}},
			"t3": []map[string]interface{}{{"tid": teachers[2].ID}, {"tid": teachers[0].ID}},
		},
	}

	result := params.ExecuteAsPost(t, alphaURL)
	common.RequireNoGQLErrors(t, result)

	var res struct {
		AddSchool struct {
			School []*school
		}
	}
	err := json.Unmarshal([]byte(result.Data), &res)
	require.NoError(t, err)

	require.Equal(t, len(res.AddSchool.School), 3)
	// The order of mutation result is not the same as the input order, so we sort and return here.
	sort.Slice(res.AddSchool.School, func(i, j int) bool {
		return res.AddSchool.School[i].Established < res.AddSchool.School[j].Established
	})
	return res.AddSchool.School
}

type user struct {
	ID  string `json:"id,omitempty"`
	Age int    `json:"age,omitempty"`
}

func addUsersWithSchools(t *testing.T, schools []*school) []*user {
	params := &common.GraphQLParams{
		Query: `mutation addUser($s1: [SchoolRef], $s2: [SchoolRef], $s3: [SchoolRef]) {
			 addUser(input: [{ age: 10, schools: $s1 },
				 { age: 11, schools: $s2 }, { age: 12, schools: $s3 }]) {
				 user {
					 id
					 age
				 }
			 }
		 }`,
		Variables: map[string]interface{}{
			// Users could have gone to multiple schools
			"s1": []map[string]interface{}{{"id": schools[0].ID}, {"id": schools[1].ID}},
			"s2": []map[string]interface{}{{"id": schools[1].ID}, {"id": schools[2].ID}},
			"s3": []map[string]interface{}{{"id": schools[2].ID}, {"id": schools[0].ID}},
		},
	}

	result := params.ExecuteAsPost(t, alphaURL)
	common.RequireNoGQLErrors(t, result)

	var res struct {
		AddUser struct {
			User []*user
		}
	}
	err := json.Unmarshal([]byte(result.Data), &res)
	require.NoError(t, err)

	require.Equal(t, len(res.AddUser.User), 3)
	// The order of mutation result is not the same as the input order, so we sort and return users here.
	sort.Slice(res.AddUser.User, func(i, j int) bool {
		return res.AddUser.User[i].Age < res.AddUser.User[j].Age
	})
	return res.AddUser.User
}

func addUsers(t *testing.T) []*user {
	params := &common.GraphQLParams{
		Query: `mutation addUser {
			 addUser(input: [{ age: 10 }, { age: 11 }, { age: 12 }]) {
				 user {
					 id
					 age
				 }
			 }
		 }`,
	}

	result := params.ExecuteAsPost(t, alphaURL)
	common.RequireNoGQLErrors(t, result)

	var res struct {
		AddUser struct {
			User []*user
		}
	}
	err := json.Unmarshal([]byte(result.Data), &res)
	require.NoError(t, err)

	require.Equal(t, len(res.AddUser.User), 3)
	// The order of mutation result is not the same as the input order, so we sort and return users here.
	sort.Slice(res.AddUser.User, func(i, j int) bool {
		return res.AddUser.User[i].Age < res.AddUser.User[j].Age
	})
	return res.AddUser.User
}

func verifyData(t *testing.T, users []*user, teachers []*teacher, schools []*school) {
	queryUser := `
	 query ($id: [ID!]){
		 queryUser(filter: {id: $id}, order: {asc: age}) {
			name
			age
			cars {
				name
			}
			schools(order: {asc: established}) {
				name
				established
				teachers(order: {desc: age}) {
					name
					age
				}
				classes {
					name
				}
			}
		 }
	 }`
	params := &common.GraphQLParams{
		Query: queryUser,
		Variables: map[string]interface{}{
			"id": []interface{}{users[0].ID, users[1].ID, users[2].ID},
		},
	}

	result := params.ExecuteAsPost(t, alphaURL)
	common.RequireNoGQLErrors(t, result)

	expected := `{
		 "queryUser": [
		   {
			 "name": "uname-` + users[0].ID + `",
			 "age": 10,
			 "cars": {
				 "name": "car-` + users[0].ID + `"
			 },
			 "schools": [
				 {
					 "name": "sname-` + schools[0].ID + `",
					 "established": 1980,
					 "teachers": [
						 {
							 "name": "tname-` + teachers[0].ID + `",
							 "age": 28
						 },
						 {
							 "name": "tname-` + teachers[1].ID + `",
							 "age": 27
						 }
					 ],
					 "classes": [
						 {
							 "name": "class-` + schools[0].ID + `"
						 }
					 ]
				 },
				 {
					 "name": "sname-` + schools[1].ID + `",
					 "established": 1981,
					 "teachers": [
						 {
							 "name": "tname-` + teachers[1].ID + `",
							 "age": 27
						 },
						 {
							 "name": "tname-` + teachers[2].ID + `",
							 "age": 26
						 }
					 ],
					 "classes": [
						 {
							 "name": "class-` + schools[1].ID + `"
						 }
					 ]
				 }
			 ]
		   },
		   {
			 "name": "uname-` + users[1].ID + `",
			 "age": 11,
			 "cars": {
				 "name": "car-` + users[1].ID + `"
			 },
			 "schools": [
				 {
					 "name": "sname-` + schools[1].ID + `",
					 "established": 1981,
					 "teachers": [
						 {
							 "name": "tname-` + teachers[1].ID + `",
							 "age": 27
						 },
						 {
							 "name": "tname-` + teachers[2].ID + `",
							 "age": 26
						 }
					 ],
					 "classes": [
						 {
							 "name": "class-` + schools[1].ID + `"
						 }
					 ]
				 },
				 {
					 "name": "sname-` + schools[2].ID + `",
					 "established": 1982,
					 "teachers": [
						 {
							 "name": "tname-` + teachers[0].ID + `",
							 "age": 28
						 },
						 {
							 "name": "tname-` + teachers[2].ID + `",
							 "age": 26
						 }
					 ],
					 "classes": [
						 {
							 "name": "class-` + schools[2].ID + `"
						 }
					 ]
				 }
			 ]
		   },
		   {
			 "name": "uname-` + users[2].ID + `",
			 "age": 12,
			 "cars": {
				 "name": "car-` + users[2].ID + `"
			 },
			 "schools": [
				 {
					 "name": "sname-` + schools[0].ID + `",
					 "established": 1980,
					 "teachers": [
						 {
							 "name": "tname-` + teachers[0].ID + `",
							 "age": 28
						 },
						 {
							 "name": "tname-` + teachers[1].ID + `",
							 "age": 27
						 }
					 ],
					 "classes": [
						 {
							 "name": "class-` + schools[0].ID + `"
						 }
					 ]
				 },
				 {
					 "name": "sname-` + schools[2].ID + `",
					 "established": 1982,
					 "teachers": [
						 {
							 "name": "tname-` + teachers[0].ID + `",
							 "age": 28
						 },
						 {
							 "name": "tname-` + teachers[2].ID + `",
							 "age": 26
						 }
					 ],
					 "classes": [
						 {
							 "name": "class-` + schools[2].ID + `"
						 }
					 ]
				 }
			 ]
		   }
		 ]
	   }`

	testutil.CompareJSON(t, expected, string(result.Data))

	singleUserQuery := `
	 query {
		 getUser(id: "` + users[0].ID + `") {
			 name
			 age
			 cars {
				name
			 }
			 schools(order: {asc: established}) {
				 name
				 established
				 teachers(order: {desc: age}) {
					 name
					 age
				 }
				 classes {
					 name
				 }
			 }
		 }
	 }`
	params = &common.GraphQLParams{
		Query: singleUserQuery,
	}

	result = params.ExecuteAsPost(t, alphaURL)
	common.RequireNoGQLErrors(t, result)

	expected = `{
		 "getUser": {
			 "name": "uname-` + users[0].ID + `",
			 "age": 10,
			 "cars": {
				 "name": "car-` + users[0].ID + `"
			 },
			 "schools": [
				 {
					 "name": "sname-` + schools[0].ID + `",
					 "established": 1980,
					 "teachers": [
						 {
							 "name": "tname-` + teachers[0].ID + `",
							 "age": 28
						 },
						 {
							 "name": "tname-` + teachers[1].ID + `",
							 "age": 27
						 }
					 ],
					 "classes": [
						 {
							 "name": "class-` + schools[0].ID + `"
						 }
					 ]
				 },
				 {
					 "name": "sname-` + schools[1].ID + `",
					 "established": 1981,
					 "teachers": [
						 {
							 "name": "tname-` + teachers[1].ID + `",
							 "age": 27
						 },
						 {
							 "name": "tname-` + teachers[2].ID + `",
							 "age": 26
						 }
					 ],
					 "classes": [
						 {
							 "name": "class-` + schools[1].ID + `"
						 }
					 ]
				 }
			 ]
		 }
	 }`

	testutil.CompareJSON(t, expected, string(result.Data))
}

func readFile(t *testing.T, name string) string {
	b, err := ioutil.ReadFile(name)
	require.NoError(t, err)
	return string(b)
}

func TestCustomFieldsShouldBeResolved(t *testing.T) {
	// This test adds data, modifies the schema multiple times and fetches the data.
	// It has the following modes.
	// 1. Batch operation mode along with REST.
	// 2. Single operation mode along with REST.
	// 3. Batch operation mode along with GraphQL.
	// 4. Single operation mode along with GraphQL.

	schema := readFile(t, "schemas/batch-mode-rest.graphql")
	updateSchemaRequireNoGQLErrors(t, schema)
	time.Sleep(2 * time.Second)

	// add some data
	teachers := addTeachers(t)
	schools := addSchools(t, teachers)
	users := addUsersWithSchools(t, schools)

	// lets check batch mode first using REST endpoints.
	t.Run("rest batch operation mode", func(t *testing.T) {
		verifyData(t, users, teachers, schools)
	})

	t.Run("rest single operation mode", func(t *testing.T) {
		// lets update the schema and check single mode now
		schema := readFile(t, "schemas/single-mode-rest.graphql")
		updateSchemaRequireNoGQLErrors(t, schema)
		verifyData(t, users, teachers, schools)
	})

	t.Run("graphql single operation mode", func(t *testing.T) {
		// update schema to single mode where fields are resolved using GraphQL endpoints.
		schema := readFile(t, "schemas/single-mode-graphql.graphql")
		updateSchemaRequireNoGQLErrors(t, schema)
		verifyData(t, users, teachers, schools)
	})

	t.Run("graphql batch operation mode", func(t *testing.T) {
		// update schema to single mode where fields are resolved using GraphQL endpoints.
		schema := readFile(t, "schemas/batch-mode-graphql.graphql")
		updateSchemaRequireNoGQLErrors(t, schema)
		verifyData(t, users, teachers, schools)
	})

	// Fields are fetched through a combination of REST/GraphQL and single/batch mode.
	t.Run("mixed mode", func(t *testing.T) {
		// update schema to single mode where fields are resolved using GraphQL endpoints.
		schema := readFile(t, "schemas/mixed-modes.graphql")
		updateSchemaRequireNoGQLErrors(t, schema)
		verifyData(t, users, teachers, schools)
	})
}

func TestCustomFieldResolutionShouldPropagateGraphQLErrors(t *testing.T) {
	schema := `type Car @remote {
		id: ID!
		name: String!
	}

	type User {
		id: ID!
		name: String
		  @custom(
			http: {
			  url: "http://mock:8888/gqlUserNameWithError"
			  method: "POST"
			  operation: "single"
			  graphql: "query($id: ID!) { userName(id: $id) }"
			}
		  )
		age: Int! @search
		cars: Car
		  @custom(
			http: {
			  url: "http://mock:8888/gqlCarsWithErrors"
			  method: "POST"
			  operation: "batch"
			  graphql: "query($input: [UserInput]) { cars(input: $input) }"
			  body: "{ id: $id, age: $age}"
			}
		  )
	}`
	updateSchemaRequireNoGQLErrors(t, schema)
	users := addUsers(t)
	// Sleep so that schema update can come through in Alpha.
	time.Sleep(time.Second)

	queryUser := `
	query ($id: [ID!]){
		queryUser(filter: {id: $id}, order: {asc: age}) {
			name
			age
			cars {
				name
			}
		}
	}`
	params := &common.GraphQLParams{
		Query: queryUser,
		Variables: map[string]interface{}{"id": []interface{}{
			users[0].ID, users[1].ID, users[2].ID}},
	}

	result := params.ExecuteAsPost(t, alphaURL)
	sort.Slice(result.Errors, func(i, j int) bool {
		return result.Errors[i].Message < result.Errors[j].Message
	})
	require.Equal(t, x.GqlErrorList{
		{
			Message: "error-1 from cars",
		},
		{
			Message: "error-1 from username",
		},
		{
			Message: "error-1 from username",
		},
		{
			Message: "error-1 from username",
		},
		{
			Message: "error-2 from cars",
		},
		{
			Message: "error-2 from username",
		},
		{
			Message: "error-2 from username",
		},
		{
			Message: "error-2 from username",
		},
	}, result.Errors)

	expected := `{
		"queryUser": [
		  {
			"name": "uname-` + users[0].ID + `",
			"age": 10,
			"cars": {
				"name": "car-` + users[0].ID + `"
			}
		  },
		  {
			"name": "uname-` + users[1].ID + `",
			"age": 11,
			"cars": {
				"name": "car-` + users[1].ID + `"
			}
		  },
		  {
			"name": "uname-` + users[2].ID + `",
			"age": 12,
			"cars": {
				"name": "car-` + users[2].ID + `"
			}
		  }
		]
	}`

	testutil.CompareJSON(t, expected, string(result.Data))
}

func TestForInvalidCustomQuery(t *testing.T) {
	schema := customTypes + `
	type Query {
		getCountry1(id: ID!): Country! @custom(http: {
										url: "http://mock:8888/noquery",
										method: "POST",
										forwardHeaders: ["Content-Type"],
										graphql: "query { country(code: $id) }"
									})
	}`
	res := updateSchema(t, schema)
	require.Equal(t, `{"updateGQLSchema":null}`, string(res.Data))
	require.Len(t, res.Errors, 1)
	require.Contains(t, res.Errors[0].Error(), " query `country` is not present in remote schema")
}

func TestForInvalidArgument(t *testing.T) {
	schema := customTypes + `
	type Query {
		getCountry1(id: ID!): Country! @custom(http: {
										url: "http://mock:8888/invalidargument",
										method: "POST",
										forwardHeaders: ["Content-Type"],
										graphql: "query { country(code: $id) }"
									})
	}`
	res := updateSchema(t, schema)
	require.Equal(t, `{"updateGQLSchema":null}`, string(res.Data))
	require.Len(t, res.Errors, 1)
	require.Contains(t, res.Errors[0].Error(), "argument `code` is not present in remote query"+
		" `country`")

}

func TestForInvalidType(t *testing.T) {
	schema := customTypes + `
	type Query {
		getCountry1(id: ID!): Country! @custom(http: {
										url: "http://mock:8888/invalidtype",
										method: "POST",
										forwardHeaders: ["Content-Type"],
										graphql: "query { country(code: $id) }"
									})
	}`
	res := updateSchema(t, schema)
	require.Equal(t, `{"updateGQLSchema":null}`, string(res.Data))
	require.Len(t, res.Errors, 1)
	require.Contains(t, res.Errors[0].Error(), "found type mismatch for "+
		"variable `$id` in query `country`, expected `ID!`, got `Int!`")
}

func TestCustomLogicGraphql(t *testing.T) {
	schema := customTypes + `
	type Query {
<<<<<<< HEAD
		getCountry(id: ID!): Country!
		  @custom(
			http: {
			  url: "http://mock:8888/validcountry"
			  method: "POST"
			  forwardHeaders: ["Content-Type"]
			  graphql: "query($id: ID!) { country(code: $id) }"
			}
		  )
	  }`
=======
		getCountry1(id: ID!): Country! @custom(http: {
										url: "http://mock:8888/validcountry",
										method: "POST",
										forwardHeaders: ["Content-Type"],
										graphql: "query { country(code: $id) }"
									})
	}`
>>>>>>> 5bd54b09
	updateSchemaRequireNoGQLErrors(t, schema)
	time.Sleep(2 * time.Second)
	query := `
	query {
		getCountry1(id: "BI"){
			code
			name
		}
	}`
	params := &common.GraphQLParams{
		Query: query,
	}

	result := params.ExecuteAsPost(t, alphaURL)
	common.RequireNoGQLErrors(t, result)
	require.JSONEq(t, string(result.Data), `{"getCountry1":{"code":"BI","name":"Burundi"}}`)
}

func TestCustomLogicGraphqlWithError(t *testing.T) {
	schema := customTypes + `
	type Query {
		getCountryOnlyErr(id: ID!): Country! @custom(http: {
										url: "http://mock:8888/validcountrywitherror",
										method: "POST",
										graphql: "query { country(code: $id) }"
									})
	}`
	updateSchemaRequireNoGQLErrors(t, schema)
	time.Sleep(2 * time.Second)
	query := `
	query {
		getCountryOnlyErr(id: "BI"){
			code
			name
		}
	}`
	params := &common.GraphQLParams{
		Query: query,
	}

	result := params.ExecuteAsPost(t, alphaURL)
	require.JSONEq(t, string(result.Data), `{"getCountryOnlyErr":{"code":"BI","name":"Burundi"}}`)
	require.Equal(t, "dummy error", result.Errors.Error())
}

func TestCustomLogicGraphQLValidArrayResponse(t *testing.T) {
	schema := customTypes + `
	type Query {
		getCountries(id: ID!): [Country]
		  @custom(
			http: {
			  url: "http://mock:8888/validcountries"
			  method: "POST"
			  graphql: "query($id: ID!) { validCountries(code: $id) }"
			}
		  )
	  }`
	updateSchemaRequireNoGQLErrors(t, schema)
	time.Sleep(2 * time.Second)
	query := `
	query {
		getCountries(id: "BI"){
			code
			name
		}
	}`
	params := &common.GraphQLParams{
		Query: query,
	}

	result := params.ExecuteAsPost(t, alphaURL)
	common.RequireNoGQLErrors(t, result)
	require.JSONEq(t, string(result.Data), `{"getCountries":[{"name":"Burundi","code":"BI"}]}`)
}

func TestCustomLogicWithErrorResponse(t *testing.T) {
	schema := customTypes + `
	type Query {
		getCountriesErr(id: ID!): [Country] @custom(http: {
										url: "http://mock:8888/graphqlerr",
										method: "POST",
										graphql: "query { country(code: $id) }"
									})
	}`
	updateSchemaRequireNoGQLErrors(t, schema)
	time.Sleep(2 * time.Second)
	query := `
	query {
		getCountriesErr(id: "BI"){
			code
			name
		}
	}`
	params := &common.GraphQLParams{
		Query: query,
	}

	result := params.ExecuteAsPost(t, alphaURL)
	require.Equal(t, `{"getCountriesErr":[]}`, string(result.Data))
	require.Equal(t, "dummy error", result.Errors.Error())
}

type episode struct {
	Name string
}

func addEpisode(t *testing.T, name string) {
	params := &common.GraphQLParams{
		Query: `mutation addEpisode($name: String!) {
			addEpisode(input: [{ name: $name }]) {
				episode {
					name
				}
			}
		}`,
		Variables: map[string]interface{}{
			"name": name,
		},
	}

	result := params.ExecuteAsPost(t, alphaURL)
	common.RequireNoGQLErrors(t, result)

	var res struct {
		AddEpisode struct {
			Episode []*episode
		}
	}
	err := json.Unmarshal([]byte(result.Data), &res)
	require.NoError(t, err)

	require.Equal(t, len(res.AddEpisode.Episode), 1)
}

type character struct {
	Name string
}

func addCharacter(t *testing.T, name string, episodes interface{}) {
	params := &common.GraphQLParams{
		Query: `mutation addCharacter($name: String!, $episodes: [EpisodeRef]) {
			addCharacter(input: [{ name: $name, episodes: $episodes }]) {
				character {
					name
					episodes {
						name
					}
				}
			}
		}`,
		Variables: map[string]interface{}{
			"name":     name,
			"episodes": episodes,
		},
	}

	result := params.ExecuteAsPost(t, alphaURL)
	common.RequireNoGQLErrors(t, result)

	var res struct {
		AddCharacter struct {
			Character []*character
		}
	}
	err := json.Unmarshal([]byte(result.Data), &res)
	require.NoError(t, err)

	require.Equal(t, len(res.AddCharacter.Character), 1)
}

func TestCustomFieldsWithXidShouldBeResolved(t *testing.T) {
	schema := `
	type Episode {
		name: String! @id
		anotherName: String! @custom(http: {
					url: "http://mock:8888/userNames",
					method: "GET",
					body: "{uid: $name}",
					operation: "batch"
				})
	}

	type Character {
		name: String! @id
		lastName: String @custom(http: {
						url: "http://mock:8888/userNames",
						method: "GET",
						body: "{uid: $name}",
						operation: "batch"
					})
		episodes: [Episode]
	}`
	updateSchemaRequireNoGQLErrors(t, schema)
	time.Sleep(2 * time.Second)

	ep1 := "episode-1"
	ep2 := "episode-2"
	ep3 := "episode-3"

	addEpisode(t, ep1)
	addEpisode(t, ep2)
	addEpisode(t, ep3)

	addCharacter(t, "character-1", []map[string]interface{}{{"name": ep1}, {"name": ep2}})
	addCharacter(t, "character-2", []map[string]interface{}{{"name": ep2}, {"name": ep3}})
	addCharacter(t, "character-3", []map[string]interface{}{{"name": ep3}, {"name": ep1}})

	queryCharacter := `
	query {
		queryCharacter {
			name
			lastName
			episodes {
				name
				anotherName
			}
		}
	}`
	params := &common.GraphQLParams{
		Query: queryCharacter,
	}

	result := params.ExecuteAsPost(t, alphaURL)
	common.RequireNoGQLErrors(t, result)

	expected := `{
		"queryCharacter": [
		  {
			"name": "character-1",
			"lastName": "uname-character-1",
			"episodes": [
			  {
				"name": "episode-1",
				"anotherName": "uname-episode-1"
			  },
			  {
				"name": "episode-2",
				"anotherName": "uname-episode-2"
			  }
			]
		  },
		  {
			"name": "character-2",
			"lastName": "uname-character-2",
			"episodes": [
			  {
				"name": "episode-2",
				"anotherName": "uname-episode-2"
			  },
			  {
				"name": "episode-3",
				"anotherName": "uname-episode-3"
			  }
			]
		  },
		  {
			"name": "character-3",
			"lastName": "uname-character-3",
			"episodes": [
			  {
				"name": "episode-1",
				"anotherName": "uname-episode-1"
			  },
			  {
				"name": "episode-3",
				"anotherName": "uname-episode-3"
			  }
			]
		  }
		]
	  }`

	testutil.CompareJSON(t, expected, string(result.Data))

	// In this case the types have ID! field but it is not being requested as part of the query
	// explicitly, so custom logic de-duplication should check for "dgraph-uid" field.
	schema = `
	type Episode {
		id: ID!
		name: String! @id
		anotherName: String! @custom(http: {
					url: "http://mock:8888/userNames",
					method: "GET",
					body: "{uid: $name}",
					operation: "batch"
				})
	}

	type Character {
		id: ID!
		name: String! @id
		lastName: String @custom(http: {
						url: "http://mock:8888/userNames",
						method: "GET",
						body: "{uid: $name}",
						operation: "batch"
					})
		episodes: [Episode]
	}`
	updateSchemaRequireNoGQLErrors(t, schema)

	result = params.ExecuteAsPost(t, alphaURL)
	common.RequireNoGQLErrors(t, result)
	testutil.CompareJSON(t, expected, string(result.Data))

}

func TestCustomPostMutation(t *testing.T) {
	schema := customTypes + `
	input MovieDirectorInput {
		id: ID
		name: String
		directed: [MovieInput]
	}
	input MovieInput {
		id: ID
		name: String
		director: [MovieDirectorInput]
	}
	type Mutation {
        createMyFavouriteMovies(input: [MovieInput!]): [Movie] @custom(http: {
			url: "http://mock:8888/favMoviesCreate",
			method: "POST",
			body: "{ movies: $input}"
        })
	}`
	updateSchemaRequireNoGQLErrors(t, schema)
	time.Sleep(2 * time.Second)

	params := &common.GraphQLParams{
		Query: `
		mutation createMovies($movs: [MovieInput!]) {
			createMyFavouriteMovies(input: $movs) {
				id
				name
				director {
					id
					name
				}
			}
		}`,
		Variables: map[string]interface{}{
			"movs": []interface{}{
				map[string]interface{}{
					"name":     "Mov1",
					"director": []interface{}{map[string]interface{}{"name": "Dir1"}},
				},
				map[string]interface{}{"name": "Mov2"},
			}},
	}

	result := params.ExecuteAsPost(t, alphaURL)
	common.RequireNoGQLErrors(t, result)

	expected := `
	{
      "createMyFavouriteMovies": [
        {
          "id": "0x1",
          "name": "Mov1",
          "director": [
            {
              "id": "0x2",
              "name": "Dir1"
            }
          ]
        },
        {
          "id": "0x3",
          "name": "Mov2",
          "director": []
        }
      ]
    }`
	require.JSONEq(t, expected, string(result.Data))
}

func TestCustomPatchMutation(t *testing.T) {
	schema := customTypes + `
	input MovieDirectorInput {
		id: ID
		name: String
		directed: [MovieInput]
	}
	input MovieInput {
		id: ID
		name: String
		director: [MovieDirectorInput]
	}
	type Mutation {
        updateMyFavouriteMovie(id: ID!, input: MovieInput!): Movie @custom(http: {
			url: "http://mock:8888/favMoviesUpdate/$id",
			method: "PATCH",
			body: "$input"
        })
	}`
	updateSchemaRequireNoGQLErrors(t, schema)
	time.Sleep(2 * time.Second)

	params := &common.GraphQLParams{
		Query: `
		mutation updateMovies($id: ID!, $mov: MovieInput!) {
			updateMyFavouriteMovie(id: $id, input: $mov) {
				id
				name
				director {
					id
					name
				}
			}
		}`,
		Variables: map[string]interface{}{
			"id": "0x1",
			"mov": map[string]interface{}{
				"name":     "Mov1",
				"director": []interface{}{map[string]interface{}{"name": "Dir1"}},
			}},
	}

	result := params.ExecuteAsPost(t, alphaURL)
	common.RequireNoGQLErrors(t, result)

	expected := `
	{
      "updateMyFavouriteMovie": {
        "id": "0x1",
        "name": "Mov1",
        "director": [
          {
            "id": "0x2",
            "name": "Dir1"
          }
        ]
      }
    }`
	require.JSONEq(t, expected, string(result.Data))
}

func TestCustomMutationShouldForwardHeaders(t *testing.T) {
	schema := customTypes + `
	type Mutation {
        deleteMyFavouriteMovie(id: ID!): Movie @custom(http: {
			url: "http://mock:8888/favMoviesDelete/$id",
			method: "DELETE",
			forwardHeaders: ["X-App-Token", "X-User-Id"]
        })
	}`
	updateSchemaRequireNoGQLErrors(t, schema)
	time.Sleep(2 * time.Second)

	params := &common.GraphQLParams{
		Query: `
		mutation {
			deleteMyFavouriteMovie(id: "0x1") {
				id
				name
			}
		}`,
		Headers: map[string][]string{
			"X-App-Token":   {"app-token"},
			"X-User-Id":     {"123"},
			"Random-header": {"random"},
		},
	}

	result := params.ExecuteAsPost(t, alphaURL)
	common.RequireNoGQLErrors(t, result)

	expected := `
	{
      "deleteMyFavouriteMovie": {
        "id": "0x1",
        "name": "Mov1"
      }
    }`
	require.JSONEq(t, expected, string(result.Data))
}

func TestCustomGraphqlNullQueryType(t *testing.T) {
	schema := customTypes + `
	type Query {
		getCountry1(id: ID!): Country! @custom(http: {
										url: "http://mock:8888/nullQueryAndMutationType",
										method: "POST",
										graphql: "query { getCountry(id: $id) }"
									})
	}`
	res := updateSchema(t, schema)
	require.Equal(t, `{"updateGQLSchema":null}`, string(res.Data))
	require.Len(t, res.Errors, 1)
	require.Contains(t, res.Errors[0].Error(), "remote schema doesn't have any queries.")
}

func TestCustomGraphqlNullMutationType(t *testing.T) {
	schema := customTypes + `
	type Mutation {
		addCountry1(input: CountryInput!): Country! @custom(http: {
										url: "http://mock:8888/nullQueryAndMutationType",
										method: "POST",
										graphql: "mutation { putCountry(country: $input) }"
									})
	}`
	res := updateSchema(t, schema)
	require.Equal(t, `{"updateGQLSchema":null}`, string(res.Data))
	require.Len(t, res.Errors, 1)
	require.Contains(t, res.Errors[0].Error(), "remote schema doesn't have any mutations.")
}

func TestCustomGraphqlMissingQueryType(t *testing.T) {
	schema := customTypes + `
	type Query {
		getCountry1(id: ID!): Country! @custom(http: {
										url: "http://mock:8888/missingQueryAndMutationType",
										method: "POST",
										graphql: "query { getCountry(id: $id) }"
									})
	}`
	res := updateSchema(t, schema)
	require.Equal(t, `{"updateGQLSchema":null}`, string(res.Data))
	require.Len(t, res.Errors, 1)
	require.Contains(t, res.Errors[0].Error(), "remote schema doesn't have any type named Query.")
}

func TestCustomGraphqlMissingMutationType(t *testing.T) {
	schema := customTypes + `
	type Mutation {
		addCountry1(input: CountryInput!): Country! @custom(http: {
										url: "http://mock:8888/missingQueryAndMutationType",
										method: "POST",
										graphql: "mutation { putCountry(country: $input) }"
									})
	}`
	res := updateSchema(t, schema)
	require.Equal(t, `{"updateGQLSchema":null}`, string(res.Data))
	require.Len(t, res.Errors, 1)
	require.Contains(t, res.Errors[0].Error(), "remote schema doesn't have any type named Mutation")
}

func TestCustomGraphqlMissingMutation(t *testing.T) {
	schema := customTypes + `
	type Mutation {
<<<<<<< HEAD
		addCountry(input: CountryInput!): Country!
		  @custom(
			http: {
			  url: "http://mock:8888/setCountry"
			  method: "POST"
			  graphql: "mutation($input: CountryInput!) { putCountry(country: $input) }"
			}
		  )
	  }`
=======
		addCountry1(input: CountryInput!): Country! @custom(http: {
										url: "http://mock:8888/setCountry",
										method: "POST",
										graphql: "mutation { putCountry(country: $input) }"
									})
	}`
>>>>>>> 5bd54b09
	res := updateSchema(t, schema)
	require.Equal(t, `{"updateGQLSchema":null}`, string(res.Data))
	require.Len(t, res.Errors, 1)
	require.Contains(t, res.Errors[0].Error(), "mutation `putCountry` is not present in remote"+
		" schema")
}

func TestCustomGraphqlReturnTypeMismatch(t *testing.T) {
	schema := customTypes + `
	type Mutation {
		addCountry1(input: CountryInput!): Movie! @custom(http: {
										url: "http://mock:8888/setCountry",
										method: "POST",
										graphql: "mutation { setCountry(country: $input) }"
									})
	}`
	res := updateSchema(t, schema)
	require.Equal(t, `{"updateGQLSchema":null}`, string(res.Data))
	require.Len(t, res.Errors, 1)
	require.Contains(t, res.Errors[0].Error(), "found return type mismatch for mutation"+
		" `setCountry`, expected `Movie!`, got `Country!`")
}

func TestCustomGraphqlReturnTypeMismatchForBatchedField(t *testing.T) {
	schema := `
	type Author {
		id: ID!
		name: String!
	}
	type Post {
		id: ID!
		text: String!
		author: Author! @custom(http: {
							url: "http://mock:8888/getPosts",
							method: "POST",
							operation: "batch"
							graphql: "query ($abc: [PostInput]) { getPosts(input: $abc) }"
							body: "{id: $id}"
						})
	}
	`
	res := updateSchema(t, schema)
	require.Equal(t, `{"updateGQLSchema":null}`, string(res.Data))
	require.Len(t, res.Errors, 1)
	require.Equal(t, "couldn't rewrite mutation updateGQLSchema because input:13: Type Post"+
		"; Field author: inside graphql in @custom directive, found return type mismatch for "+
		"query `getPosts`, expected `[Author!]`, got `[Post!]`.\n", res.Errors[0].Error())
}

func TestCustomGraphqlInvalidInputFormatForBatchedField(t *testing.T) {
	schema := `
	type Post {
		id: ID!
		text: String
		comments: Post! @custom(http: {
							url: "http://mock:8888/invalidInputForBatchedField",
							method: "POST",
							operation: "batch"
							graphql: "query { getPosts(input: [{id: $id}]) }"
							body: "{id: $id}"
						})
	}
	`
	res := updateSchema(t, schema)
	require.Equal(t, `{"updateGQLSchema":null}`, string(res.Data))
	require.Len(t, res.Errors, 1)
	require.Equal(t, "couldn't rewrite mutation updateGQLSchema because input:9: Type Post"+
		"; Field comments: inside graphql in @custom directive, for batch operations, query"+
		" `getPosts` can have only one argument whose value should be a variable.\n",
		res.Errors[0].Error())
}

func TestCustomGraphqlMissingTypeForBatchedFieldInput(t *testing.T) {
	schema := `
	type Post {
		id: ID!
		text: String!
		comments: String! @custom(http: {
							url: "http://mock:8888/missingTypeForBatchedFieldInput",
							method: "POST",
							operation: "batch"
							graphql: "query ($abc: [PostInput]) { getPosts(input: $abc) }"
							body: "{id: $id}"
						})
	}
	`
	res := updateSchema(t, schema)
	require.Equal(t, `{"updateGQLSchema":null}`, string(res.Data))
	require.Len(t, res.Errors, 1)
	require.Equal(t, "couldn't rewrite mutation updateGQLSchema because input:9: Type Post"+
		"; Field comments: inside graphql in @custom directive, remote schema doesn't have any "+
		"type named PostFilterInput.\n", res.Errors[0].Error())
}

func TestCustomGraphqlInvalidArgForBatchedField(t *testing.T) {
	t.Skip()
	schema := `
	type Post {
		id: ID!
		text: String
		comments: Post! @custom(http: {
							url: "http://mock:8888/getPosts",
							method: "POST",
							operation: "batch"
							graphql: "query { getPosts(input: [{name: $id}]) }"
						})
	}
	`
	res := updateSchema(t, schema)
	require.Equal(t, `{"updateGQLSchema":null}`, string(res.Data))
	require.Len(t, res.Errors, 1)
	require.Equal(t, "couldn't rewrite mutation updateGQLSchema because input:9: Type Post"+
		"; Field comments: inside graphql in @custom directive, argument `name` is not present "+
		"in remote query `getPosts`.\n", res.Errors[0].Error())
}

func TestCustomGraphqlArgTypeMismatchForBatchedField(t *testing.T) {
	t.Skip()
	schema := `
	type Post {
		id: ID!
		likes: Int
		text: String
		comments: Post! @custom(http: {
							url: "http://mock:8888/getPostswithLike",
							method: "POST",
							operation: "batch"
							graphql: "query { getPosts(input: [{id: $id, text: $likes}]) }"
						})
	}
	`
	res := updateSchema(t, schema)
	require.Equal(t, `{"updateGQLSchema":null}`, string(res.Data))
	require.Len(t, res.Errors, 1)
	require.Equal(t, "couldn't rewrite mutation updateGQLSchema because input:10: Type Post"+
		"; Field comments: inside graphql in @custom directive, found type mismatch for variable"+
		" `$likes` in query `getPosts`, expected `Int`, got `String!`.\n", res.Errors[0].Error())
}

func TestCustomGraphqlMissingRequiredArgument(t *testing.T) {
	schema := customTypes + `
	type Mutation {
		addCountry1(input: CountryInput!): Country! @custom(http: {
										url: "http://mock:8888/setCountry",
										method: "POST",
										graphql: "mutation { setCountry() }"
									})
	}`
	res := updateSchema(t, schema)
	require.Equal(t, `{"updateGQLSchema":null}`, string(res.Data))
	require.Len(t, res.Errors, 1)
	require.Contains(t, res.Errors[0].Error(), "argument `country` in mutation"+
		" `setCountry` is missing, it is required by remote mutation.")
}

func TestCustomGraphqlMissingRequiredArgumentForBatchedField(t *testing.T) {
	t.Skip()
	schema := `
	type Post {
		id: ID!
		text: String
		comments: Post! @custom(http: {
							url: "http://mock:8888/getPosts",
							method: "POST",
							operation: "batch"
							graphql: "query { getPosts(input: [{id: $id}]) }"
						})
	}
	`
	res := updateSchema(t, schema)
	require.Equal(t, `{"updateGQLSchema":null}`, string(res.Data))
	require.Len(t, res.Errors, 1)
	require.Equal(t, "couldn't rewrite mutation updateGQLSchema because input:9: Type Post"+
		"; Field comments: inside graphql in @custom directive, argument `text` in query "+
		"`getPosts` is missing, it is required by remote query.\n", res.Errors[0].Error())
}

// this one accepts an object and returns an object
func TestCustomGraphqlMutation1(t *testing.T) {
	schema := customTypes + `
	type Mutation {
		addCountry1(input: CountryInput!): Country! @custom(http: {
										url: "http://mock:8888/setCountry",
										method: "POST",
										graphql: "mutation { setCountry(country: $input) }"
									})
	}`
	updateSchemaRequireNoGQLErrors(t, schema)
	time.Sleep(2 * time.Second)

	params := &common.GraphQLParams{
		Query: `
		mutation addCountry1($input: CountryInput!) {
			addCountry1(input: $input) {
				code
				name
				states {
					code
					name
				}
			}
		}`,
		Variables: map[string]interface{}{
			"input": map[string]interface{}{
				"code": "IN",
				"name": "India",
				"states": []interface{}{
					map[string]interface{}{
						"code": "RJ",
						"name": "Rajasthan",
					},
					map[string]interface{}{
						"code": "KA",
						"name": "Karnataka",
					},
				},
			},
		},
	}

	result := params.ExecuteAsPost(t, alphaURL)
	common.RequireNoGQLErrors(t, result)

	expected := `
	{
		"addCountry1": {
			"code": "IN",
			"name": "India",
			"states": [
				{
					"code": "RJ",
					"name": "Rajasthan"
				},
				{
					"code": "KA",
					"name": "Karnataka"
				}
			]
		}
    }`
	require.JSONEq(t, expected, string(result.Data))
}

// this one accepts multiple scalars and returns a list of objects
func TestCustomGraphqlMutation2(t *testing.T) {
	schema := customTypes + `
	type Mutation {
		updateCountries(name: String, std: Int): [Country!]! @custom(http: {
								url: "http://mock:8888/updateCountries",
								method: "POST",
								graphql: "mutation { updateCountries(name: $name, std: $std) }"
							})
	}`
	updateSchemaRequireNoGQLErrors(t, schema)
	time.Sleep(2 * time.Second)

	params := &common.GraphQLParams{
		Query: `
		mutation updateCountries($name: String, $std: Int) {
			updateCountries(name: $name, std: $std) {
				name
				std
			}
		}`,
		Variables: map[string]interface{}{
			"name": "Australia",
			"std":  91,
		},
	}

	result := params.ExecuteAsPost(t, alphaURL)
	common.RequireNoGQLErrors(t, result)

	expected := `
	{
		"updateCountries": [
			{
				"name": "India",
				"std": 91
			},
			{
				"name": "Australia",
				"std": 61
			}
		]
    }`
	require.JSONEq(t, expected, string(result.Data))
}

func TestForValidInputArgument(t *testing.T) {
	schema := customTypes + `
	type Query {
		myCustom(yo: CountryInput!): [Country!]!
		  @custom(
			http: {
			  url: "http://mock:8888/validinputfield"
			  method: "POST"
			  forwardHeaders: ["Content-Type"]
			  graphql: "query($yo: CountryInput!) {countries(filter: $yo)}"
			}
		  )
	  }`
	common.RequireNoGQLErrors(t, updateSchema(t, schema))
	time.Sleep(2 * time.Second)

	params := &common.GraphQLParams{
		Query: `
		query {
			myCustom(yo:{code:"BI",name:"sd"}){
		 	  name
		  	  code
		 	}
		}`,
	}

	result := params.ExecuteAsPost(t, alphaURL)
	common.RequireNoGQLErrors(t, result)

	expected := `
	{
		"myCustom": [
		  {
			"name": "sd",
			"code": "BI"
		  }
		]
	  }`
	require.JSONEq(t, expected, string(result.Data))
}

func TestForInvalidInputObject(t *testing.T) {
	schema := customTypes + `
	type Query {
		myCustom(yo: CountryInput!): [Country!]! @custom(http: {url: "http://mock:8888/invalidfield", method: "POST",forwardHeaders: ["Content-Type"], graphql: "query{countries(filter: $yo)}"})
    }
	 `
	res := updateSchema(t, schema)
	require.Contains(t, res.Errors.Error(), "expected type for the field code is Int! but got String! in type CountryInput")
}

func TestForNestedInvalidInputObject(t *testing.T) {
	schema := customTypes + `
	type Query {
		myCustom(yo: CountryInput!): [Country!]! @custom(http: {url: "http://mock:8888/nestedinvalid", method: "POST",forwardHeaders: ["Content-Type"], graphql: "query{countries(filter: $yo)}"})
    }
	 `
	res := updateSchema(t, schema)
	require.Contains(t, res.Errors.Error(), "expected type for the field name is Int! but got String! in type StateInput")
}<|MERGE_RESOLUTION|>--- conflicted
+++ resolved
@@ -34,24 +34,6 @@
 )
 
 const (
-<<<<<<< HEAD
-	alphaURL      = "http://localhost:8180/graphql"
-	alphaAdminURL = "http://localhost:8180/admin"
-	customTypes   = `
-	type MovieDirector @remote {
-		id: ID!
-		name: String!
-		directed: [Movie]
-	}
-
-	type Movie @remote {
-		id: ID!
-		name: String!
-		director: [MovieDirector]
-	}
-
-	type Country @remote {
-=======
 	alphaURL             = "http://localhost:8180/graphql"
 	alphaAdminURL        = "http://localhost:8180/admin"
 	subscriptionEndpoint = "ws://localhost:8180/graphql"
@@ -67,7 +49,6 @@
 		 director: [MovieDirector]
 	 }
 	  type Country @remote {
->>>>>>> 5bd54b09
 		code: String
 		name: String
 		states: [State]
@@ -272,7 +253,7 @@
 	client, err := common.NewGraphQLSubscription(subscriptionEndpoint, &schema.Request{
 		Query: `subscription{
 			getTeacher(tid: "0x2712"){
-			  name   
+			  name
 			}
 		  }`,
 	})
@@ -305,7 +286,7 @@
 	}`)
 
 	client, err := common.NewGraphQLSubscription(subscriptionEndpoint, &schema.Request{
-		Query: `subscription{				
+		Query: `subscription{
 			queryCharacter {
 				name
 				episodes {
@@ -1110,8 +1091,7 @@
 func TestCustomLogicGraphql(t *testing.T) {
 	schema := customTypes + `
 	type Query {
-<<<<<<< HEAD
-		getCountry(id: ID!): Country!
+		getCountry1(id: ID!): Country!
 		  @custom(
 			http: {
 			  url: "http://mock:8888/validcountry"
@@ -1121,15 +1101,6 @@
 			}
 		  )
 	  }`
-=======
-		getCountry1(id: ID!): Country! @custom(http: {
-										url: "http://mock:8888/validcountry",
-										method: "POST",
-										forwardHeaders: ["Content-Type"],
-										graphql: "query { country(code: $id) }"
-									})
-	}`
->>>>>>> 5bd54b09
 	updateSchemaRequireNoGQLErrors(t, schema)
 	time.Sleep(2 * time.Second)
 	query := `
@@ -1671,8 +1642,7 @@
 func TestCustomGraphqlMissingMutation(t *testing.T) {
 	schema := customTypes + `
 	type Mutation {
-<<<<<<< HEAD
-		addCountry(input: CountryInput!): Country!
+		addCountry1(input: CountryInput!): Country!
 		  @custom(
 			http: {
 			  url: "http://mock:8888/setCountry"
@@ -1681,14 +1651,6 @@
 			}
 		  )
 	  }`
-=======
-		addCountry1(input: CountryInput!): Country! @custom(http: {
-										url: "http://mock:8888/setCountry",
-										method: "POST",
-										graphql: "mutation { putCountry(country: $input) }"
-									})
-	}`
->>>>>>> 5bd54b09
 	res := updateSchema(t, schema)
 	require.Equal(t, `{"updateGQLSchema":null}`, string(res.Data))
 	require.Len(t, res.Errors, 1)
