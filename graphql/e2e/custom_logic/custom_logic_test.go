/*
 * Copyright 2020 Dgraph Labs, Inc. and Contributors
 *
 * Licensed under the Apache License, Version 2.0 (the "License");
 * you may not use this file except in compliance with the License.
 * You may obtain a copy of the License at
 *
 *     http://www.apache.org/licenses/LICENSE-2.0
 *
 * Unless required by applicable law or agreed to in writing, software
 * distributed under the License is distributed on an "AS IS" BASIS,
 * WITHOUT WARRANTIES OR CONDITIONS OF ANY KIND, either express or implied.
 * See the License for the specific language governing permissions and
 * limitations under the License.
 */

package custom_logic

import (
	"encoding/json"
	"fmt"
	"net/http"
	"sort"
	"strings"
	"testing"

	"github.com/dgraph-io/dgraph/graphql/e2e/common"
	"github.com/dgraph-io/dgraph/testutil"
	"github.com/dgraph-io/dgraph/x"
	"github.com/stretchr/testify/require"
)

const (
	alphaURL      = "http://localhost:8180/graphql"
	alphaAdminURL = "http://localhost:8180/admin"
	customTypes   = `type MovieDirector @remote {
		 id: ID!
		 name: String!
		 directed: [Movie]
	 }

	 type Movie @remote {
		 id: ID!
		 name: String!
		 director: [MovieDirector]
	 }
	 type Continent @remote {
		code: String
		name: String
		countries: [Country]
	  }

	  type Country @remote {
		code: String
		name: String
		native: String
		std: Int
		phone: String
		continent: Continent
		currency: String
		languages: [Language]
		emoji: String
		emojiU: String
		states: [State]
	  }

	  type Language @remote {
		code: String
		name: String
		native: String
		rtl: Int
	  }

<<<<<<< HEAD

=======
>>>>>>> df99f8a3
	  type State @remote {
		code: String
		name: String
		country: Country
	  }

	  input CountryInput {
		code: String!
		name: String!
		states: [StateInput]
	  }

	  input StateInput {
		code: String!
		name: String!
	  }
 `
)

func updateSchema(t *testing.T, sch string) *common.GraphQLResponse {
	add := &common.GraphQLParams{
		Query: `mutation updateGQLSchema($sch: String!) {
			 updateGQLSchema(input: { set: { schema: $sch }}) {
				 gqlSchema {
					 schema
				 }
			 }
		 }`,
		Variables: map[string]interface{}{"sch": sch},
	}
	return add.ExecuteAsPost(t, alphaAdminURL)
}

func updateSchemaRequireNoGQLErrors(t *testing.T, sch string) {
	resp := updateSchema(t, sch)
	common.RequireNoGQLErrors(t, resp)
}

func TestCustomGetQuery(t *testing.T) {
	schema := customTypes + `
	 type Query {
		 myFavoriteMovies(id: ID!, name: String!, num: Int): [Movie] @custom(http: {
				 url: "http://mock:8888/favMovies/$id?name=$name&num=$num",
				 method: "GET"
		 })
	 }`
	updateSchemaRequireNoGQLErrors(t, schema)

	query := `
	 query {
		 myFavoriteMovies(id: "0x123", name: "Author", num: 10) {
			 id
			 name
			 director {
				 id
				 name
			 }
		 }
	 }`
	params := &common.GraphQLParams{
		Query: query,
	}

	result := params.ExecuteAsPost(t, alphaURL)
	require.Nil(t, result.Errors)

	expected := `{"myFavoriteMovies":[{"id":"0x3","name":"Star Wars","director":[{"id":"0x4","name":"George Lucas"}]},{"id":"0x5","name":"Star Trek","director":[{"id":"0x6","name":"J.J. Abrams"}]}]}`
	require.JSONEq(t, expected, string(result.Data))
}

func TestCustomPostQuery(t *testing.T) {
	schema := customTypes + `
	 type Query {
		 myFavoriteMoviesPost(id: ID!, name: String!, num: Int): [Movie] @custom(http: {
				 url: "http://mock:8888/favMoviesPost/$id?name=$name&num=$num",
				 method: "POST"
		 })
	 }`
	updateSchemaRequireNoGQLErrors(t, schema)

	query := `
	 query {
		 myFavoriteMoviesPost(id: "0x123", name: "Author", num: 10) {
			 id
			 name
			 director {
				 id
				 name
			 }
		 }
	 }`
	params := &common.GraphQLParams{
		Query: query,
	}

	result := params.ExecuteAsPost(t, alphaURL)
	require.Nil(t, result.Errors)

	expected := `{"myFavoriteMoviesPost":[{"id":"0x3","name":"Star Wars","director":[{"id":"0x4","name":"George Lucas"}]},{"id":"0x5","name":"Star Trek","director":[{"id":"0x6","name":"J.J. Abrams"}]}]}`
	require.JSONEq(t, expected, string(result.Data))
}

func TestCustomQueryShouldForwardHeaders(t *testing.T) {
	schema := customTypes + `
	 type Query {
		 verifyHeaders(id: ID!): [Movie] @custom(http: {
				 url: "http://mock:8888/verifyHeaders",
				 method: "GET",
				 forwardHeaders: ["X-App-Token", "X-User-Id"]
		 })
	 }`
	updateSchemaRequireNoGQLErrors(t, schema)

	query := `
	 query {
		 verifyHeaders(id: "0x123") {
			 id
			 name
		 }
	 }`
	params := &common.GraphQLParams{
		Query: query,
		Headers: map[string][]string{
			"X-App-Token":   []string{"app-token"},
			"X-User-Id":     []string{"123"},
			"Random-header": []string{"random"},
		},
	}

	result := params.ExecuteAsPost(t, alphaURL)
	require.Nil(t, result.Errors)
	expected := `{"verifyHeaders":[{"id":"0x3","name":"Star Wars"}]}`
	require.Equal(t, expected, string(result.Data))
}

func TestServerShouldAllowForwardHeaders(t *testing.T) {
	schema := `
	type User {
		id: ID!
		name: String!
	}
	type Movie @remote {
		id: ID!
		name: String! @custom(http: {
			url: "http://mock:8888/movieName",
			method: "POST",
			forwardHeaders: ["X-App-User", "X-Group-Id"]
		})
		director: [User] @custom(http: {
			url: "http://mock:8888/movieName",
			method: "POST",
			forwardHeaders: ["User-Id", "X-App-Token"]
		})
	}

	type Query {
		verifyHeaders(id: ID!): [Movie] @custom(http: {
				url: "http://mock:8888/verifyHeaders",
				method: "GET",
				forwardHeaders: ["X-App-Token", "X-User-Id"]
		})
	}`

	updateSchemaRequireNoGQLErrors(t, schema)

	req, err := http.NewRequest(http.MethodOptions, alphaURL, nil)
	require.NoError(t, err)

	resp, err := (&http.Client{}).Do(req)
	require.NoError(t, err)

	headers := strings.Split(resp.Header.Get("Access-Control-Allow-Headers"), ",")
	require.Subset(t, headers, []string{"X-App-Token", "X-User-Id", "User-Id", "X-App-User", "X-Group-Id"})
}

func addPerson(t *testing.T) *user {
	addTeacherParams := &common.GraphQLParams{
		Query: `mutation addPerson {
			addPerson(input: [{ age: 28 }]) {
				person {
					id
					age
				}
			}
		}`,
	}

	result := addTeacherParams.ExecuteAsPost(t, alphaURL)
	require.Nil(t, result.Errors)

	var res struct {
		AddPerson struct {
			Person []*user
		}
	}
	err := json.Unmarshal([]byte(result.Data), &res)
	require.NoError(t, err)

	require.Equal(t, len(res.AddPerson.Person), 1)
	return res.AddPerson.Person[0]
}

func TestCustomQueryWithNonExistentURLShouldReturnError(t *testing.T) {
	schema := customTypes + `
	type Query {
        myFavoriteMovies(id: ID!, name: String!, num: Int): [Movie] @custom(http: {
                url: "http://mock:8888/nonExistentURL/$id?name=$name&num=$num",
                method: "GET"
        })
	}`
	updateSchema(t, schema)

	query := `
	query {
		myFavoriteMovies(id: "0x123", name: "Author", num: 10) {
			id
			name
			director {
				id
				name
			}
		}
	}`
	params := &common.GraphQLParams{
		Query: query,
	}

	result := params.ExecuteAsPost(t, alphaURL)
	require.JSONEq(t, `{ "myFavoriteMovies": [] }`, string(result.Data))
	require.Equal(t, x.GqlErrorList{
		{
			Message: "Evaluation of custom field failed because external request returned an " +
				"error: unexpected status code: 404 for field: myFavoriteMovies within" +
				" type: Query.",
			Locations: []x.Location{{3, 3}},
		},
	}, result.Errors)
}

func TestCustomQueryShouldPropagateErrorFromFields(t *testing.T) {
	schema := `
	type Car {
		id: ID!
		name: String!
	}

	type MotorBike {
		id: ID!
		name: String!
	}

	type School {
		id: ID!
		name: String!
	}

	type Person {
		id: ID!
		name: String @custom(http: {
						url: "http://mock:8888/userNames",
						method: "GET",
						body: "{uid: $id}",
						operation: "batch"
					})
		age: Int! @search
		cars: Car @custom(http: {
						url: "http://mock:8888/carsWrongURL",
						method: "GET",
						body: "{uid: $id}",
						operation: "batch"
					})
		bikes: MotorBike @custom(http: {
						url: "http://mock:8888/bikesWrongURL",
						method: "GET",
						body: "{uid: $id}",
						operation: "single"
					})
	}`

	updateSchema(t, schema)
	p := addPerson(t)

	queryPerson := `
	query {
		queryPerson {
			name
			age
			cars {
				name
			}
			bikes {
				name
			}
		}
	}`
	params := &common.GraphQLParams{
		Query: queryPerson,
	}

	result := params.ExecuteAsPost(t, alphaURL)
	expected := fmt.Sprintf(`
	{
		"queryPerson": [
			{
				"name": "uname-%s",
				"age": 28,
				"cars": null,
				"bikes": null
			}
		]
	}`, p.ID)
	require.JSONEq(t, expected, string(result.Data))
	require.Equal(t, 2, len(result.Errors))

	expectedErrors := x.GqlErrorList{
		&x.GqlError{Message: "Evaluation of custom field failed because external request " +
			"returned an error: unexpected status code: 404 for field: cars within type: Person.",
			Locations: []x.Location{{6, 4}}},
		&x.GqlError{Message: "Evaluation of custom field failed because external request returned" +
			" an error: unexpected status code: 404 for field: bikes within type: Person," +
			" index: 0.",
			Locations: []x.Location{{9, 4}}},
	}
	require.Contains(t, result.Errors, expectedErrors[0])
	require.Contains(t, result.Errors, expectedErrors[1])
}

type teacher struct {
	ID  string `json:"tid,omitempty"`
	Age int
}

func addTeachers(t *testing.T) []*teacher {
	addTeacherParams := &common.GraphQLParams{
		Query: `mutation {
			addTeacher(input: [{ age: 28 }, { age: 27 }, { age: 26 }]) {
				teacher {
					tid
					age
				}
			}
		}`,
	}

	result := addTeacherParams.ExecuteAsPost(t, alphaURL)
	common.RequireNoGQLErrors(t, result)

	var res struct {
		AddTeacher struct {
			Teacher []*teacher
		}
	}
	err := json.Unmarshal([]byte(result.Data), &res)
	require.NoError(t, err)

	require.Equal(t, len(res.AddTeacher.Teacher), 3)

	// sort in descending order
	sort.Slice(res.AddTeacher.Teacher, func(i, j int) bool {
		return res.AddTeacher.Teacher[i].Age > res.AddTeacher.Teacher[j].Age
	})
	return res.AddTeacher.Teacher
}

type school struct {
	ID          string `json:"id,omitempty"`
	Established int
}

func addSchools(t *testing.T, teachers []*teacher) []*school {

	params := &common.GraphQLParams{
		Query: `mutation addSchool($t1: [TeacherRef], $t2: [TeacherRef], $t3: [TeacherRef]) {
			 addSchool(input: [{ established: 1980, teachers: $t1 },
				 { established: 1981, teachers: $t2 }, { established: 1982, teachers: $t3 }]) {
				 school {
					 id
					 established
				 }
			 }
		 }`,
		Variables: map[string]interface{}{
			// teachers work at multiple schools.
			"t1": []map[string]interface{}{{"tid": teachers[0].ID}, {"tid": teachers[1].ID}},
			"t2": []map[string]interface{}{{"tid": teachers[1].ID}, {"tid": teachers[2].ID}},
			"t3": []map[string]interface{}{{"tid": teachers[2].ID}, {"tid": teachers[0].ID}},
		},
	}

	result := params.ExecuteAsPost(t, alphaURL)
	common.RequireNoGQLErrors(t, result)

	var res struct {
		AddSchool struct {
			School []*school
		}
	}
	err := json.Unmarshal([]byte(result.Data), &res)
	require.NoError(t, err)

	require.Equal(t, len(res.AddSchool.School), 3)
	// The order of mutation result is not the same as the input order, so we sort and return here.
	sort.Slice(res.AddSchool.School, func(i, j int) bool {
		return res.AddSchool.School[i].Established < res.AddSchool.School[j].Established
	})
	return res.AddSchool.School
}

type user struct {
	ID  string `json:"id,omitempty"`
	Age int    `json:"age,omitempty"`
}

func addUsers(t *testing.T, schools []*school) []*user {
	params := &common.GraphQLParams{
		Query: `mutation addUser($s1: [SchoolRef], $s2: [SchoolRef], $s3: [SchoolRef]) {
			 addUser(input: [{ age: 10, schools: $s1 },
				 { age: 11, schools: $s2 }, { age: 12, schools: $s3 }]) {
				 user {
					 id
					 age
				 }
			 }
		 }`,
		Variables: map[string]interface{}{
			// Users could have gone to multiple schools
			"s1": []map[string]interface{}{{"id": schools[0].ID}, {"id": schools[1].ID}},
			"s2": []map[string]interface{}{{"id": schools[1].ID}, {"id": schools[2].ID}},
			"s3": []map[string]interface{}{{"id": schools[2].ID}, {"id": schools[0].ID}},
		},
	}

	result := params.ExecuteAsPost(t, alphaURL)
	common.RequireNoGQLErrors(t, result)

	var res struct {
		AddUser struct {
			User []*user
		}
	}
	err := json.Unmarshal([]byte(result.Data), &res)
	require.NoError(t, err)

	require.Equal(t, len(res.AddUser.User), 3)
	// The order of mutation result is not the same as the input order, so we sort and return users here.
	sort.Slice(res.AddUser.User, func(i, j int) bool {
		return res.AddUser.User[i].Age < res.AddUser.User[j].Age
	})
	return res.AddUser.User
}

func verifyData(t *testing.T, users []*user, teachers []*teacher, schools []*school) {
	queryUser := `
	 query {
		 queryUser(order: {asc: age}) {
			 name
			 age
			 cars {
				 name
			 }
			 schools(order: {asc: established}) {
				 name
				 established
				 teachers(order: {desc: age}) {
					 name
					 age
				 }
				 classes {
					 name
				 }
			 }
		 }
	 }`
	params := &common.GraphQLParams{
		Query: queryUser,
	}

	result := params.ExecuteAsPost(t, alphaURL)
	common.RequireNoGQLErrors(t, result)

	expected := `{
		 "queryUser": [
		   {
			 "name": "uname-` + users[0].ID + `",
			 "age": 10,
			 "cars": {
				 "name": "car-` + users[0].ID + `"
			 },
			 "schools": [
				 {
					 "name": "sname-` + schools[0].ID + `",
					 "established": 1980,
					 "teachers": [
						 {
							 "name": "tname-` + teachers[0].ID + `",
							 "age": 28
						 },
						 {
							 "name": "tname-` + teachers[1].ID + `",
							 "age": 27
						 }
					 ],
					 "classes": [
						 {
							 "name": "class-` + schools[0].ID + `"
						 }
					 ]
				 },
				 {
					 "name": "sname-` + schools[1].ID + `",
					 "established": 1981,
					 "teachers": [
						 {
							 "name": "tname-` + teachers[1].ID + `",
							 "age": 27
						 },
						 {
							 "name": "tname-` + teachers[2].ID + `",
							 "age": 26
						 }
					 ],
					 "classes": [
						 {
							 "name": "class-` + schools[1].ID + `"
						 }
					 ]
				 }
			 ]
		   },
		   {
			 "name": "uname-` + users[1].ID + `",
			 "age": 11,
			 "cars": {
				 "name": "car-` + users[1].ID + `"
			 },
			 "schools": [
				 {
					 "name": "sname-` + schools[1].ID + `",
					 "established": 1981,
					 "teachers": [
						 {
							 "name": "tname-` + teachers[1].ID + `",
							 "age": 27
						 },
						 {
							 "name": "tname-` + teachers[2].ID + `",
							 "age": 26
						 }
					 ],
					 "classes": [
						 {
							 "name": "class-` + schools[1].ID + `"
						 }
					 ]
				 },
				 {
					 "name": "sname-` + schools[2].ID + `",
					 "established": 1982,
					 "teachers": [
						 {
							 "name": "tname-` + teachers[0].ID + `",
							 "age": 28
						 },
						 {
							 "name": "tname-` + teachers[2].ID + `",
							 "age": 26
						 }
					 ],
					 "classes": [
						 {
							 "name": "class-` + schools[2].ID + `"
						 }
					 ]
				 }
			 ]
		   },
		   {
			 "name": "uname-` + users[2].ID + `",
			 "age": 12,
			 "cars": {
				 "name": "car-` + users[2].ID + `"
			 },
			 "schools": [
				 {
					 "name": "sname-` + schools[0].ID + `",
					 "established": 1980,
					 "teachers": [
						 {
							 "name": "tname-` + teachers[0].ID + `",
							 "age": 28
						 },
						 {
							 "name": "tname-` + teachers[1].ID + `",
							 "age": 27
						 }
					 ],
					 "classes": [
						 {
							 "name": "class-` + schools[0].ID + `"
						 }
					 ]
				 },
				 {
					 "name": "sname-` + schools[2].ID + `",
					 "established": 1982,
					 "teachers": [
						 {
							 "name": "tname-` + teachers[0].ID + `",
							 "age": 28
						 },
						 {
							 "name": "tname-` + teachers[2].ID + `",
							 "age": 26
						 }
					 ],
					 "classes": [
						 {
							 "name": "class-` + schools[2].ID + `"
						 }
					 ]
				 }
			 ]
		   }
		 ]
	   }`

	testutil.CompareJSON(t, expected, string(result.Data))

	singleUserQuery := `
	 query {
		 getUser(id: "` + users[0].ID + `") {
			 name
			 age
			 cars {
				 name
			 }
			 schools(order: {asc: established}) {
				 name
				 established
				 teachers(order: {desc: age}) {
					 name
					 age
				 }
				 classes {
					 name
				 }
			 }
		 }
	 }`
	params = &common.GraphQLParams{
		Query: singleUserQuery,
	}

	result = params.ExecuteAsPost(t, alphaURL)
	common.RequireNoGQLErrors(t, result)

	expected = `{
		 "getUser": {
			 "name": "uname-` + users[0].ID + `",
			 "age": 10,
			 "cars": {
				 "name": "car-` + users[0].ID + `"
			 },
			 "schools": [
				 {
					 "name": "sname-` + schools[0].ID + `",
					 "established": 1980,
					 "teachers": [
						 {
							 "name": "tname-` + teachers[0].ID + `",
							 "age": 28
						 },
						 {
							 "name": "tname-` + teachers[1].ID + `",
							 "age": 27
						 }
					 ],
					 "classes": [
						 {
							 "name": "class-` + schools[0].ID + `"
						 }
					 ]
				 },
				 {
					 "name": "sname-` + schools[1].ID + `",
					 "established": 1981,
					 "teachers": [
						 {
							 "name": "tname-` + teachers[1].ID + `",
							 "age": 27
						 },
						 {
							 "name": "tname-` + teachers[2].ID + `",
							 "age": 26
						 }
					 ],
					 "classes": [
						 {
							 "name": "class-` + schools[1].ID + `"
						 }
					 ]
				 }
			 ]
		 }
	 }`

	testutil.CompareJSON(t, expected, string(result.Data))

}

func TestCustomFieldsShouldBeResolved(t *testing.T) {
	// lets check batch mode first
	schema := `type Car @remote {
		 id: ID!
		 name: String!
	 }

	 type User {
		 id: ID!
		 name: String @custom(http: {
						 url: "http://mock:8888/userNames",
						 method: "GET",
						 body: "{uid: $id}",
						 operation: "batch"
					 })
		 age: Int! @search
		 cars: Car @custom(http: {
						 url: "http://mock:8888/cars",
						 method: "GET",
						 body: "{uid: $id}",
						 operation: "batch"
					 })
		 schools: [School]
	 }

	 type School {
		 id: ID!
		 established: Int! @search
		 name: String @custom(http: {
						 url: "http://mock:8888/schoolNames",
						 method: "POST",
						 body: "{sid: $id}",
						 operation: "batch"
					   })
		 classes: [Class] @custom(http: {
							 url: "http://mock:8888/classes",
							 method: "POST",
							 body: "{sid: $id}",
							 operation: "batch"
						 })
		 teachers: [Teacher]
	 }

	 type Class @remote {
		 id: ID!
		 name: String!
	 }

	 type Teacher {
		 tid: ID!
		 age: Int!
		 name: String @custom(http: {
						 url: "http://mock:8888/teacherNames",
						 method: "POST",
						 body: "{tid: $tid}",
						 operation: "batch"
					 })
	 }`

	updateSchemaRequireNoGQLErrors(t, schema)

	teachers := addTeachers(t)
	schools := addSchools(t, teachers)
	users := addUsers(t, schools)

	verifyData(t, users, teachers, schools)

	// lets update the schema and check single mode now
	schema = `
	 type Car @remote {
		 id: ID!
		 name: String!
	 }

	 type User {
		 id: ID!
		 name: String @custom(http: {
						 url: "http://mock:8888/userName",
						 method: "GET",
						 body: "{uid: $id}",
						 operation: "single"
					 })
		 age: Int! @search
		 cars: Car @custom(http: {
						 url: "http://mock:8888/car",
						 method: "GET",
						 body: "{uid: $id}",
						 operation: "single"
					 })
		 schools: [School]
	 }

	 type School {
		 id: ID!
		 established: Int! @search
		 name: String @custom(http: {
						 url: "http://mock:8888/schoolName",
						 method: "POST",
						 body: "{sid: $id}",
						 operation: "single"
					   })
		 classes: [Class] @custom(http: {
							 url: "http://mock:8888/class",
							 method: "POST",
							 body: "{sid: $id}",
							 operation: "single"
						 })
		 teachers: [Teacher]
	 }

	 type Class @remote {
		 id: ID!
		 name: String!
	 }

	 type Teacher {
		 tid: ID!
		 age: Int!
		 name: String @custom(http: {
						 url: "http://mock:8888/teacherName",
						 method: "POST",
						 body: "{tid: $tid}",
						 operation: "single"
					   })
	 }`

	verifyData(t, users, teachers, schools)
}

func TestForInvalidCustomQuery(t *testing.T) {
	schema := customTypes + `
	type Query {
<<<<<<< HEAD
		getCountry(id: ID!): Country! @custom(http: {url: "http://mock:8888/noquery", method: "POST",forwardHeaders: ["Content-Type"]}, graphql: {query: "country(code: $id)"})
	}
	`
=======
		getCountry(id: ID!): Country! @custom(http: {
										url: "http://mock:8888/noquery",
										method: "POST",
										forwardHeaders: ["Content-Type"],
										graphql: "query { country(code: $id) }"
									})
	}`
>>>>>>> df99f8a3
	res := updateSchema(t, schema)
	require.Equal(t, `{"updateGQLSchema":null}`, string(res.Data))
	require.Len(t, res.Errors, 1)
	require.Equal(t, "couldn't rewrite mutation updateGQLSchema because input:61: Type Query"+
		"; Field getCountry: @custom directive: graphql; given query: country is not present in"+
		" remote schema.\n", res.Errors[0].Error())
}

func TestForInvalidArgument(t *testing.T) {
	schema := customTypes + `
	type Query {
<<<<<<< HEAD
		getCountry(id: ID!): Country! @custom(http: {url: "http://mock:8888/invalidargument", method: "POST",forwardHeaders: ["Content-Type"]}, graphql: {query: "country(code: $id)"})
	}
	`
=======
		getCountry(id: ID!): Country! @custom(http: {
										url: "http://mock:8888/invalidargument",
										method: "POST",
										forwardHeaders: ["Content-Type"],
										graphql: "query { country(code: $id) }"
									})
	}`
>>>>>>> df99f8a3
	res := updateSchema(t, schema)
	require.Equal(t, `{"updateGQLSchema":null}`, string(res.Data))
	require.Len(t, res.Errors, 1)
	require.Equal(t, "couldn't rewrite mutation updateGQLSchema because input:61: Type Query"+
		"; Field getCountry: @custom directive: graphql; given query: country: arg code not"+
		" present in remote query.\n", res.Errors[0].Error())
}

func TestForInvalidType(t *testing.T) {
	schema := customTypes + `
	type Query {
<<<<<<< HEAD
		getCountry(id: ID!): Country! @custom(http: {url: "http://mock:8888/invalidtype", method: "POST",forwardHeaders: ["Content-Type"]}, graphql: {query: "country(code: $id)"})
	}
	`
=======
		getCountry(id: ID!): Country! @custom(http: {
										url: "http://mock:8888/invalidtype",
										method: "POST",
										forwardHeaders: ["Content-Type"],
										graphql: "query { country(code: $id) }"
									})
	}`
>>>>>>> df99f8a3
	res := updateSchema(t, schema)
	require.Equal(t, `{"updateGQLSchema":null}`, string(res.Data))
	require.Len(t, res.Errors, 1)
	require.Equal(t, "couldn't rewrite mutation updateGQLSchema because input:61: Type Query"+
		"; Field getCountry: @custom directive: graphql; given query: country: type mismatch for"+
		" variable $id; expected: Int!, got: ID!.\n", res.Errors[0].Error())
}

func TestCustomLogicGraphql(t *testing.T) {
	schema := customTypes + `
	type Query {
<<<<<<< HEAD
		getCountry(id: ID!): Country! @custom(http: {url: "http://mock:8888/validcountry", method: "POST"}, graphql: {query: "country(code: $id)"})
	}
	`
	res := updateSchema(t, schema)
	require.Nil(t, res.Errors)
=======
		getCountry(id: ID!): Country! @custom(http: {
										url: "http://mock:8888/validcountry",
										method: "POST",
										forwardHeaders: ["Content-Type"],
										graphql: "query { country(code: $id) }"
									})
	}`
	updateSchemaRequireNoGQLErrors(t, schema)
>>>>>>> df99f8a3
	query := `
	query {
		getCountry(id: "BI"){
			code
			name
		}
	}`
	params := &common.GraphQLParams{
		Query: query,
	}

	result := params.ExecuteAsPost(t, alphaURL)
	common.RequireNoGQLErrors(t, result)
	require.JSONEq(t, string(result.Data), `{"getCountry":{"code":"BI","name":"Burundi"}}`)
}

func TestCustomLogicGraphqlWithError(t *testing.T) {
	schema := customTypes + `
	type Query {
<<<<<<< HEAD
		getCountry(id: ID!): Country! @custom(http: {url: "http://mock:8888/validcountrywitherror", method: "POST"}, graphql: {query: "country(code: $id)"})
	}
	`
	common.RequireNoGQLErrors(t, updateSchema(t, schema))
=======
		getCountry(id: ID!): Country! @custom(http: {
										url: "http://mock:8888/validcountrywitherror",
										method: "POST",
										graphql: "query { country(code: $id) }"
									})
	}`
	updateSchemaRequireNoGQLErrors(t, schema)
>>>>>>> df99f8a3
	query := `
	query {
		getCountry(id: "BI"){
			code
			name
		}
	}`
	params := &common.GraphQLParams{
		Query: query,
	}

	result := params.ExecuteAsPost(t, alphaURL)
	require.JSONEq(t, string(result.Data), `{"getCountry":{"code":"BI","name":"Burundi"}}`)
	require.Equal(t, "dummy error", result.Errors.Error())
}

func TestCustomLogicGraphQLValidArrayResponse(t *testing.T) {
	schema := customTypes + `
	type Query {
		getCountries(id: ID!): [Country] @custom(http: {
										url: "http://mock:8888/validcountries",
										method: "POST",
										graphql: "query { country(code: $id) }"
									})
	}`
	updateSchemaRequireNoGQLErrors(t, schema)
	query := `
	query {
		getCountries(id: "BI"){
			code
			name
		}
	}`
	params := &common.GraphQLParams{
		Query: query,
	}

	result := params.ExecuteAsPost(t, alphaURL)
	common.RequireNoGQLErrors(t, result)
	require.JSONEq(t, string(result.Data), `{"getCountries":[{"name":"Burundi","code":"BI"}]}`)
}

func TestCustomLogicWithErrorResponse(t *testing.T) {
	schema := customTypes + `
	type Query {
		getCountries(id: ID!): [Country] @custom(http: {
										url: "http://mock:8888/graphqlerr",
										method: "POST",
										graphql: "query { country(code: $id) }"
									})
	}`
	updateSchemaRequireNoGQLErrors(t, schema)
	query := `
	query {
		getCountries(id: "BI"){
			code
			name
		}
	}`
	params := &common.GraphQLParams{
		Query: query,
	}

	result := params.ExecuteAsPost(t, alphaURL)
	require.Equal(t, `{"getCountries":[]}`, string(result.Data))
	require.Equal(t, "dummy error", result.Errors.Error())
}

type episode struct {
	Name string
}

func addEpisode(t *testing.T, name string) {
	params := &common.GraphQLParams{
		Query: `mutation addEpisode($name: String!) {
			addEpisode(input: [{ name: $name }]) {
				episode {
					name
				}
			}
		}`,
		Variables: map[string]interface{}{
			"name": name,
		},
	}

	result := params.ExecuteAsPost(t, alphaURL)
	common.RequireNoGQLErrors(t, result)

	var res struct {
		AddEpisode struct {
			Episode []*episode
		}
	}
	err := json.Unmarshal([]byte(result.Data), &res)
	require.NoError(t, err)

	require.Equal(t, len(res.AddEpisode.Episode), 1)
}

type character struct {
	Name string
}

func addCharacter(t *testing.T, name string, episodes interface{}) {
	params := &common.GraphQLParams{
		Query: `mutation addCharacter($name: String!, $episodes: [EpisodeRef]) {
			addCharacter(input: [{ name: $name, episodes: $episodes }]) {
				character {
					name
					episodes {
						name
					}
				}
			}
		}`,
		Variables: map[string]interface{}{
			"name":     name,
			"episodes": episodes,
		},
	}

	result := params.ExecuteAsPost(t, alphaURL)
	common.RequireNoGQLErrors(t, result)

	var res struct {
		AddCharacter struct {
			Character []*character
		}
	}
	err := json.Unmarshal([]byte(result.Data), &res)
	require.NoError(t, err)

	require.Equal(t, len(res.AddCharacter.Character), 1)
}

func TestCustomFieldsWithXidShouldBeResolved(t *testing.T) {
	schema := `
	type Episode {
		name: String! @id
		anotherName: String! @custom(http: {
					url: "http://mock:8888/userNames",
					method: "GET",
					body: "{uid: $name}",
					operation: "batch"
				})
	}

	type Character {
		name: String! @id
		lastName: String @custom(http: {
						url: "http://mock:8888/userNames",
						method: "GET",
						body: "{uid: $name}",
						operation: "batch"
					})
		episodes: [Episode]
	}`
	updateSchemaRequireNoGQLErrors(t, schema)

	ep1 := "episode-1"
	ep2 := "episode-2"
	ep3 := "episode-3"

	addEpisode(t, ep1)
	addEpisode(t, ep2)
	addEpisode(t, ep3)

	addCharacter(t, "character-1", []map[string]interface{}{{"name": ep1}, {"name": ep2}})
	addCharacter(t, "character-2", []map[string]interface{}{{"name": ep2}, {"name": ep3}})
	addCharacter(t, "character-3", []map[string]interface{}{{"name": ep3}, {"name": ep1}})

	queryCharacter := `
	query {
		queryCharacter {
			name
			lastName
			episodes {
				name
				anotherName
			}
		}
	}`
	params := &common.GraphQLParams{
		Query: queryCharacter,
	}

	result := params.ExecuteAsPost(t, alphaURL)
	common.RequireNoGQLErrors(t, result)

	expected := `{
		"queryCharacter": [
		  {
			"name": "character-1",
			"lastName": "uname-character-1",
			"episodes": [
			  {
				"name": "episode-1",
				"anotherName": "uname-episode-1"
			  },
			  {
				"name": "episode-2",
				"anotherName": "uname-episode-2"
			  }
			]
		  },
		  {
			"name": "character-2",
			"lastName": "uname-character-2",
			"episodes": [
			  {
				"name": "episode-2",
				"anotherName": "uname-episode-2"
			  },
			  {
				"name": "episode-3",
				"anotherName": "uname-episode-3"
			  }
			]
		  },
		  {
			"name": "character-3",
			"lastName": "uname-character-3",
			"episodes": [
			  {
				"name": "episode-1",
				"anotherName": "uname-episode-1"
			  },
			  {
				"name": "episode-3",
				"anotherName": "uname-episode-3"
			  }
			]
		  }
		]
	  }`

	testutil.CompareJSON(t, expected, string(result.Data))

	// In this case the types have ID! field but it is not being requested as part of the query
	// explicitly, so custom logic de-duplication should check for "dgraph-uid" field.
	schema = `
	type Episode {
		id: ID!
		name: String! @id
		anotherName: String! @custom(http: {
					url: "http://mock:8888/userNames",
					method: "GET",
					body: "{uid: $name}",
					operation: "batch"
				})
	}

	type Character {
		id: ID!
		name: String! @id
		lastName: String @custom(http: {
						url: "http://mock:8888/userNames",
						method: "GET",
						body: "{uid: $name}",
						operation: "batch"
					})
		episodes: [Episode]
	}`
	updateSchemaRequireNoGQLErrors(t, schema)

	result = params.ExecuteAsPost(t, alphaURL)
	common.RequireNoGQLErrors(t, result)
	testutil.CompareJSON(t, expected, string(result.Data))

}

func TestCustomPostMutation(t *testing.T) {
	schema := customTypes + `
	input MovieDirectorInput {
		id: ID
		name: String
		directed: [MovieInput]
	}
	input MovieInput {
		id: ID
		name: String
		director: [MovieDirectorInput]
	}
	type Mutation {
        createMyFavouriteMovies(input: [MovieInput!]): [Movie] @custom(http: {
			url: "http://mock:8888/favMoviesCreate",
			method: "POST",
			body: "{ movies: $input}"
        })
	}`
	updateSchemaRequireNoGQLErrors(t, schema)

	params := &common.GraphQLParams{
		Query: `
		mutation createMovies($movs: [MovieInput!]) {
			createMyFavouriteMovies(input: $movs) {
				id
				name
				director {
					id
					name
				}
			}
		}`,
		Variables: map[string]interface{}{
			"movs": []interface{}{
				map[string]interface{}{
					"name":     "Mov1",
					"director": []interface{}{map[string]interface{}{"name": "Dir1"}},
				},
				map[string]interface{}{"name": "Mov2"},
			}},
	}

	result := params.ExecuteAsPost(t, alphaURL)
	common.RequireNoGQLErrors(t, result)

	expected := `
	{
      "createMyFavouriteMovies": [
        {
          "id": "0x1",
          "name": "Mov1",
          "director": [
            {
              "id": "0x2",
              "name": "Dir1"
            }
          ]
        },
        {
          "id": "0x3",
          "name": "Mov2",
          "director": []
        }
      ]
    }`
	require.JSONEq(t, expected, string(result.Data))
}

func TestCustomPatchMutation(t *testing.T) {
	schema := customTypes + `
	input MovieDirectorInput {
		id: ID
		name: String
		directed: [MovieInput]
	}
	input MovieInput {
		id: ID
		name: String
		director: [MovieDirectorInput]
	}
	type Mutation {
        updateMyFavouriteMovie(id: ID!, input: MovieInput!): Movie @custom(http: {
			url: "http://mock:8888/favMoviesUpdate/$id",
			method: "PATCH",
			body: "$input"
        })
	}`
	updateSchemaRequireNoGQLErrors(t, schema)

	params := &common.GraphQLParams{
		Query: `
		mutation updateMovies($id: ID!, $mov: MovieInput!) {
			updateMyFavouriteMovie(id: $id, input: $mov) {
				id
				name
				director {
					id
					name
				}
			}
		}`,
		Variables: map[string]interface{}{
			"id": "0x1",
			"mov": map[string]interface{}{
				"name":     "Mov1",
				"director": []interface{}{map[string]interface{}{"name": "Dir1"}},
			}},
	}

	result := params.ExecuteAsPost(t, alphaURL)
	common.RequireNoGQLErrors(t, result)

	expected := `
	{
      "updateMyFavouriteMovie": {
        "id": "0x1",
        "name": "Mov1",
        "director": [
          {
            "id": "0x2",
            "name": "Dir1"
          }
        ]
      }
    }`
	require.JSONEq(t, expected, string(result.Data))
}

func TestCustomMutationShouldForwardHeaders(t *testing.T) {
	schema := customTypes + `
	type Mutation {
        deleteMyFavouriteMovie(id: ID!): Movie @custom(http: {
			url: "http://mock:8888/favMoviesDelete/$id",
			method: "DELETE",
			forwardHeaders: ["X-App-Token", "X-User-Id"]
        })
	}`
	updateSchemaRequireNoGQLErrors(t, schema)

	params := &common.GraphQLParams{
		Query: `
		mutation {
			deleteMyFavouriteMovie(id: "0x1") {
				id
				name
			}
		}`,
		Headers: map[string][]string{
			"X-App-Token":   {"app-token"},
			"X-User-Id":     {"123"},
			"Random-header": {"random"},
		},
	}

	result := params.ExecuteAsPost(t, alphaURL)
	common.RequireNoGQLErrors(t, result)

	expected := `
	{
      "deleteMyFavouriteMovie": {
        "id": "0x1",
        "name": "Mov1"
      }
    }`
	require.JSONEq(t, expected, string(result.Data))
}

func TestCustomGraphqlMissingMutation(t *testing.T) {
	schema := customTypes + `
	type Mutation {
		addCountry(input: CountryInput!): Country! @custom(http: {
										url: "http://mock:8888/setCountry",
										method: "POST",
										graphql: "mutation { putCountry(country: $input) }"
									})
	}`
	res := updateSchema(t, schema)
	require.Equal(t, `{"updateGQLSchema":null}`, string(res.Data))
	require.Len(t, res.Errors, 1)
	require.Equal(t, "couldn't rewrite mutation updateGQLSchema because input:60: Type Mutation"+
		"; Field addCountry: @custom directive: graphql; given mutation: putCountry is not"+
		" present in remote schema.\n", res.Errors[0].Error())
}

func TestCustomGraphqlReturnTypeMismatch(t *testing.T) {
	schema := customTypes + `
	type Mutation {
		addCountry(input: CountryInput!): Movie! @custom(http: {
										url: "http://mock:8888/setCountry",
										method: "POST",
										graphql: "mutation { setCountry(country: $input) }"
									})
	}`
	res := updateSchema(t, schema)
	require.Equal(t, `{"updateGQLSchema":null}`, string(res.Data))
	require.Len(t, res.Errors, 1)
	require.Equal(t, "couldn't rewrite mutation updateGQLSchema because input:60: Type Mutation"+
		"; Field addCountry: @custom directive: graphql; given mutation: setCountry: return type"+
		" mismatch; expected: Country!, got: Movie!.\n", res.Errors[0].Error())
}

func TestCustomGraphqlMissingRequiredArgument(t *testing.T) {
	schema := customTypes + `
	type Mutation {
		addCountry(input: CountryInput!): Country! @custom(http: {
										url: "http://mock:8888/setCountry",
										method: "POST",
										graphql: "mutation { setCountry() }"
									})
	}`
	res := updateSchema(t, schema)
	require.Equal(t, `{"updateGQLSchema":null}`, string(res.Data))
	require.Len(t, res.Errors, 1)
	require.Equal(t, "couldn't rewrite mutation updateGQLSchema because input:60: Type Mutation"+
		"; Field addCountry: @custom directive: graphql; given mutation: setCountry: required arg"+
		" country is missing.\n", res.Errors[0].Error())
}

// this one accepts an object and returns an object
func TestCustomGraphqlMutation1(t *testing.T) {
	schema := customTypes + `
	type Mutation {
		addCountry(input: CountryInput!): Country! @custom(http: {
										url: "http://mock:8888/setCountry",
										method: "POST",
										graphql: "mutation { setCountry(country: $input) }"
									})
	}`
	updateSchemaRequireNoGQLErrors(t, schema)

	params := &common.GraphQLParams{
		Query: `
		mutation addCountry($input: CountryInput!) {
			addCountry(input: $input) {
				code
				name
				states {
					code
					name
				}
			}
		}`,
		Variables: map[string]interface{}{
			"input": map[string]interface{}{
				"code": "IN",
				"name": "India",
				"states": []interface{}{
					map[string]interface{}{
						"code": "RJ",
						"name": "Rajasthan",
					},
					map[string]interface{}{
						"code": "KA",
						"name": "Karnataka",
					},
				},
			},
		},
	}

	result := params.ExecuteAsPost(t, alphaURL)
	common.RequireNoGQLErrors(t, result)

	expected := `
	{
		"addCountry": {
			"code": "IN",
			"name": "India",
			"states": [
				{
					"code": "RJ",
					"name": "Rajasthan"
				},
				{
					"code": "KA",
					"name": "Karnataka"
				}
			]
		}
    }`
	require.JSONEq(t, expected, string(result.Data))
}

// this one accepts multiple scalars and returns a list of objects
func TestCustomGraphqlMutation2(t *testing.T) {
	schema := customTypes + `
	type Mutation {
		updateCountries(name: String, std: Int): [Country!]! @custom(http: {
								url: "http://mock:8888/updateCountries",
								method: "POST",
								graphql: "mutation { updateCountries(name: $name, std: $std) }"
							})
	}`
	updateSchemaRequireNoGQLErrors(t, schema)

	params := &common.GraphQLParams{
		Query: `
		mutation updateCountries($name: String, $std: Int) {
			updateCountries(name: $name, std: $std) {
				name
				std
			}
		}`,
		Variables: map[string]interface{}{
			"name": "Australia",
			"std":  91,
		},
	}

	result := params.ExecuteAsPost(t, alphaURL)
	common.RequireNoGQLErrors(t, result)

	expected := `
	{
		"updateCountries": [
			{
				"name": "India",
				"std": 91
			},
			{
				"name": "Australia",
				"std": 61
			}
		]
    }`
	require.JSONEq(t, expected, string(result.Data))
}<|MERGE_RESOLUTION|>--- conflicted
+++ resolved
@@ -71,10 +71,6 @@
 		rtl: Int
 	  }
 
-<<<<<<< HEAD
-
-=======
->>>>>>> df99f8a3
 	  type State @remote {
 		code: String
 		name: String
@@ -917,11 +913,6 @@
 func TestForInvalidCustomQuery(t *testing.T) {
 	schema := customTypes + `
 	type Query {
-<<<<<<< HEAD
-		getCountry(id: ID!): Country! @custom(http: {url: "http://mock:8888/noquery", method: "POST",forwardHeaders: ["Content-Type"]}, graphql: {query: "country(code: $id)"})
-	}
-	`
-=======
 		getCountry(id: ID!): Country! @custom(http: {
 										url: "http://mock:8888/noquery",
 										method: "POST",
@@ -929,7 +920,6 @@
 										graphql: "query { country(code: $id) }"
 									})
 	}`
->>>>>>> df99f8a3
 	res := updateSchema(t, schema)
 	require.Equal(t, `{"updateGQLSchema":null}`, string(res.Data))
 	require.Len(t, res.Errors, 1)
@@ -941,11 +931,6 @@
 func TestForInvalidArgument(t *testing.T) {
 	schema := customTypes + `
 	type Query {
-<<<<<<< HEAD
-		getCountry(id: ID!): Country! @custom(http: {url: "http://mock:8888/invalidargument", method: "POST",forwardHeaders: ["Content-Type"]}, graphql: {query: "country(code: $id)"})
-	}
-	`
-=======
 		getCountry(id: ID!): Country! @custom(http: {
 										url: "http://mock:8888/invalidargument",
 										method: "POST",
@@ -953,7 +938,6 @@
 										graphql: "query { country(code: $id) }"
 									})
 	}`
->>>>>>> df99f8a3
 	res := updateSchema(t, schema)
 	require.Equal(t, `{"updateGQLSchema":null}`, string(res.Data))
 	require.Len(t, res.Errors, 1)
@@ -965,11 +949,6 @@
 func TestForInvalidType(t *testing.T) {
 	schema := customTypes + `
 	type Query {
-<<<<<<< HEAD
-		getCountry(id: ID!): Country! @custom(http: {url: "http://mock:8888/invalidtype", method: "POST",forwardHeaders: ["Content-Type"]}, graphql: {query: "country(code: $id)"})
-	}
-	`
-=======
 		getCountry(id: ID!): Country! @custom(http: {
 										url: "http://mock:8888/invalidtype",
 										method: "POST",
@@ -977,7 +956,6 @@
 										graphql: "query { country(code: $id) }"
 									})
 	}`
->>>>>>> df99f8a3
 	res := updateSchema(t, schema)
 	require.Equal(t, `{"updateGQLSchema":null}`, string(res.Data))
 	require.Len(t, res.Errors, 1)
@@ -989,13 +967,6 @@
 func TestCustomLogicGraphql(t *testing.T) {
 	schema := customTypes + `
 	type Query {
-<<<<<<< HEAD
-		getCountry(id: ID!): Country! @custom(http: {url: "http://mock:8888/validcountry", method: "POST"}, graphql: {query: "country(code: $id)"})
-	}
-	`
-	res := updateSchema(t, schema)
-	require.Nil(t, res.Errors)
-=======
 		getCountry(id: ID!): Country! @custom(http: {
 										url: "http://mock:8888/validcountry",
 										method: "POST",
@@ -1004,7 +975,6 @@
 									})
 	}`
 	updateSchemaRequireNoGQLErrors(t, schema)
->>>>>>> df99f8a3
 	query := `
 	query {
 		getCountry(id: "BI"){
@@ -1024,12 +994,6 @@
 func TestCustomLogicGraphqlWithError(t *testing.T) {
 	schema := customTypes + `
 	type Query {
-<<<<<<< HEAD
-		getCountry(id: ID!): Country! @custom(http: {url: "http://mock:8888/validcountrywitherror", method: "POST"}, graphql: {query: "country(code: $id)"})
-	}
-	`
-	common.RequireNoGQLErrors(t, updateSchema(t, schema))
-=======
 		getCountry(id: ID!): Country! @custom(http: {
 										url: "http://mock:8888/validcountrywitherror",
 										method: "POST",
@@ -1037,7 +1001,6 @@
 									})
 	}`
 	updateSchemaRequireNoGQLErrors(t, schema)
->>>>>>> df99f8a3
 	query := `
 	query {
 		getCountry(id: "BI"){
