--- conflicted
+++ resolved
@@ -642,17 +642,7 @@
 	updateSchema(t, schema)
 
 	teachers := addTeachers(t)
-<<<<<<< HEAD
-	sort.Slice(teachers, func(i, j int) bool {
-		return teachers[i].ID < teachers[j].ID
-	})
 	schools := addSchools(t, teachers)
-	sort.Slice(schools, func(i, j int) bool {
-		return schools[i].ID < schools[j].ID
-	})
-=======
-	schools := addSchools(t, teachers)
->>>>>>> 6c41ea4a
 	users := addUsers(t, schools)
 
 	verifyData(t, users, teachers, schools)
@@ -719,37 +709,6 @@
 	verifyData(t, users, teachers, schools)
 }
 
-<<<<<<< HEAD
-func TestCustomPostMutation(t *testing.T) {
-	schema := customTypes + `
-	input MovieDirectorInput {
-		id: ID
-		name: String
-		directed: [MovieInput]
-	}
-	input MovieInput {
-		id: ID
-		name: String
-		director: [MovieDirectorInput]
-	}
-	type Mutation {
-        createMyFavouriteMovies(input: [MovieInput!]): [Movie] @custom(http: {
-			url: "http://mock:8888/favMoviesCreate",
-			method: "POST",
-			body: "{ movies: $input}"
-        })
-	}`
-	updateSchema(t, schema)
-
-	params := &common.GraphQLParams{
-		Query: `
-		mutation createMovies($movs: [MovieInput!]) {
-			createMyFavouriteMovies(input: $movs) {
-				id
-				name
-				director {
-					id
-=======
 type episode struct {
 	Name string
 }
@@ -759,84 +718,18 @@
 		Query: `mutation addEpisode($name: String!) {
 			addEpisode(input: [{ name: $name }]) {
 				episode {
->>>>>>> 6c41ea4a
 					name
 				}
 			}
 		}`,
 		Variables: map[string]interface{}{
-<<<<<<< HEAD
-			"movs": []interface{}{
-				map[string]interface{}{
-					"name":     "Mov1",
-					"director": []interface{}{map[string]interface{}{"name": "Dir1"}},
-				},
-				map[string]interface{}{"name": "Mov2"},
-			}},
-=======
 			"name": name,
 		},
->>>>>>> 6c41ea4a
-	}
-
-	result := params.ExecuteAsPost(t, alphaURL)
-	require.Nil(t, result.Errors)
-
-<<<<<<< HEAD
-	expected := `
-	{
-      "createMyFavouriteMovies": [
-        {
-          "id": "0x1",
-          "name": "Mov1",
-          "director": [
-            {
-              "id": "0x2",
-              "name": "Dir1"
-            }
-          ]
-        },
-        {
-          "id": "0x3",
-          "name": "Mov2",
-          "director": []
-        }
-      ]
-    }`
-	require.JSONEq(t, expected, string(result.Data))
-}
-
-func TestCustomPatchMutation(t *testing.T) {
-	schema := customTypes + `
-	input MovieDirectorInput {
-		id: ID
-		name: String
-		directed: [MovieInput]
-	}
-	input MovieInput {
-		id: ID
-		name: String
-		director: [MovieDirectorInput]
-	}
-	type Mutation {
-        updateMyFavouriteMovie(id: ID!, input: MovieInput!): Movie @custom(http: {
-			url: "http://mock:8888/favMoviesUpdate/$id",
-			method: "PATCH",
-			body: "$input"
-        })
-	}`
-	updateSchema(t, schema)
-
-	params := &common.GraphQLParams{
-		Query: `
-		mutation updateMovies($id: ID!, $mov: MovieInput!) {
-			updateMyFavouriteMovie(id: $id, input: $mov) {
-				id
-				name
-				director {
-					id
-					name
-=======
+	}
+
+	result := params.ExecuteAsPost(t, alphaURL)
+	require.Nil(t, result.Errors)
+
 	var res struct {
 		AddEpisode struct {
 			Episode []*episode
@@ -861,69 +754,18 @@
 					episodes {
 						name
 					}
->>>>>>> 6c41ea4a
 				}
 			}
 		}`,
 		Variables: map[string]interface{}{
-<<<<<<< HEAD
-			"id": "0x1",
-			"mov": map[string]interface{}{
-				"name":     "Mov1",
-				"director": []interface{}{map[string]interface{}{"name": "Dir1"}},
-			}},
-=======
 			"name":     name,
 			"episodes": episodes,
 		},
->>>>>>> 6c41ea4a
-	}
-
-	result := params.ExecuteAsPost(t, alphaURL)
-	require.Nil(t, result.Errors)
-
-<<<<<<< HEAD
-	expected := `
-	{
-      "updateMyFavouriteMovie": {
-        "id": "0x1",
-        "name": "Mov1",
-        "director": [
-          {
-            "id": "0x2",
-            "name": "Dir1"
-          }
-        ]
-      }
-    }`
-	require.JSONEq(t, expected, string(result.Data))
-}
-
-func TestCustomMutationShouldForwardHeaders(t *testing.T) {
-	schema := customTypes + `
-	type Mutation {
-        deleteMyFavouriteMovie(id: ID!): Movie @custom(http: {
-			url: "http://mock:8888/favMoviesDelete/$id",
-			method: "DELETE",
-			forwardHeaders: ["X-App-Token", "X-User-Id"]
-        })
-	}`
-	updateSchema(t, schema)
-
-	params := &common.GraphQLParams{
-		Query: `
-		mutation {
-			deleteMyFavouriteMovie(id: "0x1") {
-				id
-				name
-			}
-		}`,
-		Headers: map[string][]string{
-			"X-App-Token":   {"app-token"},
-			"X-User-Id":     {"123"},
-			"Random-header": {"random"},
-		},
-=======
+	}
+
+	result := params.ExecuteAsPost(t, alphaURL)
+	require.Nil(t, result.Errors)
+
 	var res struct {
 		AddCharacter struct {
 			Character []*character
@@ -984,22 +826,11 @@
 	}`
 	params := &common.GraphQLParams{
 		Query: queryCharacter,
->>>>>>> 6c41ea4a
-	}
-
-	result := params.ExecuteAsPost(t, alphaURL)
-	require.Nil(t, result.Errors)
-
-<<<<<<< HEAD
-	expected := `
-	{
-      "deleteMyFavouriteMovie": {
-        "id": "0x1",
-        "name": "Mov1"
-      }
-    }`
-	require.JSONEq(t, expected, string(result.Data))
-=======
+	}
+
+	result := params.ExecuteAsPost(t, alphaURL)
+	require.Nil(t, result.Errors)
+
 	expected := `{
 		"queryCharacter": [
 		  {
@@ -1080,5 +911,172 @@
 	require.Nil(t, result.Errors)
 	testutil.CompareJSON(t, expected, string(result.Data))
 
->>>>>>> 6c41ea4a
+}
+
+func TestCustomPostMutation(t *testing.T) {
+	schema := customTypes + `
+	input MovieDirectorInput {
+		id: ID
+		name: String
+		directed: [MovieInput]
+	}
+	input MovieInput {
+		id: ID
+		name: String
+		director: [MovieDirectorInput]
+	}
+	type Mutation {
+        createMyFavouriteMovies(input: [MovieInput!]): [Movie] @custom(http: {
+			url: "http://mock:8888/favMoviesCreate",
+			method: "POST",
+			body: "{ movies: $input}"
+        })
+	}`
+	updateSchema(t, schema)
+
+	params := &common.GraphQLParams{
+		Query: `
+		mutation createMovies($movs: [MovieInput!]) {
+			createMyFavouriteMovies(input: $movs) {
+				id
+				name
+				director {
+					id
+					name
+				}
+			}
+		}`,
+		Variables: map[string]interface{}{
+			"movs": []interface{}{
+				map[string]interface{}{
+					"name":     "Mov1",
+					"director": []interface{}{map[string]interface{}{"name": "Dir1"}},
+				},
+				map[string]interface{}{"name": "Mov2"},
+			}},
+	}
+
+	result := params.ExecuteAsPost(t, alphaURL)
+	require.Nil(t, result.Errors)
+
+	expected := `
+	{
+      "createMyFavouriteMovies": [
+        {
+          "id": "0x1",
+          "name": "Mov1",
+          "director": [
+            {
+              "id": "0x2",
+              "name": "Dir1"
+            }
+          ]
+        },
+        {
+          "id": "0x3",
+          "name": "Mov2",
+          "director": []
+        }
+      ]
+    }`
+	require.JSONEq(t, expected, string(result.Data))
+}
+
+func TestCustomPatchMutation(t *testing.T) {
+	schema := customTypes + `
+	input MovieDirectorInput {
+		id: ID
+		name: String
+		directed: [MovieInput]
+	}
+	input MovieInput {
+		id: ID
+		name: String
+		director: [MovieDirectorInput]
+	}
+	type Mutation {
+        updateMyFavouriteMovie(id: ID!, input: MovieInput!): Movie @custom(http: {
+			url: "http://mock:8888/favMoviesUpdate/$id",
+			method: "PATCH",
+			body: "$input"
+        })
+	}`
+	updateSchema(t, schema)
+
+	params := &common.GraphQLParams{
+		Query: `
+		mutation updateMovies($id: ID!, $mov: MovieInput!) {
+			updateMyFavouriteMovie(id: $id, input: $mov) {
+				id
+				name
+				director {
+					id
+					name
+				}
+			}
+		}`,
+		Variables: map[string]interface{}{
+			"id": "0x1",
+			"mov": map[string]interface{}{
+				"name":     "Mov1",
+				"director": []interface{}{map[string]interface{}{"name": "Dir1"}},
+			}},
+	}
+
+	result := params.ExecuteAsPost(t, alphaURL)
+	require.Nil(t, result.Errors)
+
+	expected := `
+	{
+      "updateMyFavouriteMovie": {
+        "id": "0x1",
+        "name": "Mov1",
+        "director": [
+          {
+            "id": "0x2",
+            "name": "Dir1"
+          }
+        ]
+      }
+    }`
+	require.JSONEq(t, expected, string(result.Data))
+}
+
+func TestCustomMutationShouldForwardHeaders(t *testing.T) {
+	schema := customTypes + `
+	type Mutation {
+        deleteMyFavouriteMovie(id: ID!): Movie @custom(http: {
+			url: "http://mock:8888/favMoviesDelete/$id",
+			method: "DELETE",
+			forwardHeaders: ["X-App-Token", "X-User-Id"]
+        })
+	}`
+	updateSchema(t, schema)
+
+	params := &common.GraphQLParams{
+		Query: `
+		mutation {
+			deleteMyFavouriteMovie(id: "0x1") {
+				id
+				name
+			}
+		}`,
+		Headers: map[string][]string{
+			"X-App-Token":   {"app-token"},
+			"X-User-Id":     {"123"},
+			"Random-header": {"random"},
+		},
+	}
+
+	result := params.ExecuteAsPost(t, alphaURL)
+	require.Nil(t, result.Errors)
+
+	expected := `
+	{
+      "deleteMyFavouriteMovie": {
+        "id": "0x1",
+        "name": "Mov1"
+      }
+    }`
+	require.JSONEq(t, expected, string(result.Data))
 }