--- conflicted
+++ resolved
@@ -154,7 +154,6 @@
 	return complexLogs, keys
 }
 
-<<<<<<< HEAD
 // func TestDeleteInterface(t *testing.T) {
 // 	testCases := []TestCase{{
 // 		user:   "user1@dgraph.io",
@@ -203,8 +202,6 @@
 // 	}
 // }
 
-=======
->>>>>>> 172ed2d1
 func TestDeleteTypeWithRBACFilteronInterface(t *testing.T) {
 	testCases := []TestCase{{
 		user:   "user1@dgraph.io",
@@ -238,21 +235,13 @@
 		require.True(t, len(allFbPostsIds) == 2)
 		deleteFbPosts, _ := getAllFbPosts(t, []string{tcase.user}, []string{tcase.role})
 
-<<<<<<< HEAD
-		getUserParams := &common.GraphQLParams{
-=======
 		params := &common.GraphQLParams{
->>>>>>> 172ed2d1
 			Headers:   common.GetJWT(t, tcase.user, tcase.role, metaInfo),
 			Query:     query,
 			Variables: map[string]interface{}{"questions": allFbPostsIds},
 		}
 
-<<<<<<< HEAD
-		gqlResponse := getUserParams.ExecuteAsPost(t, graphqlURL)
-=======
 		gqlResponse := params.ExecuteAsPost(t, graphqlURL)
->>>>>>> 172ed2d1
 		require.Nil(t, gqlResponse.Errors)
 		require.JSONEq(t, tcase.result, string(gqlResponse.Data))
 
@@ -263,38 +252,24 @@
 	}
 }
 
-<<<<<<< HEAD
-func TestDeleteTypeWithGraphFilterOnInterface(t *testing.T) {
-	testCases := []TestCase{{
-=======
 func TestAuth_DeleteOnTypeWithGraphTraversalAuthRuleOnInterface(t *testing.T) {
 	testCases := []TestCase{{
 		name:   "One node is deleted as there is one node with the following `user` and `ans`.",
->>>>>>> 172ed2d1
 		user:   "user1@dgraph.io",
 		ans:    true,
 		result: `{"deleteQuestion": {"numUids": 1}}`,
 	}, {
-<<<<<<< HEAD
-=======
 		name:   "One node is deleted as there is one node with the following `user` and `ans`.",
->>>>>>> 172ed2d1
 		user:   "user1@dgraph.io",
 		ans:    false,
 		result: `{"deleteQuestion": {"numUids": 1}}`,
 	}, {
-<<<<<<< HEAD
-=======
 		name:   "One node is deleted as there is one node with the following `user` and `ans`.",
->>>>>>> 172ed2d1
 		user:   "user2@dgraph.io",
 		ans:    true,
 		result: `{"deleteQuestion": {"numUids": 1}}`,
 	}, {
-<<<<<<< HEAD
-=======
 		name:   "No node is deleted as there is no node with the following `user` and `ans`.",
->>>>>>> 172ed2d1
 		user:   "user2@dgraph.io",
 		ans:    false,
 		result: `{"deleteQuestion": {"numUids": 0}}`,
@@ -316,29 +291,17 @@
 			require.True(t, len(allQuestionsIds) == 3)
 			deleteQuestions, _ := getAllQuestions(t, []string{tcase.user}, []bool{tcase.ans})
 
-<<<<<<< HEAD
-			getUserParams := &common.GraphQLParams{
-=======
 			params := &common.GraphQLParams{
->>>>>>> 172ed2d1
 				Headers:   common.GetJWTForInterfaceAuth(t, tcase.user, "", tcase.ans, metaInfo),
 				Query:     query,
 				Variables: map[string]interface{}{"questions": allQuestionsIds},
 			}
 
-<<<<<<< HEAD
-			gqlResponse := getUserParams.ExecuteAsPost(t, graphqlURL)
-			require.Nil(t, gqlResponse.Errors)
-			require.JSONEq(t, tcase.result, string(gqlResponse.Data))
-
-			// Restore the deleted Questions.
-=======
 			gqlResponse := params.ExecuteAsPost(t, graphqlURL)
 			require.Nil(t, gqlResponse.Errors)
 			require.JSONEq(t, tcase.result, string(gqlResponse.Data))
 
 			// Restore the deleted Questions for other test cases.
->>>>>>> 172ed2d1
 			for _, question := range deleteQuestions {
 				question.add(t, tcase.user, tcase.ans)
 			}
