--- conflicted
+++ resolved
@@ -496,7 +496,6 @@
 	}
 }
 
-<<<<<<< HEAD
 func TestAuthOnInterfaceWithRBACPositive(t *testing.T) {
 	getVehicleParams := &common.GraphQLParams{
 		Query: `
@@ -520,7 +519,8 @@
 	  }`
 
 	require.JSONEq(t, result, string(gqlResponse.Data))
-=======
+}
+
 func TestQueryWithStandardClaims(t *testing.T) {
 	if metaInfo.Algo == "RS256" {
 		t.Skip()
@@ -562,7 +562,6 @@
 			t.Errorf("Test: %s result mismatch (-want +got):\n%s", tcase.name, diff)
 		}
 	}
->>>>>>> d79d3797
 }
 
 func TestAuthRulesWithMissingJWT(t *testing.T) {
