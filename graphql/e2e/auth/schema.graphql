type User @auth(
  delete: { and: [
    { rule: """
    query($USER: String!) {
        queryUser(filter: { username: { eq: $USER } }) {
        __typename
        }
    }
    """ },
    { rule: """
    query {
        queryUser(filter: { isPublic: true }) {
            __typename
        }
    }
    """}]
  }
){
  username: String! @id
  age: Int
  isPublic: Boolean @search
  disabled: Boolean
  tickets: [Ticket] @hasInverse(field: assignedTo)
  secrets: [UserSecret]
  issues: [Issue]
  tweets: [Tweets] @hasInverse(field: user)
}

type Tweets @auth (
    query: { rule: "{$ROLE: { eq: \"admin\" } }"},
    add: { rule: "{$USER: { eq: \"foo\" } }"},
    delete: { rule: "{$USER: { eq: \"foo\" } }"},
    update: { rule: "{$USER: { eq: \"foo\" } }"}
){
    id: String! @id
    text: String! @search(by: [fulltext])
    user: User
    timestamp: DateTime! @search
    score: Int @search
    streams: String @search
}

type UserSecret @auth(
    query: { rule: """
        query($USER: String!) {
            queryUserSecret(filter: { ownedBy: { eq: $USER } }) {
                __typename
            }
        }
    """},
    add: { rule: """
        query($USER: String!) {
            queryUserSecret(filter: { ownedBy: { eq: $USER } }) {
                __typename
            }
        }
    """},
    update: { rule: """
        query($USER: String!) {
            queryUserSecret(filter: { ownedBy: { eq: $USER } }) {
                __typename
            }
        }
    """}
    delete: { rule: """
        query($USER: String!) {
            queryUserSecret(filter: { ownedBy: { eq: $USER } }) {
                __typename
            }
        }
    """}
){
  id: ID!
  aSecret: String @search(by: [term])
  ownedBy: String @search(by: [hash])
}

type Region @auth(
    delete: { rule: """
    query {
        queryRegion(filter: { global: true }) { __typename }
    }
    """}
){
  id: ID!
  name: String @search(by: [hash])
  global: Boolean @search
  users: [User]
}

type Movie @auth(
    query: { and: [
        { not: { rule: """
            query {
                queryMovie(filter: { hidden: true }) { __typename }
            }
        """}},
        { or: [
            { rule: """
                query($USER: String!) {
                    queryMovie {
                        regionsAvailable {
                            users(filter: {username: {eq: $USER}}) {
                                __typename
                            }
                        }
                    }
                }"""
            },
            { rule: """
                query {
                    queryMovie {
                        regionsAvailable(filter: { global: true }) {
                            __typename
                        }
                    }
                }"""
            }
        ]}
    ]},
    add: { and: [
        { not: { rule: """
            query {
                queryMovie(filter: { hidden: true }) { __typename }
            }
        """}},
        { or: [
            { rule: """
                query($USER: String!) {
                    queryMovie {
                        regionsAvailable {
                            users(filter: {username: {eq: $USER}}) {
                                __typename
                            }
                        }
                    }
                }"""
            },
            { rule: """
                query {
                    queryMovie {
                        regionsAvailable(filter: { global: true }) {
                            __typename
                        }
                    }
                }"""
            }
        ]}
    ]},
    update: { and: [
        { not: { rule: """
            query {
                queryMovie(filter: { hidden: true }) { __typename }
            }
        """}},
        { or: [
            { rule: """
                query($USER: String!) {
                    queryMovie {
                        regionsAvailable {
                            users(filter: {username: {eq: $USER}}) {
                                __typename
                            }
                        }
                    }
                }"""
            },
            { rule: """
                query {
                    queryMovie {
                        regionsAvailable(filter: { global: true }) {
                            __typename
                        }
                    }
                }"""
            }
        ]}
    ]},
  delete: { and: [
        { not: { rule: """
            query {
                queryMovie(filter: { hidden: true }) { __typename }
            }
        """}},
        { or: [
            { rule: """
                query($USER: String!) {
                    queryMovie {
                        regionsAvailable {
                            users(filter: {username: {eq: $USER}}) {
                                __typename
                            }
                        }
                    }
                }"""
            },
            { rule: """
                query {
                    queryMovie {
                        regionsAvailable(filter: { global: true }) {
                            __typename
                        }
                    }
                }"""
            }
        ]}
    ]}
) {
  id: ID!
  content: String @search(by: [hash])
  hidden: Boolean @search
  regionsAvailable: [Region]
  reviews: [Review]
  random: String
}

type Issue @auth(
     query:  { and : [
       { rule: "{$ROLE: { eq: \"ADMIN\" }}"},
       { rule: """ query($USER: String!) {
                      queryIssue {
                          owner(filter: { username: { eq: $USER } }) {
                              __typename
                          }
                      }
                }"""}
     ]},
     add:  { and : [
       { rule: "{$ROLE: { eq: \"ADMIN\" }}"},
       { rule: """ query($USER: String!) {
                      queryIssue {
                          owner(filter: { username: { eq: $USER } }) {
                              __typename
                          }
                      }
                }"""}
     ]},
     update:  { and : [
       { rule: "{$ROLE: { eq: \"ADMIN\" }}"},
       { rule: """ query($USER: String!) {
                      queryIssue {
                          owner(filter: { username: { eq: $USER } }) {
                              __typename
                          }
                      }
                }"""}
     ]},
     delete:  { and : [
       { rule: "{$ROLE: { eq: \"ADMIN\" }}"},
       { rule: """ query($USER: String!) {
                      queryIssue {
                          owner(filter: { username: { eq: $USER } }) {
                              __typename
                          }
                      }
                }"""}
     ]}
){
  id: ID!
  msg: String
  owner: User!
  random: String
}

type Log @auth(
      query: { rule: "{$ROLE: { eq: \"ADMIN\" }}" },
      add: { rule: "{$ROLE: { eq: \"ADMIN\" }}" },
      update: { rule: "{$ROLE: { eq: \"ADMIN\" }}" },
      delete: { rule: "{$ROLE: { eq: \"ADMIN\" }}" },
) {
  id: ID!
  logs: String
  random: String
}

type ComplexLog @auth(
     query: { and : [
      { rule: "{$ROLE: { eq: \"ADMIN\" }}" },
      { not : { rule: "{$ROLE: { eq: \"USER\" }}" }}
     ]},
      add: {
        not: { rule: "{$ROLE: { eq: \"USER\" }}" }
      },
      update: {
        not: { rule: "{$ROLE: { eq: \"USER\" }}" }
      },
      delete: {
      or : [
        { rule: "{$ROLE: { eq: \"ADMIN\" }}"},
        { rule: """
        query {
          queryComplexLog(filter: { visible: true }) {
            __typename
          }
        }"""
        }
    ]}
) {
  id: ID!
  logs: String
  visible: Boolean @search
}

type Project @auth(
     query: { or: [
         { rule: """query($USER: String!) {
                      queryProject {
                        roles(filter: { permission: { eq: VIEW } }) {
                         assignedTo(filter: { username: { eq: $USER } }) {
                          __typename
                         }
                        }
                      }
                  }""" },
         { rule: "{$ROLE: { eq: \"ADMIN\" }}" }
     ]},
     add: { or: [
         { rule: """query($USER: String!) {
                      queryProject {
                        roles(filter: { permission: { eq: ADMIN } }) {
                         assignedTo(filter: { username: { eq: $USER } }) {
                          __typename
                         }
                        }
                      }
                  }""" },
         { rule: "{$ROLE: { eq: \"ADMIN\" }}" }
     ]},
     update: { or: [
         { rule: """query($USER: String!) {
                      queryProject {
                        roles(filter: { permission: { eq: ADMIN } }) {
                         assignedTo(filter: { username: { eq: $USER } }) {
                          __typename
                         }
                        }
                      }
                  }""" },
         { rule: "{$ROLE: { eq: \"ADMIN\" }}" }
     ]}
) {
  projID: ID!
  name: String! @search(by: [hash])
  roles: [Role]
  columns: [Column] @hasInverse(field: inProject)
  random: String
}

type Role @auth(
  delete:  { not : { rule: "{ $ROLE: { eq: \"USER\" }}"} }
){
  id: ID!
  permission: Permission @search
  assignedTo: [User]
}

type Group @auth(
    query:  { or : [
        { rule: """
        query($USER: String!) {
            queryGroup {
                users(filter: { username: { eq: $USER } }) {
                    __typename
                }
            }
        }"""},
        {  rule: """
        query($PERMISSION: Permission!) {
            queryGroup(filter: { readPermission: { eq: $PERMISSION } }) {
                __typename
            }
        }"""},
        { and: [
            { rule: """
            query($USER: String!) {
                queryGroup {
                    createdBy(filter: { username: { eq: $USER } }) {
                        __typename
                    }
                }
            }"""},
            {  not: { rule: """
            query($PERMISSION: Permission!) {
                queryGroup(filter: { writePermission: { eq: $PERMISSION } }) {
                    __typename
                }
            }"""} },
        ]}
    ]}){
    id: ID!
    readPermission: Permission @search
    writePermission: Permission @search
    users: [User]
    createdBy: User
}

enum Permission {
  VIEW
  EDIT
  ADMIN
}

type Column @auth(
    query: { rule: """
    query($USER: String!) {
        queryColumn {
            inProject {
                roles(filter: { permission: { eq: VIEW } } ) {
                    assignedTo(filter: { username: { eq: $USER } }) {
                        __typename
                    }
                }
            }
        }
    }"""},
    add: { rule: """
    query($USER: String!) {
        queryColumn {
            inProject {
                roles(filter: { permission: { eq: ADMIN } } ) {
                    assignedTo(filter: { username: { eq: $USER } }) {
                        __typename
                    }
                }
            }
        }
    }"""},
    update: { rule: """
    query($USER: String!) {
        queryColumn {
            inProject {
                roles(filter: { permission: { eq: ADMIN } } ) {
                    assignedTo(filter: { username: { eq: $USER } }) {
                        __typename
                    }
                }
            }
        }
    }"""},
    delete: { rule: """
      query($USER: String!) {
          queryColumn {
              inProject {
                  roles(filter: { permission: { eq: ADMIN } } ) {
                      assignedTo(filter: { username: { eq: $USER } }) {
                          __typename
                      }
                  }
              }
          }
      }"""},
) {
  colID: ID!
  inProject: Project! # @auth(update: { rule: "DENY" })
  name: String! @search(by: [hash])
  tickets: [Ticket] @hasInverse(field: onColumn)
  random: String
}

type Ticket @auth(
    query: { rule: """
        query($USER: String!) {
            queryTicket {
                onColumn{
                    inProject {
                        roles(filter: { permission: { eq: VIEW } } ) {
                            assignedTo(filter: { username: { eq: $USER } }) {
                                __typename
                            }
                        }
                    }
                }
            }
        }"""},
    add: { rule: """
        query($USER: String!) {
            queryTicket {
                onColumn{
                    inProject {
                        roles(filter: { permission: { eq: EDIT } } ) {
                            assignedTo(filter: { username: { eq: $USER } }) {
                                __typename
                            }
                        }
                    }
                }
            }
        }"""},
    update: { rule: """
        query($USER: String!) {
            queryTicket {
                onColumn{
                    inProject {
                        roles(filter: { permission: { eq: EDIT } } ) {
                            assignedTo(filter: { username: { eq: $USER } }) {
                                __typename
                            }
                        }
                    }
                }
            }
        }"""},
    delete: { rule: """
        query($USER: String!) {
            queryTicket {
                onColumn{
                    inProject {
                        roles(filter: { permission: { eq: EDIT } } ) {
                            assignedTo(filter: { username: { eq: $USER } }) {
                                __typename
                            }
                        }
                    }
                }
            }
        }"""}
){
    id: ID!
    onColumn: Column!
    title: String! @search(by: [term])
    assignedTo: [User!]
}

type Review @auth() {
    id: ID!
    comment: String!
}

type Student @dgraph(type: "is7sowSm")
@auth(query:  { and : [ {rule: """
query($USER: String!) {
    queryStudent(filter: {email: { eq: $USER}}) {
        __typename
    }
}
"""},{ rule: "{$ROLE: { eq: \"ADMIN\" }}"}]}) {
    id: ID!
    email: String! @dgraph(pred: "IOw80vnV") @search(by: [hash])
}

type Contact @auth(
    query: { rule: "{$ContactRole: { eq: \"ADMINISTRATOR\"}}" }
) {
    id: ID!
    nickName: String @search(by: [exact, term, fulltext, regexp])
    adminTasks: [AdminTask] @hasInverse(field: forContact)
    tasks: [Task] @hasInverse(field: forContact)
}

type AdminTask @auth(
    query: { rule: "{$TaskRole: { eq: \"ADMINISTRATOR\"}}" }
) {
    id: ID!
    name: String @search(by: [exact, term, fulltext, regexp])
    occurrences: [TaskOccurrence] @hasInverse(field: adminTask)
    forContact: Contact @hasInverse(field: adminTasks)
}

type Task {
    id: ID!
    name: String @search(by: [exact, term, fulltext, regexp])
    occurrences: [TaskOccurrence] @hasInverse(field: task)
    forContact: Contact @hasInverse(field: tasks)
}

type TaskOccurrence @auth(
    query: { or : [ { rule: "{$ROLE: { eq: \"ADMIN\" }}"},
        {and : [
            {rule: "{$TaskOccuranceRole: { eq: \"ADMINISTRATOR\"}}"},
            {rule: """
            query($TaskOccuranceRole: String!) {
                queryTaskOccurrence(filter: {role: { eq: $TaskOccuranceRole}}) {
                    __typename
                }
            }
            """}
] } ] }
) {
    id: ID!
    due: DateTime @search
    comp: DateTime @search
    task: Task @hasInverse(field: occurrences)
    adminTask: AdminTask @hasInverse(field: occurrences)
    isPublic: Boolean @search
    role: String @search(by: [exact, term, fulltext, regexp])
}

type Author {
  id: ID!
  name: String! @search(by: [exact])
  posts: [Post] @hasInverse(field: author)
}

interface Post @auth(
    query: { rule: """
            query($USER: String!) { 
              queryPost{
                  author(filter: {name: {eq: $USER}}){
                      name
                  }
              } 
<<<<<<< HEAD
            }""" },
    add: { rule: """
            query($USER: String!) { 
              queryPost{
                  author(filter: {name: {eq: $USER}}){
                      name
                  }
              } 
            }""" },
    delete: { rule: """
            query($USER: String!) { 
              queryPost{
                  author(filter: {name: {eq: $USER}}){
                      name
                  }
              } 
            }""" },
    update: { rule: """
            query($USER: String!) { 
              queryPost{
                  author(filter: {name: {eq: $USER}}){
                      name
                  }
              } 
=======
>>>>>>> 2d993721
            }""" }
){
    id: ID!
    text: String! @search(by: [exact])
<<<<<<< HEAD
    topic: String
=======
>>>>>>> 2d993721
    datePublished: DateTime @search
    author: Author! 
}

interface MsgPost @auth(
<<<<<<< HEAD
    query: { rule: "{$ROLE: { eq: \"ADMIN\" } }" },
    add: { rule: "{$ROLE: { eq: \"ADMIN\" } }" },
    delete: { rule: "{$ROLE: { eq: \"ADMIN\" } }" },
    update: { rule: "{$ROLE: { eq: \"ADMIN\" } }" }
=======
    query: { rule: "{$ROLE: { eq: \"ADMIN\" } }" }
>>>>>>> 2d993721
){
    sender: Author!
    receiver: Author!
}

type Question implements Post  @auth(
    query:{ rule: """
            query($ANS: Boolean!) { 
              queryQuestion(filter: { answered: $ANS } ) { 
                id 
              } 
<<<<<<< HEAD
            }""" },
    add:{ rule: """
            query($ANS: Boolean!) { 
              queryQuestion(filter: { answered: $ANS } ) { 
                id 
              } 
            }""" },
    delete:{ rule: """
            query($ANS: Boolean!) { 
              queryQuestion(filter: { answered: $ANS } ) { 
                id 
              } 
            }""" },
    update:{ rule: """
            query($ANS: Boolean!) { 
              queryQuestion(filter: { answered: $ANS } ) { 
                id 
              } 
            }""" },
=======
            }""" }
>>>>>>> 2d993721
){
    answered:  Boolean @search
}

type FbPost implements Post & MsgPost {
    postCount: Int!
}

type Answer implements Post {
    markedUseful:  Boolean @search
}

interface A {
    id: ID!
    fieldA: String @search(by: [exact])
}

type B implements A {
    fieldB: Boolean @search
}

type C implements A @auth(
    query:{ rule: """
            query($ANS: Boolean!) { 
              queryC(filter: { fieldC: $ANS } ) { 
                id 
              } 
            }""" }
){
    fieldC: Boolean @search
<<<<<<< HEAD
=======
}

type Todo {
    id: ID
    owner: String
    text: String
>>>>>>> 2d993721
}<|MERGE_RESOLUTION|>--- conflicted
+++ resolved
@@ -599,7 +599,6 @@
                       name
                   }
               } 
-<<<<<<< HEAD
             }""" },
     add: { rule: """
             query($USER: String!) { 
@@ -624,29 +623,20 @@
                       name
                   }
               } 
-=======
->>>>>>> 2d993721
             }""" }
 ){
     id: ID!
     text: String! @search(by: [exact])
-<<<<<<< HEAD
     topic: String
-=======
->>>>>>> 2d993721
     datePublished: DateTime @search
     author: Author! 
 }
 
 interface MsgPost @auth(
-<<<<<<< HEAD
     query: { rule: "{$ROLE: { eq: \"ADMIN\" } }" },
     add: { rule: "{$ROLE: { eq: \"ADMIN\" } }" },
     delete: { rule: "{$ROLE: { eq: \"ADMIN\" } }" },
     update: { rule: "{$ROLE: { eq: \"ADMIN\" } }" }
-=======
-    query: { rule: "{$ROLE: { eq: \"ADMIN\" } }" }
->>>>>>> 2d993721
 ){
     sender: Author!
     receiver: Author!
@@ -658,7 +648,6 @@
               queryQuestion(filter: { answered: $ANS } ) { 
                 id 
               } 
-<<<<<<< HEAD
             }""" },
     add:{ rule: """
             query($ANS: Boolean!) { 
@@ -678,9 +667,6 @@
                 id 
               } 
             }""" },
-=======
-            }""" }
->>>>>>> 2d993721
 ){
     answered:  Boolean @search
 }
@@ -711,13 +697,10 @@
             }""" }
 ){
     fieldC: Boolean @search
-<<<<<<< HEAD
-=======
 }
 
 type Todo {
     id: ID
     owner: String
     text: String
->>>>>>> 2d993721
 }