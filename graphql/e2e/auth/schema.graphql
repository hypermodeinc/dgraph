--- conflicted
+++ resolved
@@ -166,11 +166,8 @@
   content: String
   hidden: Boolean @search
   regionsAvailable: [Region]
-<<<<<<< HEAD
   reviews: [Review]
-=======
   random: String
->>>>>>> 02c90d23
 }
 
 type Issue @auth(
