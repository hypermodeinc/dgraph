--- conflicted
+++ resolved
@@ -209,7 +209,6 @@
                   }""" },
          { rule: "{$ROLE: { eq: \"ADMIN\" }}" }
      ]}
-<<<<<<< HEAD
      add: { or: [
          { rule: """query($USER: String!) {
                       queryProject {
@@ -222,8 +221,6 @@
                   }""" },
          { rule: "{$ROLE: { eq: \"ADMIN\" }}" }
      ]}
-=======
->>>>>>> f9d85099
 ) {
   projID: ID!
   name: String!
