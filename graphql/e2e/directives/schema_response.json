{
    "schema": [
        {
            "predicate": "dgraph.graphql.schema_history",
            "type": "string"
        },
        {
            "predicate": "credits",
            "type": "float"
        },
        {
            "predicate": "Movie.name",
            "type": "string"
        },
        {
            "predicate": "myPost.category",
            "type": "uid"
        },
        {
            "index": true,
            "list": true,
            "predicate": "dgraph.cors",
            "tokenizer": [
                "exact"
            ],
            "type": "string",
            "upsert": true
        },
        {
            "predicate": "State.name",
            "type": "string"
        },
        {
            "list": true,
            "predicate": "Comment1.replies",
            "type": "uid"
        },
        {
            "index": true,
            "predicate": "People.xid",
            "tokenizer": [
                "hash"
            ],
            "type": "string",
            "upsert": true
        },
        {
            "predicate": "post",
            "type": "string"
        },
        {
            "index": true,
            "list": true,
            "predicate": "dgraph.type",
            "tokenizer": [
                "exact"
            ],
            "type": "string"
        },
        {
            "index": true,
            "list": true,
            "predicate": "myPost.tags",
            "tokenizer": [
                "exact"
            ],
            "type": "string"
        },
        {
            "predicate": "MovieDirector.name",
            "type": "string"
        },
        {
            "index": true,
            "predicate": "star.ship.name",
            "tokenizer": [
                "term"
            ],
            "type": "string"
        },
        {
            "index": true,
            "predicate": "text",
            "tokenizer": [
                "fulltext"
            ],
            "type": "string"
        },
        {
            "predicate": "Category.name",
            "type": "string"
        },
        {
            "list": true,
            "predicate": "Post1.comments",
            "type": "uid"
        },
        {
            "list": true,
            "predicate": "hasStates",
            "type": "uid"
        },
        {
            "predicate": "Person1.name",
            "type": "string"
        },
        {
            "index": true,
            "predicate": "myPost.title",
            "tokenizer": [
                "fulltext",
                "term"
            ],
            "type": "string"
        },
        {
            "index": true,
            "predicate": "Comment1.id",
            "tokenizer": [
                "hash"
            ],
            "type": "string",
            "upsert": true
        },
        {
            "index": true,
            "predicate": "User.name",
            "tokenizer": [
                "hash"
            ],
            "type": "string",
            "upsert": true
        },
        {
            "list": true,
            "predicate": "directed.movies",
            "reverse": true,
            "type": "uid"
        },
        {
            "index": true,
            "predicate": "Hotel.name",
            "tokenizer": [
                "exact"
            ],
            "type": "string"
        },
        {
            "index": true,
            "predicate": "test.dgraph.author.dob",
            "tokenizer": [
                "year"
            ],
            "type": "datetime"
        },
        {
            "index": true,
            "predicate": "post1.title",
            "tokenizer": [
                "hash",
                "trigram"
            ],
            "type": "string",
            "upsert": true
        },
        {
            "list": true,
            "predicate": "test.dgraph.author.posts",
            "type": "uid"
        },
        {
            "predicate": "post.author",
            "type": "uid"
        },
        {
            "index": true,
            "predicate": "test.dgraph.topic",
            "tokenizer": [
                "exact"
            ],
            "type": "string"
        },
        {
            "index": true,
            "predicate": "Hotel.area",
            "tokenizer": [
                "geo"
            ],
            "type": "geo"
        },
        {
            "index": true,
            "predicate": "State.xcode",
            "tokenizer": [
                "hash",
                "trigram"
            ],
            "type": "string",
            "upsert": true
        },
        {
            "index": true,
            "predicate": "performance.character.name",
            "tokenizer": [
                "exact"
            ],
            "type": "string"
        },
        {
            "index": true,
            "predicate": "test.dgraph.author.name",
            "tokenizer": [
                "hash",
                "trigram"
            ],
            "type": "string"
        },
        {
            "index": true,
            "predicate": "Country.name",
            "tokenizer": [
                "hash",
                "trigram"
            ],
            "type": "string"
        },
        {
            "list": true,
            "predicate": "Human.starships",
            "type": "uid"
        },
        {
            "predicate": "dgraph.graphql.schema_created_at",
            "type": "datetime"
        },
        {
            "predicate": "dgraph.graphql.schema",
            "type": "string"
        },
        {
            "index": true,
            "predicate": "myPost.postType",
            "tokenizer": [
                "hash",
                "trigram"
            ],
            "type": "string"
        },
        {
            "predicate": "post1.numLikes",
            "type": "int"
        },
        {
            "predicate": "test.dgraph.employee.en.ename",
            "type": "string"
        },
        {
            "list": true,
            "predicate": "Category.posts",
            "type": "uid"
        },
        {
            "predicate": "职业",
            "type": "string"
        },
        {
            "index": true,
            "predicate": "myPost.numLikes",
            "tokenizer": [
                "int"
            ],
            "type": "int"
        },
        {
            "index": true,
            "predicate": "myPost.numViews",
            "tokenizer": [
                "int"
            ],
            "type": "int"
        },
        {
            "index": true,
            "predicate": "dgraph.graphql.xid",
            "tokenizer": [
                "exact"
            ],
            "type": "string",
            "upsert": true
        },
        {
            "predicate": "test.dgraph.author.country",
            "type": "uid"
        },
        {
            "list": true,
            "predicate": "Person1.friends",
            "type": "uid"
        },
        {
            "predicate": "ThingOne.usedBy",
            "type": "string"
        },
        {
            "index": true,
            "predicate": "is_published",
            "tokenizer": [
                "bool"
            ],
            "type": "bool"
        },
        {
            "predicate": "pwd",
            "type": "password"
        },
        {
            "predicate": "inCountry",
            "type": "uid"
        },
        {
            "index": true,
            "list": true,
            "predicate": "appears_in",
            "tokenizer": [
                "hash"
            ],
            "type": "string"
        },
        {
            "predicate": "Thing.name",
            "type": "string"
        },
        {
            "predicate": "star.ship.length",
            "type": "float"
        },
        {
            "predicate": "Teacher.subject",
            "type": "string"
        },
        {
            "index": true,
            "predicate": "test.dgraph.author.reputation",
            "tokenizer": [
                "float"
            ],
            "type": "float"
        },
        {
            "predicate": "State.capital",
            "type": "string"
        },
        {
            "index": true,
            "predicate": "Hotel.location",
            "tokenizer": [
                "geo"
            ],
            "type": "geo"
        },
        {
            "predicate": "ThingTwo.owner",
            "type": "string"
        },
        {
            "predicate": "ThingTwo.color",
            "type": "string"
        },
        {
            "predicate": "roboDroid.primaryFunction",
            "type": "string"
        },
        {
            "list": true,
            "predicate": "Teacher.teaches",
            "type": "uid"
        },
        {
            "predicate": "People.name",
            "type": "string"
        },
        {
            "predicate": "ThingOne.color",
            "type": "string"
        },
        {
            "list": true,
            "predicate": "Student.taughtBy",
            "type": "uid"
        },
        {
            "index": true,
            "predicate": "Hotel.branches",
            "tokenizer": ["geo"],
            "type": "geo"
        },
        {
<<<<<<< HEAD
            "index": true,
            "predicate": "Post1.id",
            "tokenizer": [
                "hash"
            ],
            "type": "string",
            "upsert": true
=======
            "predicate": "职业",
            "type": "string"
        },
        {
            "predicate": "Animal.category",
            "type": "string",
            "index": true,
            "tokenizer": [
                "hash"
            ]
        },
        {
            "predicate": "Dog.breed",
            "type": "string",
            "index": true,
            "tokenizer": [
                "term"
            ]
        },
        {
            "predicate": "Parrot.repeatsWords",
            "type": "string",
            "list": true
        },
        {
            "predicate": "Cheetah.speed",
            "type": "float"
        },
        {
            "predicate": "Plant.breed",
            "type": "string"
        },
        {
            "predicate": "Zoo.animals",
            "type": "uid",
            "list": true
        },
        {
            "predicate": "Zoo.city",
            "type": "string"
        },
        {
            "predicate": "Home.address",
            "type": "string"
        },
        {
            "predicate": "Home.members",
            "type": "uid",
            "list": true
        },
        {
            "predicate": "Home.favouriteMember",
            "type": "uid"
>>>>>>> 0c28a88f
        }
    ],
    "types": [
        {
            "fields": [
                {
                    "name": "Movie.name"
                }
            ],
            "name": "Movie"
        },
        {
            "fields": [
                {
                    "name": "People.xid"
                },
                {
                    "name": "People.name"
                },
                {
                    "name": "Student.taughtBy"
                }
            ],
            "name": "Student"
        },
        {
            "fields": [
                {
                    "name": "MovieDirector.name"
                },
                {
                    "name": "directed.movies"
                }
            ],
            "name": "MovieDirector"
        },
        {
            "fields": [
                {
                    "name": "dgraph.graphql.schema"
                },
                {
                    "name": "dgraph.graphql.xid"
                }
            ],
            "name": "dgraph.graphql"
        },
        {
            "fields": [
                {
                    "name": "test.dgraph.author.dob"
                },
                {
                    "name": "test.dgraph.author.posts"
                },
                {
                    "name": "test.dgraph.author.name"
                },
                {
                    "name": "test.dgraph.author.country"
                },
                {
                    "name": "test.dgraph.author.reputation"
                }
            ],
            "name": "test.dgraph.author"
        },
        {
            "fields": [
                {
                    "name": "pwd"
                },
                {
                    "name": "User.name"
                }
            ],
            "name": "User"
        },
        {
            "fields": [
                {
                    "name": "test.dgraph.employee.en.ename"
                }
            ],
            "name": "test.dgraph.employee.en"
        },
        {
            "fields": [
                {
                    "name": "text"
                },
                {
                    "name": "myPost.category"
                },
                {
                    "name": "myPost.tags"
                },
                {
                    "name": "post.author"
                },
                {
                    "name": "myPost.title"
                },
                {
                    "name": "test.dgraph.topic"
                },
                {
                    "name": "myPost.postType"
                },
                {
                    "name": "is_published"
                },
                {
                    "name": "myPost.numLikes"
                },
                {
                    "name": "myPost.numViews"
                }
            ],
            "name": "myPost"
        },
        {
            "fields": [
                {
                    "name": "performance.character.name"
                },
                {
                    "name": "appears_in"
                },
                {
                    "name": "roboDroid.primaryFunction"
                }
            ],
            "name": "roboDroid"
        },
        {
            "fields": [
                {
                    "name": "State.name"
                },
                {
                    "name": "State.xcode"
                },
                {
                    "name": "State.capital"
                },
                {
                    "name": "inCountry"
                }
            ],
            "name": "State"
        },
        {
            "fields": [
                {
                    "name": "Comment1.replies"
                },
                {
                    "name": "Comment1.id"
                }
            ],
            "name": "Comment1"
        },
        {
            "fields": [
                {
                    "name": "hasStates"
                },
                {
                    "name": "Country.name"
                }
            ],
            "name": "Country"
        },
        {
            "fields": [
                {
                    "name": "credits"
                },
                {
                    "name": "Human.starships"
                },
                {
                    "name": "performance.character.name"
                },
                {
                    "name": "test.dgraph.employee.en.ename"
                },
                {
                    "name": "appears_in"
                }
            ],
            "name": "Human"
        },
        {
            "fields": [
                {
                    "name": "Post1.comments"
                },
                {
                    "name": "Post1.id"
                }
            ],
            "name": "Post1"
        },
        {
            "fields": [
                {
                    "name": "post1.title"
                },
                {
                    "name": "post1.numLikes"
                }
            ],
            "name": "post1"
        },
        {
            "fields": [
                {
                    "name": "star.ship.name"
                },
                {
                    "name": "star.ship.length"
                }
            ],
            "name": "star.ship"
        },
        {
            "fields": [
                {
                    "name": "dgraph.graphql.schema_history"
                },
                {
                    "name": "dgraph.graphql.schema_created_at"
                }
            ],
            "name": "dgraph.graphql.history"
        },
        {
            "fields": [
                {
                    "name": "ThingTwo.color"
                },
                {
                    "name": "ThingTwo.owner"
                },
                {
                    "name": "Thing.name"
                }
            ],
            "name": "ThingTwo"
        },
        {
            "fields": [
                {
                    "name": "post"
                },
                {
                    "name": "职业"
                }
            ],
            "name": "Message"
        },
        {
            "fields": [
                { "name": "Hotel.name"},
                { "name": "Hotel.area"},
                { "name": "Hotel.branches"},
                { "name": "Hotel.location"}
            ],
            "name": "Hotel"
        },
        {
            "fields": [
                {
                    "name": "Category.name"
                },
                {
                    "name": "Category.posts"
                }
            ],
            "name": "Category"
        },
        {
            "fields": [
                {
                    "name": "Thing.name"
                }
            ],
            "name": "Thing"
        },
        {
            "fields": [
                {
                    "name": "performance.character.name"
                },
                {
                    "name": "appears_in"
                }
            ],
            "name": "performance.character"
        },
        {
            "fields": [
                {
                    "name": "People.xid"
                },
                {
                    "name": "People.name"
                },
                {
                    "name": "Teacher.subject"
                },
                {
                    "name": "Teacher.teaches"
                }
            ],
            "name": "Teacher"
        },
        {
            "fields": [
                {
                    "name": "ThingOne.usedBy"
                },
                {
                    "name": "ThingOne.color"
                },
                {
                    "name": "Thing.name"
                }
            ],
            "name": "ThingOne"
        },
        {
            "fields": [
                {
                    "name": "People.xid"
                },
                {
                    "name": "People.name"
                }
            ],
            "name": "People"
        },
        {
            "fields": [
                {
                    "name": "Person1.name"
                },
                {
                    "name": "Person1.friends"
                }
            ],
<<<<<<< HEAD
            "name": "Person1"
=======
            "name": "test.dgraph.employee.en"
        },
        {
            "fields": [
                {
                    "name": "Animal.category"
                }
            ],
            "name": "Animal"
        },
        {
            "fields": [
                {
                    "name": "Animal.category"
                },
                {
                    "name": "Dog.breed"
                }
            ],
            "name": "Dog"
        },
        {
            "fields": [
                {
                    "name": "Animal.category"
                },
                {
                    "name": "Parrot.repeatsWords"
                }
            ],
            "name": "Parrot"
        },
        {
            "fields": [
                {
                    "name": "Animal.category"
                },
                {
                    "name": "Cheetah.speed"
                }
            ],
            "name": "Cheetah"
        },
        {
            "fields": [
                {
                    "name": "Plant.breed"
                }
            ],
            "name": "Plant"
        },
        {
            "fields": [
                {
                    "name": "Zoo.animals"
                },
                {
                    "name": "Zoo.city"
                }
            ],
            "name": "Zoo"
        },
        {
            "fields": [
                {
                    "name": "Home.address"
                },
                {
                    "name": "Home.members"
                },
                {
                    "name": "Home.favouriteMember"
                }
            ],
            "name": "Home"
>>>>>>> 0c28a88f
        }
    ]
}<|MERGE_RESOLUTION|>--- conflicted
+++ resolved
@@ -1,409 +1,375 @@
 {
     "schema": [
         {
-            "predicate": "dgraph.graphql.schema_history",
-            "type": "string"
+            "predicate": "Category.name",
+            "type": "string"
+        },
+        {
+            "predicate": "Category.posts",
+            "type": "uid",
+            "list": true
+        },
+        {
+            "predicate": "Comment1.id",
+            "type": "string",
+            "index": true,
+            "tokenizer": [
+                "hash"
+            ],
+            "upsert": true
+        },
+        {
+            "predicate": "Comment1.replies",
+            "type": "uid",
+            "list": true
+        },
+        {
+            "predicate": "Country.name",
+            "type": "string",
+            "index": true,
+            "tokenizer": [
+                "hash",
+                "trigram"
+            ]
+        },
+        {
+            "predicate": "Human.starships",
+            "type": "uid",
+            "list": true
+        },
+        {
+            "predicate": "Movie.name",
+            "type": "string"
+        },
+        {
+            "predicate": "MovieDirector.name",
+            "type": "string"
+        },
+        {
+            "predicate": "People.name",
+            "type": "string"
+        },
+        {
+            "predicate": "People.xid",
+            "type": "string",
+            "index": true,
+            "tokenizer": [
+                "hash"
+            ],
+            "upsert": true
+        },
+        {
+            "predicate": "Person1.friends",
+            "type": "uid",
+            "list": true
+        },
+        {
+            "predicate": "Person1.name",
+            "type": "string"
+        },
+        {
+            "predicate": "Post1.comments",
+            "type": "uid",
+            "list": true
+        },
+        {
+            "predicate": "Post1.id",
+            "type": "string",
+            "index": true,
+            "tokenizer": [
+                "hash"
+            ],
+            "upsert": true
+        },
+        {
+            "predicate": "State.capital",
+            "type": "string"
+        },
+        {
+            "predicate": "State.name",
+            "type": "string"
+        },
+        {
+            "predicate": "State.xcode",
+            "type": "string",
+            "index": true,
+            "tokenizer": [
+                "hash",
+                "trigram"
+            ],
+            "upsert": true
+        },
+        {
+            "predicate": "Student.taughtBy",
+            "type": "uid",
+            "list": true
+        },
+        {
+            "predicate": "Teacher.subject",
+            "type": "string"
+        },
+        {
+            "predicate": "Teacher.teaches",
+            "type": "uid",
+            "list": true
+        },
+        {
+            "predicate": "Thing.name",
+            "type": "string"
+        },
+        {
+            "predicate": "ThingOne.color",
+            "type": "string"
+        },
+        {
+            "predicate": "ThingOne.usedBy",
+            "type": "string"
+        },
+        {
+            "predicate": "ThingTwo.color",
+            "type": "string"
+        },
+        {
+            "predicate": "ThingTwo.owner",
+            "type": "string"
+        },
+        {
+            "predicate": "User.name",
+            "type": "string",
+            "index": true,
+            "tokenizer": [
+                "hash"
+            ],
+            "upsert": true
+        },
+        {
+            "predicate": "appears_in",
+            "type": "string",
+            "index": true,
+            "tokenizer": [
+                "hash"
+            ],
+            "list": true
         },
         {
             "predicate": "credits",
             "type": "float"
         },
         {
-            "predicate": "Movie.name",
-            "type": "string"
+            "predicate": "dgraph.cors",
+            "type": "string",
+            "index": true,
+            "tokenizer": [
+                "exact"
+            ],
+            "list": true,
+            "upsert": true
+        },
+        {
+            "predicate": "dgraph.graphql.schema",
+            "type": "string"
+        },
+        {
+            "predicate": "dgraph.graphql.schema_created_at",
+            "type": "datetime"
+        },
+        {
+            "predicate": "dgraph.graphql.schema_history",
+            "type": "string"
+        },
+        {
+            "predicate": "dgraph.graphql.xid",
+            "type": "string",
+            "index": true,
+            "tokenizer": [
+                "exact"
+            ],
+            "upsert": true
+        },
+        {
+            "predicate": "dgraph.type",
+            "type": "string",
+            "index": true,
+            "tokenizer": [
+                "exact"
+            ],
+            "list": true
+        },
+        {
+            "predicate": "directed.movies",
+            "type": "uid",
+            "reverse": true,
+            "list": true
+        },
+        {
+            "predicate": "hasStates",
+            "type": "uid",
+            "list": true
+        },
+        {
+            "predicate": "inCountry",
+            "type": "uid"
+        },
+        {
+            "predicate": "is_published",
+            "type": "bool",
+            "index": true,
+            "tokenizer": [
+                "bool"
+            ]
         },
         {
             "predicate": "myPost.category",
             "type": "uid"
         },
         {
-            "index": true,
-            "list": true,
-            "predicate": "dgraph.cors",
+            "predicate": "myPost.numLikes",
+            "type": "int",
+            "index": true,
+            "tokenizer": [
+                "int"
+            ]
+        },
+        {
+            "predicate": "myPost.numViews",
+            "type": "int",
+            "index": true,
+            "tokenizer": [
+                "int"
+            ]
+        },
+        {
+            "predicate": "myPost.postType",
+            "type": "string",
+            "index": true,
+            "tokenizer": [
+                "hash",
+                "trigram"
+            ]
+        },
+        {
+            "predicate": "myPost.tags",
+            "type": "string",
+            "index": true,
             "tokenizer": [
                 "exact"
             ],
-            "type": "string",
-            "upsert": true
-        },
-        {
-            "predicate": "State.name",
-            "type": "string"
-        },
-        {
-            "list": true,
-            "predicate": "Comment1.replies",
-            "type": "uid"
-        },
-        {
-            "index": true,
-            "predicate": "People.xid",
-            "tokenizer": [
-                "hash"
-            ],
-            "type": "string",
-            "upsert": true
-        },
-        {
-            "predicate": "post",
-            "type": "string"
-        },
-        {
-            "index": true,
-            "list": true,
-            "predicate": "dgraph.type",
-            "tokenizer": [
-                "exact"
-            ],
-            "type": "string"
-        },
-        {
-            "index": true,
-            "list": true,
-            "predicate": "myPost.tags",
-            "tokenizer": [
-                "exact"
-            ],
-            "type": "string"
-        },
-        {
-            "predicate": "MovieDirector.name",
-            "type": "string"
-        },
-        {
-            "index": true,
-            "predicate": "star.ship.name",
-            "tokenizer": [
-                "term"
-            ],
-            "type": "string"
-        },
-        {
-            "index": true,
-            "predicate": "text",
-            "tokenizer": [
-                "fulltext"
-            ],
-            "type": "string"
-        },
-        {
-            "predicate": "Category.name",
-            "type": "string"
-        },
-        {
-            "list": true,
-            "predicate": "Post1.comments",
-            "type": "uid"
-        },
-        {
-            "list": true,
-            "predicate": "hasStates",
-            "type": "uid"
-        },
-        {
-            "predicate": "Person1.name",
-            "type": "string"
-        },
-        {
-            "index": true,
+            "list": true
+        },
+        {
             "predicate": "myPost.title",
+            "type": "string",
+            "index": true,
             "tokenizer": [
                 "fulltext",
                 "term"
-            ],
-            "type": "string"
-        },
-        {
-            "index": true,
-            "predicate": "Comment1.id",
-            "tokenizer": [
-                "hash"
-            ],
-            "type": "string",
-            "upsert": true
-        },
-        {
-            "index": true,
-            "predicate": "User.name",
-            "tokenizer": [
-                "hash"
-            ],
-            "type": "string",
-            "upsert": true
-        },
-        {
-            "list": true,
-            "predicate": "directed.movies",
-            "reverse": true,
+            ]
+        },
+        {
+            "predicate": "performance.character.name",
+            "type": "string",
+            "index": true,
+            "tokenizer": [
+                "exact"
+            ]
+        },
+        {
+            "predicate": "post",
+            "type": "string"
+        },
+        {
+            "predicate": "post.author",
             "type": "uid"
         },
         {
-            "index": true,
-            "predicate": "Hotel.name",
-            "tokenizer": [
-                "exact"
-            ],
-            "type": "string"
-        },
-        {
-            "index": true,
-            "predicate": "test.dgraph.author.dob",
-            "tokenizer": [
-                "year"
-            ],
-            "type": "datetime"
-        },
-        {
-            "index": true,
+            "predicate": "post1.numLikes",
+            "type": "int"
+        },
+        {
             "predicate": "post1.title",
+            "type": "string",
+            "index": true,
             "tokenizer": [
                 "hash",
                 "trigram"
             ],
-            "type": "string",
             "upsert": true
         },
         {
-            "list": true,
-            "predicate": "test.dgraph.author.posts",
+            "predicate": "pwd",
+            "type": "password"
+        },
+        {
+            "predicate": "roboDroid.primaryFunction",
+            "type": "string"
+        },
+        {
+            "predicate": "star.ship.length",
+            "type": "float"
+        },
+        {
+            "predicate": "star.ship.name",
+            "type": "string",
+            "index": true,
+            "tokenizer": [
+                "term"
+            ]
+        },
+        {
+            "predicate": "test.dgraph.author.country",
             "type": "uid"
         },
         {
-            "predicate": "post.author",
-            "type": "uid"
-        },
-        {
-            "index": true,
-            "predicate": "test.dgraph.topic",
-            "tokenizer": [
-                "exact"
-            ],
-            "type": "string"
-        },
-        {
-            "index": true,
-            "predicate": "Hotel.area",
-            "tokenizer": [
-                "geo"
-            ],
-            "type": "geo"
-        },
-        {
-            "index": true,
-            "predicate": "State.xcode",
+            "predicate": "test.dgraph.author.dob",
+            "type": "datetime",
+            "index": true,
+            "tokenizer": [
+                "year"
+            ]
+        },
+        {
+            "predicate": "test.dgraph.author.name",
+            "type": "string",
+            "index": true,
             "tokenizer": [
                 "hash",
                 "trigram"
-            ],
-            "type": "string",
-            "upsert": true
-        },
-        {
-            "index": true,
-            "predicate": "performance.character.name",
+            ]
+        },
+        {
+            "predicate": "test.dgraph.author.posts",
+            "type": "uid",
+            "list": true
+        },
+        {
+            "predicate": "test.dgraph.author.reputation",
+            "type": "float",
+            "index": true,
+            "tokenizer": [
+                "float"
+            ]
+        },
+        {
+            "predicate": "test.dgraph.employee.en.ename",
+            "type": "string"
+        },
+        {
+            "predicate": "test.dgraph.topic",
+            "type": "string",
+            "index": true,
             "tokenizer": [
                 "exact"
-            ],
-            "type": "string"
-        },
-        {
-            "index": true,
-            "predicate": "test.dgraph.author.name",
-            "tokenizer": [
-                "hash",
-                "trigram"
-            ],
-            "type": "string"
-        },
-        {
-            "index": true,
-            "predicate": "Country.name",
-            "tokenizer": [
-                "hash",
-                "trigram"
-            ],
-            "type": "string"
-        },
-        {
-            "list": true,
-            "predicate": "Human.starships",
-            "type": "uid"
-        },
-        {
-            "predicate": "dgraph.graphql.schema_created_at",
-            "type": "datetime"
-        },
-        {
-            "predicate": "dgraph.graphql.schema",
-            "type": "string"
-        },
-        {
-            "index": true,
-            "predicate": "myPost.postType",
-            "tokenizer": [
-                "hash",
-                "trigram"
-            ],
-            "type": "string"
-        },
-        {
-            "predicate": "post1.numLikes",
-            "type": "int"
-        },
-        {
-            "predicate": "test.dgraph.employee.en.ename",
-            "type": "string"
-        },
-        {
-            "list": true,
-            "predicate": "Category.posts",
-            "type": "uid"
-        },
-        {
-            "predicate": "职业",
-            "type": "string"
-        },
-        {
-            "index": true,
-            "predicate": "myPost.numLikes",
-            "tokenizer": [
-                "int"
-            ],
-            "type": "int"
-        },
-        {
-            "index": true,
-            "predicate": "myPost.numViews",
-            "tokenizer": [
-                "int"
-            ],
-            "type": "int"
-        },
-        {
-            "index": true,
-            "predicate": "dgraph.graphql.xid",
-            "tokenizer": [
-                "exact"
-            ],
-            "type": "string",
-            "upsert": true
-        },
-        {
-            "predicate": "test.dgraph.author.country",
-            "type": "uid"
-        },
-        {
-            "list": true,
-            "predicate": "Person1.friends",
-            "type": "uid"
-        },
-        {
-            "predicate": "ThingOne.usedBy",
-            "type": "string"
-        },
-        {
-            "index": true,
-            "predicate": "is_published",
-            "tokenizer": [
-                "bool"
-            ],
-            "type": "bool"
-        },
-        {
-            "predicate": "pwd",
-            "type": "password"
-        },
-        {
-            "predicate": "inCountry",
-            "type": "uid"
-        },
-        {
-            "index": true,
-            "list": true,
-            "predicate": "appears_in",
-            "tokenizer": [
-                "hash"
-            ],
-            "type": "string"
-        },
-        {
-            "predicate": "Thing.name",
-            "type": "string"
-        },
-        {
-            "predicate": "star.ship.length",
-            "type": "float"
-        },
-        {
-            "predicate": "Teacher.subject",
-            "type": "string"
-        },
-        {
-            "index": true,
-            "predicate": "test.dgraph.author.reputation",
-            "tokenizer": [
-                "float"
-            ],
-            "type": "float"
-        },
-        {
-            "predicate": "State.capital",
-            "type": "string"
-        },
-        {
-            "index": true,
-            "predicate": "Hotel.location",
-            "tokenizer": [
-                "geo"
-            ],
-            "type": "geo"
-        },
-        {
-            "predicate": "ThingTwo.owner",
-            "type": "string"
-        },
-        {
-            "predicate": "ThingTwo.color",
-            "type": "string"
-        },
-        {
-            "predicate": "roboDroid.primaryFunction",
-            "type": "string"
-        },
-        {
-            "list": true,
-            "predicate": "Teacher.teaches",
-            "type": "uid"
-        },
-        {
-            "predicate": "People.name",
-            "type": "string"
-        },
-        {
-            "predicate": "ThingOne.color",
-            "type": "string"
-        },
-        {
-            "list": true,
-            "predicate": "Student.taughtBy",
-            "type": "uid"
-        },
-        {
-            "index": true,
-            "predicate": "Hotel.branches",
-            "tokenizer": ["geo"],
-            "type": "geo"
-        },
-        {
-<<<<<<< HEAD
-            "index": true,
-            "predicate": "Post1.id",
-            "tokenizer": [
-                "hash"
-            ],
-            "type": "string",
-            "upsert": true
-=======
+            ]
+        },
+        {
+            "predicate": "text",
+            "type": "string",
+            "index": true,
+            "tokenizer": [
+                "fulltext"
+            ]
+        },
+        {
             "predicate": "职业",
             "type": "string"
         },
@@ -457,13 +423,106 @@
         {
             "predicate": "Home.favouriteMember",
             "type": "uid"
->>>>>>> 0c28a88f
+        },
+        {
+            "predicate": "Hotel.name",
+            "type": "string",
+            "index": true,
+            "tokenizer": [
+                "exact"
+            ]
+        },
+        {
+            "predicate": "Hotel.location",
+            "type": "geo",
+            "index": true,
+            "tokenizer": [
+                "geo"
+            ]
+        },
+        {
+            "predicate": "Hotel.area",
+            "type": "geo",
+            "index": true,
+            "tokenizer": [
+                "geo"
+            ]
+        },
+        {
+            "predicate": "Hotel.branches",
+            "type": "geo",
+            "index": true,
+            "tokenizer": ["geo"]
         }
     ],
     "types": [
         {
             "fields": [
                 {
+                    "name": "Category.name"
+                },
+                {
+                    "name": "Category.posts"
+                }
+            ],
+            "name": "Category"
+        },
+        {
+            "fields": [
+                {
+                    "name": "Comment1.id"
+                },
+                {
+                    "name": "Comment1.replies"
+                }
+            ],
+            "name": "Comment1"
+        },
+        {
+            "fields": [
+                {
+                    "name": "Country.name"
+                },
+                {
+                    "name": "hasStates"
+                }
+            ],
+            "name": "Country"
+        },
+        {
+            "fields": [
+                {
+                    "name": "test.dgraph.employee.en.ename"
+                },
+                {
+                    "name": "performance.character.name"
+                },
+                {
+                    "name": "appears_in"
+                },
+                {
+                    "name": "Human.starships"
+                },
+                {
+                    "name": "credits"
+                }
+            ],
+            "name": "Human"
+        },
+        {
+            "fields": [
+                {
+                    "name": "post"
+                },
+                {
+                    "name": "职业"
+                }
+            ],
+            "name": "Message"
+        },
+        {
+            "fields": [
+                {
                     "name": "Movie.name"
                 }
             ],
@@ -472,10 +531,71 @@
         {
             "fields": [
                 {
+                    "name": "MovieDirector.name"
+                },
+                {
+                    "name": "directed.movies"
+                }
+            ],
+            "name": "MovieDirector"
+        },
+        {
+            "fields": [
+                {
                     "name": "People.xid"
                 },
                 {
                     "name": "People.name"
+                }
+            ],
+            "name": "People"
+        },
+        {
+            "fields": [
+                {
+                    "name": "Person1.name"
+                },
+                {
+                    "name": "Person1.friends"
+                }
+            ],
+            "name": "Person1"
+        },
+        {
+            "fields": [
+                {
+                    "name": "Post1.id"
+                },
+                {
+                    "name": "Post1.comments"
+                }
+            ],
+            "name": "Post1"
+        },
+        {
+            "fields": [
+                {
+                    "name": "State.xcode"
+                },
+                {
+                    "name": "State.name"
+                },
+                {
+                    "name": "State.capital"
+                },
+                {
+                    "name": "inCountry"
+                }
+            ],
+            "name": "State"
+        },
+        {
+            "fields": [
+                {
+                    "name": "People.xid"
+                },
+                {
+                    "name": "People.name"
                 },
                 {
                     "name": "Student.taughtBy"
@@ -486,13 +606,66 @@
         {
             "fields": [
                 {
-                    "name": "MovieDirector.name"
-                },
-                {
-                    "name": "directed.movies"
-                }
-            ],
-            "name": "MovieDirector"
+                    "name": "People.xid"
+                },
+                {
+                    "name": "People.name"
+                },
+                {
+                    "name": "Teacher.subject"
+                },
+                {
+                    "name": "Teacher.teaches"
+                }
+            ],
+            "name": "Teacher"
+        },
+        {
+            "fields": [
+                {
+                    "name": "Thing.name"
+                }
+            ],
+            "name": "Thing"
+        },
+        {
+            "fields": [
+                {
+                    "name": "Thing.name"
+                },
+                {
+                    "name": "ThingOne.color"
+                },
+                {
+                    "name": "ThingOne.usedBy"
+                }
+            ],
+            "name": "ThingOne"
+        },
+        {
+            "fields": [
+                {
+                    "name": "Thing.name"
+                },
+                {
+                    "name": "ThingTwo.color"
+                },
+                {
+                    "name": "ThingTwo.owner"
+                }
+            ],
+            "name": "ThingTwo"
+        },
+        {
+            "fields": [
+                {
+                    "name": "User.name"
+                },
+                {
+                    "name": "pwd"
+                }
+            ],
+            "name": "User"
         },
         {
             "fields": [
@@ -508,19 +681,112 @@
         {
             "fields": [
                 {
+                    "name": "dgraph.graphql.schema_history"
+                },
+                {
+                    "name": "dgraph.graphql.schema_created_at"
+                }
+            ],
+            "name": "dgraph.graphql.history"
+        },
+        {
+            "fields": [
+                {
+                    "name": "myPost.title"
+                },
+                {
+                    "name": "text"
+                },
+                {
+                    "name": "myPost.tags"
+                },
+                {
+                    "name": "test.dgraph.topic"
+                },
+                {
+                    "name": "myPost.numLikes"
+                },
+                {
+                    "name": "myPost.numViews"
+                },
+                {
+                    "name": "is_published"
+                },
+                {
+                    "name": "myPost.postType"
+                },
+                {
+                    "name": "post.author"
+                },
+                {
+                    "name": "myPost.category"
+                }
+            ],
+            "name": "myPost"
+        },
+        {
+            "fields": [
+                {
+                    "name": "performance.character.name"
+                },
+                {
+                    "name": "appears_in"
+                }
+            ],
+            "name": "performance.character"
+        },
+        {
+            "fields": [
+                {
+                    "name": "post1.title"
+                },
+                {
+                    "name": "post1.numLikes"
+                }
+            ],
+            "name": "post1"
+        },
+        {
+            "fields": [
+                {
+                    "name": "performance.character.name"
+                },
+                {
+                    "name": "appears_in"
+                },
+                {
+                    "name": "roboDroid.primaryFunction"
+                }
+            ],
+            "name": "roboDroid"
+        },
+        {
+            "fields": [
+                {
+                    "name": "star.ship.name"
+                },
+                {
+                    "name": "star.ship.length"
+                }
+            ],
+            "name": "star.ship"
+        },
+        {
+            "fields": [
+                {
+                    "name": "test.dgraph.author.name"
+                },
+                {
                     "name": "test.dgraph.author.dob"
                 },
                 {
+                    "name": "test.dgraph.author.reputation"
+                },
+                {
+                    "name": "test.dgraph.author.country"
+                },
+                {
                     "name": "test.dgraph.author.posts"
-                },
-                {
-                    "name": "test.dgraph.author.name"
-                },
-                {
-                    "name": "test.dgraph.author.country"
-                },
-                {
-                    "name": "test.dgraph.author.reputation"
                 }
             ],
             "name": "test.dgraph.author"
@@ -528,17 +794,6 @@
         {
             "fields": [
                 {
-                    "name": "pwd"
-                },
-                {
-                    "name": "User.name"
-                }
-            ],
-            "name": "User"
-        },
-        {
-            "fields": [
-                {
                     "name": "test.dgraph.employee.en.ename"
                 }
             ],
@@ -547,349 +802,85 @@
         {
             "fields": [
                 {
-                    "name": "text"
-                },
-                {
-                    "name": "myPost.category"
-                },
-                {
-                    "name": "myPost.tags"
-                },
-                {
-                    "name": "post.author"
-                },
-                {
-                    "name": "myPost.title"
-                },
-                {
-                    "name": "test.dgraph.topic"
-                },
-                {
-                    "name": "myPost.postType"
-                },
-                {
-                    "name": "is_published"
-                },
-                {
-                    "name": "myPost.numLikes"
-                },
-                {
-                    "name": "myPost.numViews"
-                }
-            ],
-            "name": "myPost"
-        },
-        {
-            "fields": [
-                {
-                    "name": "performance.character.name"
-                },
-                {
-                    "name": "appears_in"
-                },
-                {
-                    "name": "roboDroid.primaryFunction"
-                }
-            ],
-            "name": "roboDroid"
-        },
-        {
-            "fields": [
-                {
-                    "name": "State.name"
-                },
-                {
-                    "name": "State.xcode"
-                },
-                {
-                    "name": "State.capital"
-                },
-                {
-                    "name": "inCountry"
-                }
-            ],
-            "name": "State"
-        },
-        {
-            "fields": [
-                {
-                    "name": "Comment1.replies"
-                },
-                {
-                    "name": "Comment1.id"
-                }
-            ],
-            "name": "Comment1"
-        },
-        {
-            "fields": [
-                {
-                    "name": "hasStates"
-                },
-                {
-                    "name": "Country.name"
-                }
-            ],
-            "name": "Country"
-        },
-        {
-            "fields": [
-                {
-                    "name": "credits"
-                },
-                {
-                    "name": "Human.starships"
-                },
-                {
-                    "name": "performance.character.name"
-                },
-                {
-                    "name": "test.dgraph.employee.en.ename"
-                },
-                {
-                    "name": "appears_in"
-                }
-            ],
-            "name": "Human"
-        },
-        {
-            "fields": [
-                {
-                    "name": "Post1.comments"
-                },
-                {
-                    "name": "Post1.id"
-                }
-            ],
-            "name": "Post1"
-        },
-        {
-            "fields": [
-                {
-                    "name": "post1.title"
-                },
-                {
-                    "name": "post1.numLikes"
-                }
-            ],
-            "name": "post1"
-        },
-        {
-            "fields": [
-                {
-                    "name": "star.ship.name"
-                },
-                {
-                    "name": "star.ship.length"
-                }
-            ],
-            "name": "star.ship"
-        },
-        {
-            "fields": [
-                {
-                    "name": "dgraph.graphql.schema_history"
-                },
-                {
-                    "name": "dgraph.graphql.schema_created_at"
-                }
-            ],
-            "name": "dgraph.graphql.history"
-        },
-        {
-            "fields": [
-                {
-                    "name": "ThingTwo.color"
-                },
-                {
-                    "name": "ThingTwo.owner"
-                },
-                {
-                    "name": "Thing.name"
-                }
-            ],
-            "name": "ThingTwo"
-        },
-        {
-            "fields": [
-                {
-                    "name": "post"
-                },
-                {
-                    "name": "职业"
-                }
-            ],
-            "name": "Message"
+                    "name": "Animal.category"
+                }
+            ],
+            "name": "Animal"
+        },
+        {
+            "fields": [
+                {
+                    "name": "Animal.category"
+                },
+                {
+                    "name": "Dog.breed"
+                }
+            ],
+            "name": "Dog"
+        },
+        {
+            "fields": [
+                {
+                    "name": "Animal.category"
+                },
+                {
+                    "name": "Parrot.repeatsWords"
+                }
+            ],
+            "name": "Parrot"
+        },
+        {
+            "fields": [
+                {
+                    "name": "Animal.category"
+                },
+                {
+                    "name": "Cheetah.speed"
+                }
+            ],
+            "name": "Cheetah"
+        },
+        {
+            "fields": [
+                {
+                    "name": "Plant.breed"
+                }
+            ],
+            "name": "Plant"
+        },
+        {
+            "fields": [
+                {
+                    "name": "Zoo.animals"
+                },
+                {
+                    "name": "Zoo.city"
+                }
+            ],
+            "name": "Zoo"
+        },
+        {
+            "fields": [
+                {
+                    "name": "Home.address"
+                },
+                {
+                    "name": "Home.members"
+                },
+                {
+                    "name": "Home.favouriteMember"
+                }
+            ],
+            "name": "Home"
         },
         {
             "fields": [
                 { "name": "Hotel.name"},
+                { "name": "Hotel.location"},
                 { "name": "Hotel.area"},
-                { "name": "Hotel.branches"},
-                { "name": "Hotel.location"}
+                { "name": "Hotel.branches"}
             ],
             "name": "Hotel"
-        },
-        {
-            "fields": [
-                {
-                    "name": "Category.name"
-                },
-                {
-                    "name": "Category.posts"
-                }
-            ],
-            "name": "Category"
-        },
-        {
-            "fields": [
-                {
-                    "name": "Thing.name"
-                }
-            ],
-            "name": "Thing"
-        },
-        {
-            "fields": [
-                {
-                    "name": "performance.character.name"
-                },
-                {
-                    "name": "appears_in"
-                }
-            ],
-            "name": "performance.character"
-        },
-        {
-            "fields": [
-                {
-                    "name": "People.xid"
-                },
-                {
-                    "name": "People.name"
-                },
-                {
-                    "name": "Teacher.subject"
-                },
-                {
-                    "name": "Teacher.teaches"
-                }
-            ],
-            "name": "Teacher"
-        },
-        {
-            "fields": [
-                {
-                    "name": "ThingOne.usedBy"
-                },
-                {
-                    "name": "ThingOne.color"
-                },
-                {
-                    "name": "Thing.name"
-                }
-            ],
-            "name": "ThingOne"
-        },
-        {
-            "fields": [
-                {
-                    "name": "People.xid"
-                },
-                {
-                    "name": "People.name"
-                }
-            ],
-            "name": "People"
-        },
-        {
-            "fields": [
-                {
-                    "name": "Person1.name"
-                },
-                {
-                    "name": "Person1.friends"
-                }
-            ],
-<<<<<<< HEAD
-            "name": "Person1"
-=======
-            "name": "test.dgraph.employee.en"
-        },
-        {
-            "fields": [
-                {
-                    "name": "Animal.category"
-                }
-            ],
-            "name": "Animal"
-        },
-        {
-            "fields": [
-                {
-                    "name": "Animal.category"
-                },
-                {
-                    "name": "Dog.breed"
-                }
-            ],
-            "name": "Dog"
-        },
-        {
-            "fields": [
-                {
-                    "name": "Animal.category"
-                },
-                {
-                    "name": "Parrot.repeatsWords"
-                }
-            ],
-            "name": "Parrot"
-        },
-        {
-            "fields": [
-                {
-                    "name": "Animal.category"
-                },
-                {
-                    "name": "Cheetah.speed"
-                }
-            ],
-            "name": "Cheetah"
-        },
-        {
-            "fields": [
-                {
-                    "name": "Plant.breed"
-                }
-            ],
-            "name": "Plant"
-        },
-        {
-            "fields": [
-                {
-                    "name": "Zoo.animals"
-                },
-                {
-                    "name": "Zoo.city"
-                }
-            ],
-            "name": "Zoo"
-        },
-        {
-            "fields": [
-                {
-                    "name": "Home.address"
-                },
-                {
-                    "name": "Home.members"
-                },
-                {
-                    "name": "Home.favouriteMember"
-                }
-            ],
-            "name": "Home"
->>>>>>> 0c28a88f
         }
     ]
 }