--- conflicted
+++ resolved
@@ -212,85 +212,4 @@
 		}
 	}
 	return
-<<<<<<< HEAD
-=======
-}
-
-func (s *Server) moveTablet(ctx context.Context, predicate string, srcGroup uint32,
-	dstGroup uint32) error {
-	err := s.movePredicateHelper(ctx, predicate, srcGroup, dstGroup)
-	if err == nil {
-		// If no error, then return immediately.
-		return nil
-	}
-	glog.Errorf("Got error during move: %v", err)
-	if !s.Node.AmLeader() {
-		s.runRecovery()
-		return err
-	}
-
-	stab := s.ServingTablet(predicate)
-	x.AssertTrue(stab != nil)
-	p := &pb.ZeroProposal{}
-	p.Tablet = &pb.Tablet{
-		GroupId:   srcGroup,
-		Predicate: predicate,
-		Space:     stab.Space,
-		Force:     true,
-	}
-	if nerr := s.Node.proposeAndWait(context.Background(), p); nerr != nil {
-		glog.Errorf("Error while reverting group %d to RW: %+v\n", srcGroup, nerr)
-		return nerr
-	}
-	return err
-}
-
-func (s *Server) movePredicateHelper(ctx context.Context, predicate string, srcGroup uint32,
-	dstGroup uint32) error {
-	n := s.Node
-	stab := s.ServingTablet(predicate)
-	x.AssertTrue(stab != nil)
-	// Propose that predicate in read only
-	p := &pb.ZeroProposal{}
-	p.Tablet = &pb.Tablet{
-		GroupId:   srcGroup,
-		Predicate: predicate,
-		Space:     stab.Space,
-		ReadOnly:  true,
-		Force:     true,
-	}
-	if err := n.proposeAndWait(ctx, p); err != nil {
-		return err
-	}
-	pl := s.Leader(srcGroup)
-	if pl == nil {
-		return x.Errorf("No healthy connection found to leader of group %d", srcGroup)
-	}
-
-	c := pb.NewWorkerClient(pl.Get())
-	in := &pb.MovePredicatePayload{
-		Predicate:     predicate,
-		State:         s.membershipState(),
-		SourceGroupId: srcGroup,
-		DestGroupId:   dstGroup,
-	}
-	if _, err := c.MovePredicate(ctx, in); err != nil {
-		return fmt.Errorf("While calling MovePredicate: %+v", err)
-	}
-
-	// Propose that predicate is served by dstGroup in RW.
-	p.Tablet = &pb.Tablet{
-		GroupId:   dstGroup,
-		Predicate: predicate,
-		Space:     stab.Space,
-		Force:     true,
-	}
-	if err := n.proposeAndWait(ctx, p); err != nil {
-		return err
-	}
-	// TODO: Probably make it R in dstGroup and send state to srcGroup and only after
-	// it proposes make it RW in dstGroup. That way we won't have stale reads from srcGroup
-	// for sure.
-	return nil
->>>>>>> 27dd75ff
 }