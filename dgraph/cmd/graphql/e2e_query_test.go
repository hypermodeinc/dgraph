--- conflicted
+++ resolved
@@ -427,41 +427,25 @@
 			Order:    orderLikesAsc,
 			First:    2,
 			Offset:   0,
-<<<<<<< HEAD
-			Expected: []*post{posts[1], posts[0]},
-=======
 			Expected: []*post{answers[0], answers[1]},
->>>>>>> 2d66885a
 		},
 		"orderDesc": {
 			Order:    orderLikesDesc,
 			First:    2,
 			Offset:   0,
-<<<<<<< HEAD
-			Expected: []*post{posts[0], posts[1]},
-=======
 			Expected: []*post{answers[1], answers[0]},
->>>>>>> 2d66885a
 		},
 		"first": {
 			Order:    orderLikesDesc,
 			First:    1,
 			Offset:   0,
-<<<<<<< HEAD
-			Expected: []*post{posts[0]},
-=======
 			Expected: []*post{answers[1]},
->>>>>>> 2d66885a
 		},
 		"offset": {
 			Order:    orderLikesDesc,
 			First:    2,
 			Offset:   1,
-<<<<<<< HEAD
-			Expected: []*post{posts[1]},
-=======
 			Expected: []*post{answers[0]},
->>>>>>> 2d66885a
 		},
 	}
 
