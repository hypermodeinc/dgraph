--- conflicted
+++ resolved
@@ -108,18 +108,8 @@
 
 	res, err := qr.rewriteAndExecute(ctx, query)
 
-<<<<<<< HEAD
-	fmt.Println(string(res))
-
-	completed, err := qr.resultCompleter.Complete(resCtx, query, res, err)
-	return &Resolved{
-		Data: completed,
-		Err:  err,
-	}, succeed
-=======
 	completed, err := qr.resultCompleter.Complete(ctx, query, res, err)
 	return &Resolved{Data: completed, Err: err}
->>>>>>> 5f6f20e3
 }
 
 func (qr *queryResolver) rewriteAndExecute(
