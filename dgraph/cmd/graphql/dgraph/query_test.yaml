-
  name: "ID query"
  gqlquery: |
    query {
      getAuthor(id: "0x1") {
        name
      }
    }
  dgquery: |-
    query {
      getAuthor(func: uid(0x1)) @filter(type(Author)) {
        name : Author.name
      }
    }

-
  name: "ID query with query alias"
  gqlquery: |
    query {
      author : getAuthor(id: "0x1") {
        name
      }
    }
  dgquery: |-
    query {
      author(func: uid(0x1)) @filter(type(Author)) {
        name : Author.name
      }
    }

-
  name: "ID query with field alias"
  gqlquery: |
    query {
      getAuthor(id: "0x1") {
        authName : name
      }
    }
  dgquery: |-
    query {
      getAuthor(func: uid(0x1)) @filter(type(Author)) {
        authName : Author.name
      }
    }

-
  name: "ID field gets transformed to uid"
  gqlquery: |
    query {
      getAuthor(id: "0x1") {
        id
        name
      }
    }
  dgquery: |-
    query {
      getAuthor(func: uid(0x1)) @filter(type(Author)) {
        id : uid
        name : Author.name
      }
    }

-
  name: "ID query with depth"
  gqlquery: |
    query {
      getAuthor(id: "0x1") {
        name
        posts {
          title
          text
        }
      }
    }
  dgquery: |-
    query {
      getAuthor(func: uid(0x1)) @filter(type(Author)) {
        name : Author.name
        posts : Author.posts {
          title : Post.title
          text : Post.text
        }
      }
    }

-
  name: "ID query with depth and alias"
  gqlquery: |
    query {
      getAuthor(id: "0x1") {
        name
        allPosts : posts {
          postTitle : title
          postText : text
        }
      }
    }
  dgquery: |-
    query {
      getAuthor(func: uid(0x1)) @filter(type(Author)) {
        name : Author.name
        allPosts : Author.posts {
          postTitle : Post.title
          postText : Post.text
        }
      }
    }

-
  name: "ID query deep"
  gqlquery: |
    query {
      getAuthor(id: "0x1") {
        name
        allPosts : posts {
          title
          text
          author {
            authorID : id
            name
          }
        }
      }
    }
  dgquery: |-
    query {
      getAuthor(func: uid(0x1)) @filter(type(Author)) {
        name : Author.name
        allPosts : Author.posts {
          title : Post.title
          text : Post.text
          author : Post.author {
            authorID : uid
            name : Author.name
          }
        }
      }
    }

-
  name: "Query with no args is query for everything of that type"
  gqlquery: |
    query {
      queryAuthor {
        name
      }
    }
  dgquery: |-
    query {
      queryAuthor(func: type(Author)) {
        name : Author.name
      }
    }

-
  name: "Filter gets rewritten as @filter"
  gqlquery: |
    query {
      queryAuthor(filter: { name: { eq: "A. N. Author" } }) {
        name
      }
    }
  dgquery: |-
    query {
      queryAuthor(func: type(Author)) @filter(eq(Author.name, "A. N. Author")) {
        name : Author.name
      }
    }

-
  name: "Filters in same input object implies AND"
  gqlquery: |
    query {
      queryAuthor(filter: { name: { eq: "A. N. Author" }, dob: { le: "2001-01-01" }, reputation: { gt: 2.5 } } ) {
        name
      }
    }
  dgquery: |-
    query {
      queryAuthor(func: type(Author)) @filter((le(Author.dob, "2001-01-01") AND eq(Author.name, "A. N. Author") AND gt(Author.reputation, 2.5))) {
        name : Author.name
      }
    }

-
  name: "Filter with nested 'and'"
  gqlquery: |
    query {
      queryAuthor(filter: { name: { eq: "A. N. Author" }, and: { dob: { le: "2001-01-01" }, and: { reputation: { gt: 2.5 } } } } ) {
        name
      }
    }
  dgquery: |-
    query {
      queryAuthor(func: type(Author)) @filter(((gt(Author.reputation, 2.5) AND le(Author.dob, "2001-01-01")) AND eq(Author.name, "A. N. Author"))) {
        name : Author.name
      }
    }

-
  name: "Filter with 'or'"
  gqlquery: |
    query {
      queryAuthor(filter: { name: { eq: "A. N. Author" }, or: { dob: { le: "2001-01-01" } } } ) {
        name
      }
    }
  dgquery: |-
    query {
      queryAuthor(func: type(Author)) @filter((eq(Author.name, "A. N. Author") OR le(Author.dob, "2001-01-01"))) {
        name : Author.name
      }
    }


-
  name: "Filter with implied and as well as 'or'"
  gqlquery: |
    query {
      queryAuthor(filter: { name: { eq: "A. N. Author" }, reputation: { gt: 2.5 }, or: { dob: { le: "2001-01-01" } } } ) {
        name
      }
    }
  dgquery: |-
    query {
      queryAuthor(func: type(Author)) @filter(((eq(Author.name, "A. N. Author") AND gt(Author.reputation, 2.5)) OR le(Author.dob, "2001-01-01"))) {
        name : Author.name
      }
    }

-
  name: "Filter with implied and nested in 'or'"
  gqlquery: |
    query {
      queryAuthor(filter: { name: { eq: "A. N. Author" }, or: { reputation: { gt: 2.5 }, dob: { le: "2001-01-01" } } } ) {
        name
      }
    }
  dgquery: |-
    query {
      queryAuthor(func: type(Author)) @filter((eq(Author.name, "A. N. Author") OR (le(Author.dob, "2001-01-01") AND gt(Author.reputation, 2.5)))) {
        name : Author.name
      }
    }

-
  name: "Filter nested 'or'"
  gqlquery: |
    query {
      queryAuthor(filter: { name: { eq: "A. N. Author" }, or: { reputation: { gt: 2.5 }, or: { dob: { le: "2001-01-01" } } } } ) {
        name
      }
    }
  dgquery: |-
    query {
      queryAuthor(func: type(Author)) @filter((eq(Author.name, "A. N. Author") OR (gt(Author.reputation, 2.5) OR le(Author.dob, "2001-01-01")))) {
        name : Author.name
      }
    }

-
  name: "Filter with 'not"
  gqlquery: |
    query {
      queryAuthor(filter: { not: { reputation: { gt: 2.5 } } } ) {
        name
      }
    }
  dgquery: |-
    query {
      queryAuthor(func: type(Author)) @filter(NOT (gt(Author.reputation, 2.5))) {
        name : Author.name
      }
    }

-
  name: "Filter with first"
  gqlquery: |
    query {
      queryAuthor(filter: { name: { eq: "A. N. Author" } }, first: 10) {
        name
      }
    }
  dgquery: |-
    query {
      queryAuthor(func: type(Author), first: 10) @filter(eq(Author.name, "A. N. Author")) {
        name : Author.name
      }
    }

-
  name: "Filter with first and offset"
  gqlquery: |
    query {
      queryAuthor(filter: { name: { eq: "A. N. Author" } }, first: 10, offset: 10) {
        name
      }
    }
  dgquery: |-
    query {
      queryAuthor(func: type(Author), first: 10, offset: 10) @filter(eq(Author.name, "A. N. Author")) {
        name : Author.name
      }
    }

-
  name: "Filter with order asc"
  gqlquery: |
    query {
      queryAuthor(filter: { name: { eq: "A. N. Author" } }, order: { asc: reputation }) {
        name
      }
    }
  dgquery: |-
    query {
      queryAuthor(func: type(Author), orderasc: Author.reputation) @filter(eq(Author.name, "A. N. Author")) {
        name : Author.name
      }
    }

-
  name: "Filter with order desc"
  gqlquery: |
    query {
      queryAuthor(filter: { name: { eq: "A. N. Author" } }, order: { desc: reputation }) {
        name
      }
    }
  dgquery: |-
    query {
      queryAuthor(func: type(Author), orderdesc: Author.reputation) @filter(eq(Author.name, "A. N. Author")) {
        name : Author.name
      }
    }


-
  name: "Filter with nested order"
  gqlquery: |
    query {
      queryAuthor(filter: { name: { eq: "A. N. Author" } }, order: { desc: reputation, then: { asc: dob } }) {
        name
      }
    }
  dgquery: |-
    query {
      queryAuthor(func: type(Author), orderdesc: Author.reputation, orderasc: Author.dob) @filter(eq(Author.name, "A. N. Author")) {
        name : Author.name
      }
    }

-
  name: "Filter with order, first and offset"
  gqlquery: |
    query {
      queryAuthor(filter: { name: { eq: "A. N. Author" } }, order: { desc: reputation }, first: 10, offset: 10) {
        name
      }
    }
  dgquery: |-
    query {
      queryAuthor(func: type(Author), orderdesc: Author.reputation, first: 10, offset: 10) @filter(eq(Author.name, "A. N. Author")) {
        name : Author.name
      }
    }

-
  name: "Deep filter"
  gqlquery: |
    query {
      queryAuthor {
        name
        posts(filter: { title: { anyofterms: "GraphQL" } }) {
          title
        }
      }
    }
  dgquery: |-
    query {
      queryAuthor(func: type(Author)) {
        name : Author.name
        posts : Author.posts @filter(anyofterms(Post.title, "GraphQL")) {
          title : Post.title
        }
      }
    }


-
  name: "Deep filter with first"
  gqlquery: |
    query {
      queryAuthor {
        name
        posts(filter: { title: { anyofterms: "GraphQL" } }, first: 10) {
          title
        }
      }
    }
  dgquery: |-
    query {
      queryAuthor(func: type(Author)) {
        name : Author.name
        posts : Author.posts @filter(anyofterms(Post.title, "GraphQL")) (first: 10) {
          title : Post.title
        }
      }
    }

-
  name: "Deep filter with order, first and offset"
  gqlquery: |
    query {
      queryAuthor {
        name
        posts(filter: { title: { anyofterms: "GraphQL" } }, order: { asc: numLikes }, first: 10, offset: 10) {
          title
        }
      }
    }
  dgquery: |-
    query {
      queryAuthor(func: type(Author)) {
        name : Author.name
        posts : Author.posts @filter(anyofterms(Post.title, "GraphQL")) (orderasc: Post.numLikes, first: 10, offset: 10) {
          title : Post.title
        }
      }
    }


-
  name: "All Float filters work"
  gqlquery: |
    query {
      queryAuthor(filter: { reputation: { gt: 1.1 }, or: { reputation: { ge: 1.1 }, or: { reputation: { lt: 1.1 }, or: { reputation: { le: 1.1 }, or: { reputation: { eq: 1.1 } } } } } } ) {
        name
      }
    }
  dgquery: |-
    query {
      queryAuthor(func: type(Author)) @filter((gt(Author.reputation, 1.1) OR (ge(Author.reputation, 1.1) OR (lt(Author.reputation, 1.1) OR (le(Author.reputation, 1.1) OR eq(Author.reputation, 1.1)))))) {
        name : Author.name
      }
    }

-
  name: "All DateTime filters work"
  gqlquery: |
    query {
      queryAuthor(filter: { dob: { gt: "2000-01-01" }, or: { dob: { ge: "2000-01-01" }, or: { dob: { lt: "2000-01-01" }, or: { dob: { le: "2000-01-01" }, or: { dob: { eq: "2000-01-01" } } } } } } ) {
        name
      }
    }
  dgquery: |-
    query {
      queryAuthor(func: type(Author)) @filter((gt(Author.dob, "2000-01-01") OR (ge(Author.dob, "2000-01-01") OR (lt(Author.dob, "2000-01-01") OR (le(Author.dob, "2000-01-01") OR eq(Author.dob, "2000-01-01")))))) {
        name : Author.name
      }
    }

-
  name: "All Int filters work"
  gqlquery: |
    query {
      queryPost(filter: { numLikes: { gt: 10 }, or: { numLikes: { ge: 10 }, or: { numLikes: { lt: 10 }, or: { numLikes: { le: 10 }, or: { numLikes: { eq: 10 } } } } } } ) {
        title
      }
    }
  dgquery: |-
    query {
      queryPost(func: type(Post)) @filter((gt(Post.numLikes, 10) OR (ge(Post.numLikes, 10) OR (lt(Post.numLikes, 10) OR (le(Post.numLikes, 10) OR eq(Post.numLikes, 10)))))) {
        title : Post.title
      }
    }

-
  name: "All String hash filters work"
  gqlquery: |
    query {
      queryAuthor(filter: { name: { eq: "A. N. Author" } } ) {
        name
      }
    }
  dgquery: |-
    query {
      queryAuthor(func: type(Author)) @filter(eq(Author.name, "A. N. Author")) {
        name : Author.name
      }
    }

-
  name: "All String exact filters work"
  gqlquery: |
    query {
      queryCountry(filter: { name: { gt: "AAA" }, or: { name: { ge: "AAA" }, or: { name: { lt: "AAA" }, or: { name: { le: "AAA" }, or: { name: { eq: "AAA" } } } } } } ) {
        name
      }
    }
  dgquery: |-
    query {
      queryCountry(func: type(Country)) @filter((gt(Country.name, "AAA") OR (ge(Country.name, "AAA") OR (lt(Country.name, "AAA") OR (le(Country.name, "AAA") OR eq(Country.name, "AAA")))))) {
        name : Country.name
      }
    }

-
  name: "All String term filters work"
  gqlquery: |
    query {
      queryPost(filter: { title: { anyofterms: "GraphQL"}, or: { title: { allofterms: "GraphQL" } } } ) {
        title
      }
    }
  dgquery: |-
    query {
      queryPost(func: type(Post)) @filter((anyofterms(Post.title, "GraphQL") OR allofterms(Post.title, "GraphQL"))) {
        title : Post.title
      }
    }


-
  name: "All String fulltext filters work"
  gqlquery: |
    query {
      queryPost(filter: { text: { anyoftext: "GraphQL"}, or: { text: { alloftext: "GraphQL" } } } ) {
        title
      }
    }
  dgquery: |-
    query {
      queryPost(func: type(Post)) @filter((anyoftext(Post.text, "GraphQL") OR alloftext(Post.text, "GraphQL"))) {
        title : Post.title
      }
    }

-
  name: "All String regexp filters work"
  gqlquery: |
    query {
      queryCountry(filter: { name: { regexp: "/.*ust.*/" }}) {
        name
      }
    }
  dgquery: |-
    query {
      queryCountry(func: type(Country)) @filter(regexp(Country.name, /.*ust.*/)) {
        name : Country.name
      }
    }

-
  name: "Skip directive"
  variables:
    skipTrue: true
    skipFalse: false
  gqlquery: |
    query ($skipTrue: Boolean!, $skipFalse: Boolean!) {
      getAuthor(id: "0x1") {
        name @skip(if: $skipFalse)
        posts @skip(if: $skipTrue) {
          title
          text
        }
      }
    }
  dgquery: |-
    query {
      getAuthor(func: uid(0x1)) @filter(type(Author)) {
        name : Author.name
      }
    }

-
  name: "Include directive"
  variables:
    includeTrue: true
    includeFalse: false
  gqlquery: |
    query ($includeTrue: Boolean!, $includeFalse: Boolean!) {
      queryAuthor {
        name @include(if: $includeTrue)
        posts(filter: { title: { anyofterms: "GraphQL" } }) @include(if: $includeFalse) {
          title
        }
      }
    }
  dgquery: |-
    query {
      queryAuthor(func: type(Author)) {
        name : Author.name
      }
    }

-
  name: "Include only fields for which skip is !false or include is true"
  variables:
    includeFalse: false
    includeTrue: true
    skipFalse: false
    skipTrue: true
  gqlquery: |
    query ($includeFalse: Boolean!, $skipTrue: Boolean!, $includeTrue: Boolean!,
      $skipFalse: Boolean!) {
      queryAuthor {
        dob @include(if: $includeFalse) @skip(if: $skipFalse)
        reputation @include(if: $includeFalse) @skip(if: $skipTrue)
        name @include(if: $includeTrue) @skip(if: $skipFalse)
        posts(filter: { title: { anyofterms: "GraphQL" } }, first: 10) @include(if: $includeTrue)
          @skip(if: $skipTrue) {
          title
          tags
        }
      }
    }
  dgquery: |-
    query {
      queryAuthor(func: type(Author)) {
        name : Author.name
      }
    }

-
<<<<<<< HEAD
  name: "Filter with ids uses uid func at root."
  gqlquery: |
    query {
      queryAuthor(filter: { ids: ["0x1", "0x2"], and: { name: { eq: "A. N. Author" } }}) {
        name
=======
  name: "getHuman which implements an interface"
  gqlquery: |
    query {
      getHuman(id: "0x1") {
        id
        name
        ename
        dob
        female
>>>>>>> 9f35fd2d
      }
    }
  dgquery: |-
    query {
<<<<<<< HEAD
      queryAuthor(func: uid(0x1, 0x2)) @filter((eq(Author.name, "A. N. Author") AND type(Author))) {
        name : Author.name
      }
    }

-
  name: "Filter with ids inside and argument doesn't use uid func at root.."
  gqlquery: |
    query {
      queryAuthor(filter: { name: { eq: "A. N. Author" }, and: { ids: ["0x1", "0x2"] }}) {
        name
=======
      getHuman(func: uid(0x1)) @filter(type(Human)) {
        id : uid
        name : Character.name
        ename : Employee.ename
        dob : Human.dob
        female : Human.female
      }
    }

-
  name: "queryHuman which implements an interface"
  gqlquery: |
    query {
      queryHuman {
        id
        name
        ename
        dob
        female
>>>>>>> 9f35fd2d
      }
    }
  dgquery: |-
    query {
<<<<<<< HEAD
      queryAuthor(func: type(Author)) @filter((uid(0x1, 0x2) AND eq(Author.name, "A. N. Author"))) {
        name : Author.name
      }
    }

-
  name: "Filter with ids and not translates correctly.."
  gqlquery: |
    query {
      queryAuthor(filter: { not: { ids: ["0x1", "0x2"] }}) {
        name
=======
      queryHuman(func: type(Human)) {
        id : uid
        name : Character.name
        ename : Employee.ename
        dob : Human.dob
        female : Human.female
      }
    }

-
  name: "filter with order for type which implements an interface"
  gqlquery: |
    query {
      queryHuman (filter: { name: { anyofterms: "GraphQL" } }, order: { asc: ename }) {
        id
        name
        ename
        dob
>>>>>>> 9f35fd2d
      }
    }
  dgquery: |-
    query {
<<<<<<< HEAD
      queryAuthor(func: type(Author)) @filter(NOT (uid(0x1, 0x2))) {
        name : Author.name
      }
    }

-
  name: "Deep filter with ids"
  gqlquery: |
    query {
      queryAuthor {
        name
        posts(filter: { ids: ["0x1", "0x2"], and: { title: { anyofterms: "GraphQL" } }}) {
          title
=======
      queryHuman(func: type(Human), orderasc: Employee.ename) @filter(anyofterms(Character.name, "GraphQL")) {
        id : uid
        name : Character.name
        ename : Employee.ename
        dob : Human.dob
      }
    }

-
  name: "queryCharacter with fragment for human"
  gqlquery: |
    query {
      queryCharacter {
        id
        name
        ... on Human {
          female
          ename
>>>>>>> 9f35fd2d
        }
      }
    }
  dgquery: |-
    query {
<<<<<<< HEAD
      queryAuthor(func: type(Author)) {
        name : Author.name
        posts : Author.posts @filter((anyofterms(Post.title, "GraphQL") AND uid(0x1, 0x2))) {
          title : Post.title
        }
      }
    }

-
  name: "Deep filter with ids in not key"
  gqlquery: |
    query {
      queryAuthor {
        name
        posts(filter: { title: { anyofterms: "GraphQL" }, not: { ids: ["0x1", "0x2"] } }) {
          title
        }
      }
    }
  dgquery: |-
    query {
      queryAuthor(func: type(Author)) {
        name : Author.name
        posts : Author.posts @filter((NOT (uid(0x1, 0x2)) AND anyofterms(Post.title, "GraphQL"))) {
          title : Post.title
        }
      }
    }

-
  name: "Filter with no valid ids construct the right query with type func at root."
  gqlquery: |
    query {
      queryAuthor(filter: { ids: ["alice", "bob"], and: { name: { eq: "A. N. Author" } }}) {
        name
      }
    }
  dgquery: |-
    query {
      queryAuthor(func: uid()) @filter((eq(Author.name, "A. N. Author") AND type(Author))) {
        name : Author.name
      }
    }

-
  name: "Filter with ids only includes valid ids in dgquery."
  gqlquery: |
    query {
      queryAuthor(filter: { ids: ["0x1", "bob"], and: { name: { eq: "A. N. Author" } }}) {
        name
      }
    }
  dgquery: |-
    query {
      queryAuthor(func: uid(0x1)) @filter((eq(Author.name, "A. N. Author") AND type(Author))) {
        name : Author.name
=======
      queryCharacter(func: type(Character)) {
        id : uid
        name : Character.name
        female : Human.female
        ename : Employee.ename
      }
    }

-
  name: "queryCharacter with fragment on multiple types"
  gqlquery: |
    query {
      queryCharacter {
        id
        name
        ... on Human {
          female
          ename
        }
        ... on Director {
          movies
        }
      }
    }
  dgquery: |-
    query {
      queryCharacter(func: type(Character)) {
        id : uid
        name : Character.name
        female : Human.female
        ename : Employee.ename
        movies : Director.movies
>>>>>>> 9f35fd2d
      }
    }<|MERGE_RESOLUTION|>--- conflicted
+++ resolved
@@ -622,13 +622,6 @@
     }
 
 -
-<<<<<<< HEAD
-  name: "Filter with ids uses uid func at root."
-  gqlquery: |
-    query {
-      queryAuthor(filter: { ids: ["0x1", "0x2"], and: { name: { eq: "A. N. Author" } }}) {
-        name
-=======
   name: "getHuman which implements an interface"
   gqlquery: |
     query {
@@ -638,24 +631,10 @@
         ename
         dob
         female
->>>>>>> 9f35fd2d
-      }
-    }
-  dgquery: |-
-    query {
-<<<<<<< HEAD
-      queryAuthor(func: uid(0x1, 0x2)) @filter((eq(Author.name, "A. N. Author") AND type(Author))) {
-        name : Author.name
-      }
-    }
-
--
-  name: "Filter with ids inside and argument doesn't use uid func at root.."
-  gqlquery: |
-    query {
-      queryAuthor(filter: { name: { eq: "A. N. Author" }, and: { ids: ["0x1", "0x2"] }}) {
-        name
-=======
+      }
+    }
+  dgquery: |-
+    query {
       getHuman(func: uid(0x1)) @filter(type(Human)) {
         id : uid
         name : Character.name
@@ -675,24 +654,10 @@
         ename
         dob
         female
->>>>>>> 9f35fd2d
-      }
-    }
-  dgquery: |-
-    query {
-<<<<<<< HEAD
-      queryAuthor(func: type(Author)) @filter((uid(0x1, 0x2) AND eq(Author.name, "A. N. Author"))) {
-        name : Author.name
-      }
-    }
-
--
-  name: "Filter with ids and not translates correctly.."
-  gqlquery: |
-    query {
-      queryAuthor(filter: { not: { ids: ["0x1", "0x2"] }}) {
-        name
-=======
+      }
+    }
+  dgquery: |-
+    query {
       queryHuman(func: type(Human)) {
         id : uid
         name : Character.name
@@ -711,26 +676,10 @@
         name
         ename
         dob
->>>>>>> 9f35fd2d
-      }
-    }
-  dgquery: |-
-    query {
-<<<<<<< HEAD
-      queryAuthor(func: type(Author)) @filter(NOT (uid(0x1, 0x2))) {
-        name : Author.name
-      }
-    }
-
--
-  name: "Deep filter with ids"
-  gqlquery: |
-    query {
-      queryAuthor {
-        name
-        posts(filter: { ids: ["0x1", "0x2"], and: { title: { anyofterms: "GraphQL" } }}) {
-          title
-=======
+      }
+    }
+  dgquery: |-
+    query {
       queryHuman(func: type(Human), orderasc: Employee.ename) @filter(anyofterms(Character.name, "GraphQL")) {
         id : uid
         name : Character.name
@@ -749,70 +698,11 @@
         ... on Human {
           female
           ename
->>>>>>> 9f35fd2d
-        }
-      }
-    }
-  dgquery: |-
-    query {
-<<<<<<< HEAD
-      queryAuthor(func: type(Author)) {
-        name : Author.name
-        posts : Author.posts @filter((anyofterms(Post.title, "GraphQL") AND uid(0x1, 0x2))) {
-          title : Post.title
-        }
-      }
-    }
-
--
-  name: "Deep filter with ids in not key"
-  gqlquery: |
-    query {
-      queryAuthor {
-        name
-        posts(filter: { title: { anyofterms: "GraphQL" }, not: { ids: ["0x1", "0x2"] } }) {
-          title
-        }
-      }
-    }
-  dgquery: |-
-    query {
-      queryAuthor(func: type(Author)) {
-        name : Author.name
-        posts : Author.posts @filter((NOT (uid(0x1, 0x2)) AND anyofterms(Post.title, "GraphQL"))) {
-          title : Post.title
-        }
-      }
-    }
-
--
-  name: "Filter with no valid ids construct the right query with type func at root."
-  gqlquery: |
-    query {
-      queryAuthor(filter: { ids: ["alice", "bob"], and: { name: { eq: "A. N. Author" } }}) {
-        name
-      }
-    }
-  dgquery: |-
-    query {
-      queryAuthor(func: uid()) @filter((eq(Author.name, "A. N. Author") AND type(Author))) {
-        name : Author.name
-      }
-    }
-
--
-  name: "Filter with ids only includes valid ids in dgquery."
-  gqlquery: |
-    query {
-      queryAuthor(filter: { ids: ["0x1", "bob"], and: { name: { eq: "A. N. Author" } }}) {
-        name
-      }
-    }
-  dgquery: |-
-    query {
-      queryAuthor(func: uid(0x1)) @filter((eq(Author.name, "A. N. Author") AND type(Author))) {
-        name : Author.name
-=======
+        }
+      }
+    }
+  dgquery: |-
+    query {
       queryCharacter(func: type(Character)) {
         id : uid
         name : Character.name
@@ -845,6 +735,122 @@
         female : Human.female
         ename : Employee.ename
         movies : Director.movies
->>>>>>> 9f35fd2d
+      }
+    }
+
+-
+  name: "Filter with ids uses uid func at root."
+  gqlquery: |
+    query {
+      queryAuthor(filter: { ids: ["0x1", "0x2"], and: { name: { eq: "A. N. Author" } }}) {
+        name
+      }
+    }
+  dgquery: |-
+    query {
+      queryAuthor(func: uid(0x1, 0x2)) @filter((eq(Author.name, "A. N. Author") AND type(Author))) {
+        name : Author.name
+      }
+    }
+
+-
+  name: "Filter with ids inside and argument doesn't use uid func at root."
+  gqlquery: |
+    query {
+      queryAuthor(filter: { name: { eq: "A. N. Author" }, and: { ids: ["0x1", "0x2"] }}) {
+        name
+      }
+    }
+  dgquery: |-
+    query {
+      queryAuthor(func: type(Author)) @filter((uid(0x1, 0x2) AND eq(Author.name, "A. N. Author"))) {
+        name : Author.name
+      }
+    }
+
+-
+  name: "Filter with ids and not translates correctly.."
+  gqlquery: |
+    query {
+      queryAuthor(filter: { not: { ids: ["0x1", "0x2"] }}) {
+        name
+      }
+    }
+  dgquery: |-
+    query {
+      queryAuthor(func: type(Author)) @filter(NOT (uid(0x1, 0x2))) {
+        name : Author.name
+      }
+    }
+
+-
+  name: "Deep filter with ids"
+  gqlquery: |
+    query {
+      queryAuthor {
+        name
+        posts(filter: { ids: ["0x1", "0x2"], and: { title: { anyofterms: "GraphQL" } }}) {
+          title
+        }
+      }
+    }
+  dgquery: |-
+    query {
+      queryAuthor(func: type(Author)) {
+        name : Author.name
+        posts : Author.posts @filter((anyofterms(Post.title, "GraphQL") AND uid(0x1, 0x2))) {
+          title : Post.title
+        }
+      }
+    }
+
+-
+  name: "Deep filter with ids in not key"
+  gqlquery: |
+    query {
+      queryAuthor {
+        name
+        posts(filter: { title: { anyofterms: "GraphQL" }, not: { ids: ["0x1", "0x2"] } }) {
+          title
+        }
+      }
+    }
+  dgquery: |-
+    query {
+      queryAuthor(func: type(Author)) {
+        name : Author.name
+        posts : Author.posts @filter((NOT (uid(0x1, 0x2)) AND anyofterms(Post.title, "GraphQL"))) {
+          title : Post.title
+        }
+      }
+    }
+
+-
+  name: "Filter with no valid ids construct the right query with type func at root."
+  gqlquery: |
+    query {
+      queryAuthor(filter: { ids: ["alice", "bob"], and: { name: { eq: "A. N. Author" } }}) {
+        name
+      }
+    }
+  dgquery: |-
+    query {
+      queryAuthor(func: uid()) @filter((eq(Author.name, "A. N. Author") AND type(Author))) {
+        name : Author.name
+      }
+    }
+
+-
+  name: "Filter with ids only includes valid ids in dgquery."
+  gqlquery: |
+    query {
+      queryAuthor(filter: { ids: ["0x1", "bob"], and: { name: { eq: "A. N. Author" } }}) {
+        name
+      }
+    }
+  dgquery: |-
+    query {
+      queryAuthor(func: uid(0x1)) @filter((eq(Author.name, "A. N. Author") AND type(Author))) {
+        name : Author.name
       }
     }