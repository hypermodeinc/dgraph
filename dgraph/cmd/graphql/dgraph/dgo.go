/*
 * Copyright 2019 Dgraph Labs, Inc. and Contributors
 *
 * Licensed under the Apache License, Version 2.0 (the "License");
 * you may not use this file except in compliance with the License.
 * You may obtain a copy of the License at
 *
 *     http://www.apache.org/licenses/LICENSE-2.0
 *
 * Unless required by applicable law or agreed to in writing, software
 * distributed under the License is distributed on an "AS IS" BASIS,
 * WITHOUT WARRANTIES OR CONDITIONS OF ANY KIND, either express or implied.
 * See the License for the specific language governing permissions and
 * limitations under the License.
 */

package dgraph

import (
	"context"
	"encoding/json"

	"github.com/golang/glog"
	"go.opencensus.io/trace"
	"google.golang.org/grpc/metadata"

	"github.com/dgraph-io/dgo/v2"
	dgoapi "github.com/dgraph-io/dgo/v2/protos/api"
	"github.com/dgraph-io/dgraph/dgraph/cmd/graphql/api"
	"github.com/dgraph-io/dgraph/dgraph/cmd/graphql/schema"
	"github.com/dgraph-io/dgraph/gql"
	"github.com/dgraph-io/dgraph/x"
)

<<<<<<< HEAD
// Client is the GraphQL API's view of the database.  Rather than relying on
// dgo, we rely on this abstraction and thus it's easier to run the GraphQL API
// in other environments: e.g. it could run on an alpha with no change to the
// GraphQL layer - would just need a implementation of this that forwards the
// GraphQuery straight in.  Similarly, we could allow the GraphQL API to push
// GraphQuery to alpha, so we don't have to stringify -> reparse etc.  Also
// allows exercising some of the particulars around GraphQL error processing
// without needing a Dgraph instance the reproduces the exact error conditions.
type Client interface {
	Query(ctx context.Context, query *gql.GraphQuery) ([]byte, error)
	Mutate(ctx context.Context, val interface{}) (map[string]string, error)
	ConditionalMutate(ctx context.Context, query string, mutation interface{}) ([]byte, error)
	DeleteNodes(ctx context.Context, query, mutation string) error
}

type dgraph struct {
	client *dgo.Dgraph
	// + transactions ???
}

// AsDgraph wraps a dgo client into the API's internal Dgraph representation.
func AsDgraph(dgo *dgo.Dgraph) Client {
	return &dgraph{client: dgo}
}

func (dg *dgraph) Query(ctx context.Context, query *gql.GraphQuery) ([]byte, error) {
=======
// Query is the underlying dgo implementation of QueryExecutor.
func Query(ctx context.Context, client *dgo.Dgraph, query *gql.GraphQuery) ([]byte, error) {
>>>>>>> b2b78df7
	span := trace.FromContext(ctx)
	stop := x.SpanTimer(span, "dgraph.Query")
	defer stop()

	queryStr := AsString(query)

	if glog.V(3) {
		glog.Infof("[%s] Executing Dgraph query: \n%s\n", api.RequestID(ctx), queryStr)
	}

	// Always use debug mode so that UID is inserted for every node that we touch
	// Otherwise we can't tell the difference in a query result between a node that's
	// missing and a node that's missing a single value.  E.g. if we are asking
	// for an Author and only the 'text' of all their posts
	// e.g. getAuthor(id: 0x123) { posts { text } }
	// If the author has 10 posts but three of them have a title, but no text,
	// then Dgraph would just return 7 posts.  And we'd have no way of knowing if
	// there's only 7 posts, or if there's more that are missing 'text'.
	// But, for GraphQL, we want to know about those missing values.
	md := metadata.Pairs("debug", "true")
	resp, err := client.NewTxn().
		Query(metadata.NewOutgoingContext(ctx, md), queryStr)

	return resp.GetJson(), schema.GQLWrapf(err, "Dgraph query failed")
}

// Mutate is the underlying dgo implementation of MutationExecutor.
func Mutate(
	ctx context.Context,
	client *dgo.Dgraph,
	query *gql.GraphQuery,
	mutations []*dgoapi.Mutation) (map[string]string, map[string][]string, error) {

	span := trace.FromContext(ctx)
	stop := x.SpanTimer(span, "dgraph.Mutate")
	defer stop()

<<<<<<< HEAD
	jsonMu, err := json.Marshal(val)
	if err != nil {
		return nil, schema.GQLWrapf(err, "couldn't marshal mutation")
	}

	if glog.V(3) {
		glog.Infof("[%s] Executing Dgraph mutation: \n%s\n", api.RequestID(ctx), jsonMu)
	}

	mu := &dgoapi.Mutation{
		CommitNow: true,
		SetJson:   jsonMu,
	}

	resp, err := dg.client.NewTxn().Mutate(ctx, mu)
	return resp.GetUids(), schema.GQLWrapf(err, "couldn't execute mutation")
}

func (dg *dgraph) ConditionalMutate(ctx context.Context,
	query string,
	mutation interface{}) ([]byte, error) {
	b, err := json.Marshal(mutation)
	if err != nil {
		return nil, schema.GQLWrapf(err, "couldn't marshal mutation")
	}

	if glog.V(3) {
		glog.Infof("[%s] Executing Dgraph upsert : \n%s\nwith set - %s\n",
			api.RequestID(ctx), query, string(b))
	}

	req := &dgoapi.Request{
		Query:     query,
		CommitNow: true,
		Mutations: []*dgoapi.Mutation{{
			SetJson: b,
		}},
	}

	resp, err := dg.client.NewTxn().Do(ctx, req)
	return resp.GetJson(), err
}

// DeleteNodes deletes nodes from the graph based on the result of the filter query.
func (dg *dgraph) DeleteNodes(ctx context.Context, query, mutation string) error {
	// TODO: Note this simple cut that just removes it's outgoing edges.
	// If we are to do referential integrity or ensuring the type constraints
	// on the nodes, or cascading deletes, then a whole bunch more needs to be
	// done on deletion.
	//
	// This is safe though in the sense that once we have proper error propagation
	// we'd remove the node and if that caused any errors in the graph, that
	// would be picked up and handled as GraphQL errors in future queries, etc.
=======
	queryStr := AsString(query)
>>>>>>> b2b78df7

	if glog.V(3) {
		b, err := json.Marshal(mutations)
		if err != nil {
			glog.Infof("[%s] Failed to marshal mutations for logging: %s", api.RequestID(ctx), err)
			b = []byte("unable to marshal mutations for logging")
		}
		glog.Infof("[%s] Executing Dgraph mutation; with Query: \n%s\nwith mutations: \n%s\n",
			api.RequestID(ctx), queryStr, string(b))
	}

	req := &dgoapi.Request{
		Query:     queryStr,
		CommitNow: true,
		Mutations: mutations,
	}
	resp, err := client.NewTxn().Do(ctx, req)

	// FIXME: returning nil from here until the Dgraph upsert changes are merged
	return resp.GetUids(), nil, schema.GQLWrapf(err, "Dgraph mutation failed")
}<|MERGE_RESOLUTION|>--- conflicted
+++ resolved
@@ -32,37 +32,8 @@
 	"github.com/dgraph-io/dgraph/x"
 )
 
-<<<<<<< HEAD
-// Client is the GraphQL API's view of the database.  Rather than relying on
-// dgo, we rely on this abstraction and thus it's easier to run the GraphQL API
-// in other environments: e.g. it could run on an alpha with no change to the
-// GraphQL layer - would just need a implementation of this that forwards the
-// GraphQuery straight in.  Similarly, we could allow the GraphQL API to push
-// GraphQuery to alpha, so we don't have to stringify -> reparse etc.  Also
-// allows exercising some of the particulars around GraphQL error processing
-// without needing a Dgraph instance the reproduces the exact error conditions.
-type Client interface {
-	Query(ctx context.Context, query *gql.GraphQuery) ([]byte, error)
-	Mutate(ctx context.Context, val interface{}) (map[string]string, error)
-	ConditionalMutate(ctx context.Context, query string, mutation interface{}) ([]byte, error)
-	DeleteNodes(ctx context.Context, query, mutation string) error
-}
-
-type dgraph struct {
-	client *dgo.Dgraph
-	// + transactions ???
-}
-
-// AsDgraph wraps a dgo client into the API's internal Dgraph representation.
-func AsDgraph(dgo *dgo.Dgraph) Client {
-	return &dgraph{client: dgo}
-}
-
-func (dg *dgraph) Query(ctx context.Context, query *gql.GraphQuery) ([]byte, error) {
-=======
 // Query is the underlying dgo implementation of QueryExecutor.
 func Query(ctx context.Context, client *dgo.Dgraph, query *gql.GraphQuery) ([]byte, error) {
->>>>>>> b2b78df7
 	span := trace.FromContext(ctx)
 	stop := x.SpanTimer(span, "dgraph.Query")
 	defer stop()
@@ -100,63 +71,7 @@
 	stop := x.SpanTimer(span, "dgraph.Mutate")
 	defer stop()
 
-<<<<<<< HEAD
-	jsonMu, err := json.Marshal(val)
-	if err != nil {
-		return nil, schema.GQLWrapf(err, "couldn't marshal mutation")
-	}
-
-	if glog.V(3) {
-		glog.Infof("[%s] Executing Dgraph mutation: \n%s\n", api.RequestID(ctx), jsonMu)
-	}
-
-	mu := &dgoapi.Mutation{
-		CommitNow: true,
-		SetJson:   jsonMu,
-	}
-
-	resp, err := dg.client.NewTxn().Mutate(ctx, mu)
-	return resp.GetUids(), schema.GQLWrapf(err, "couldn't execute mutation")
-}
-
-func (dg *dgraph) ConditionalMutate(ctx context.Context,
-	query string,
-	mutation interface{}) ([]byte, error) {
-	b, err := json.Marshal(mutation)
-	if err != nil {
-		return nil, schema.GQLWrapf(err, "couldn't marshal mutation")
-	}
-
-	if glog.V(3) {
-		glog.Infof("[%s] Executing Dgraph upsert : \n%s\nwith set - %s\n",
-			api.RequestID(ctx), query, string(b))
-	}
-
-	req := &dgoapi.Request{
-		Query:     query,
-		CommitNow: true,
-		Mutations: []*dgoapi.Mutation{{
-			SetJson: b,
-		}},
-	}
-
-	resp, err := dg.client.NewTxn().Do(ctx, req)
-	return resp.GetJson(), err
-}
-
-// DeleteNodes deletes nodes from the graph based on the result of the filter query.
-func (dg *dgraph) DeleteNodes(ctx context.Context, query, mutation string) error {
-	// TODO: Note this simple cut that just removes it's outgoing edges.
-	// If we are to do referential integrity or ensuring the type constraints
-	// on the nodes, or cascading deletes, then a whole bunch more needs to be
-	// done on deletion.
-	//
-	// This is safe though in the sense that once we have proper error propagation
-	// we'd remove the node and if that caused any errors in the graph, that
-	// would be picked up and handled as GraphQL errors in future queries, etc.
-=======
 	queryStr := AsString(query)
->>>>>>> b2b78df7
 
 	if glog.V(3) {
 		b, err := json.Marshal(mutations)
