/*
 * Copyright 2019 Dgraph Labs, Inc. and Contributors
 *
 * Licensed under the Apache License, Version 2.0 (the "License");
 * you may not use this file except in compliance with the License.
 * You may obtain a copy of the License at
 *
 *     http://www.apache.org/licenses/LICENSE-2.0
 *
 * Unless required by applicable law or agreed to in writing, software
 * distributed under the License is distributed on an "AS IS" BASIS,
 * WITHOUT WARRANTIES OR CONDITIONS OF ANY KIND, either express or implied.
 * See the License for the specific language governing permissions and
 * limitations under the License.
 */

package graphql

import (
	"compress/gzip"
	"encoding/json"
<<<<<<< HEAD
	"io"
=======
	"fmt"
>>>>>>> 9bed5555
	"mime"
	"net/http"
	"runtime/debug"
	"strings"

	"github.com/golang/glog"
	"go.opencensus.io/trace"

	"github.com/dgraph-io/dgo"
	"github.com/dgraph-io/dgraph/dgraph/cmd/graphql/api"
	"github.com/dgraph-io/dgraph/dgraph/cmd/graphql/dgraph"
	"github.com/dgraph-io/dgraph/dgraph/cmd/graphql/resolve"
	"github.com/dgraph-io/dgraph/dgraph/cmd/graphql/schema"
	"github.com/dgraph-io/dgraph/x"
	"github.com/pkg/errors"
)

func recoveryHandler(next http.Handler) http.Handler {
	return http.HandlerFunc(func(w http.ResponseWriter, r *http.Request) {
		defer func() {
			// This function makes sure that we recover from panics during execution of the request
			// and return appropriate error to the user.
			if err := recover(); err != nil {
				glog.Errorf("panic: %s while executing request with ID: %s, trace: %s", err,
					api.RequestID(r.Context()), string(debug.Stack()))
				rr := schema.ErrorResponse(
					errors.New("Internal Server Error"),
					api.RequestID(r.Context()))
				w.Header().Set("Content-Type", "application/json")
				if _, err := rr.WriteTo(w); err != nil {
					glog.Error(err)
				}
			}
		}()

		next.ServeHTTP(w, r)
	})
}

type graphqlHandler struct {
	dgraphClient *dgo.Dgraph
	schema       schema.Schema
}

// ServeHTTP handles GraphQL queries and mutations that get resolved
// via GraphQL->Dgraph->GraphQL.  It writes a valid GraphQL JSON response
// to w.
func (gh *graphqlHandler) ServeHTTP(w http.ResponseWriter, r *http.Request) {
	x.AddCorsHeaders(w)
	w.Header().Set("Content-Type", "application/json")
	w.WriteHeader(http.StatusOK)

	ctx, span := trace.StartSpan(r.Context(), "handler")
	defer span.End()

	if !gh.isValid() {
		panic("graphqlHandler not initialised")
	}

<<<<<<< HEAD
	var out io.Writer = w

	// If the reciever accepts gzip, then we would update the writer
	// and send gzipped content instead.
	if strings.Contains(r.Header.Get("Accept-Encoding"), "gzip") {
		w.Header().Set("Content-Encoding", "gzip")
		gzw := gzip.NewWriter(w)
		defer gzw.Close()
		out = gzw
	}

	rh := gh.resolverForRequest(r)
	res := rh.Resolve(ctx)
	if _, err := res.WriteTo(out); err != nil {
		glog.Error(err)
=======
	var res *schema.Response
	rh, err := gh.resolverForRequest(r)
	if err != nil {
		res = schema.ErrorResponse(err, api.RequestID(ctx))
	} else {
		res = rh.Resolve(ctx)
	}

	if _, err := res.WriteTo(w); err != nil {
		glog.Error(fmt.Sprintf("[%s]", api.RequestID(ctx)), err)
>>>>>>> 9bed5555
	}
}

func (gh *graphqlHandler) isValid() bool {
	return !(gh == nil || gh.schema == nil || gh.dgraphClient == nil)
}

<<<<<<< HEAD
type gzreadCloser struct {
	*gzip.Reader
	io.Closer
}

func (gz gzreadCloser) Close() error {
	err := gz.Reader.Close()
	if err != nil {
		return err
	}
	return gz.Closer.Close()
}

func (gh *graphqlHandler) resolverForRequest(r *http.Request) (rr *resolve.RequestResolver) {
	rr = resolve.New(
		schema.AsSchema(gh.schema),
=======
func (gh *graphqlHandler) resolverForRequest(r *http.Request) (*resolve.RequestResolver, error) {
	rr := resolve.New(
		gh.schema,
>>>>>>> 9bed5555
		dgraph.AsDgraph(gh.dgraphClient),
		dgraph.NewQueryRewriter(),
		dgraph.NewMutationRewriter())

	if r.Header.Get("Content-Encoding") == "gzip" {
		zr, err := gzip.NewReader(r.Body)
		if err != nil {
			rr.WithError(gqlerror.Errorf("Unable to parse gzip"))
			return
		}
		r.Body = gzreadCloser{zr, r.Body}
	}

	switch r.Method {
	case http.MethodGet:
		// TODO: fill gqlReq in from parameters
		return nil, errors.New("GraphQL on HTTP GET not yet implemented")
	case http.MethodPost:
		mediaType, _, err := mime.ParseMediaType(r.Header.Get("Content-Type"))
		if err != nil {
			return nil, errors.Wrap(err, "unable to parse media type")
		}

		switch mediaType {
		case "application/json":
			d := json.NewDecoder(r.Body)
			d.UseNumber()
			if err = d.Decode(&rr.GqlReq); err != nil {
				return nil, errors.Wrap(err, "not a valid GraphQL request body")
			}
		default:
			// https://graphql.org/learn/serving-over-http/#post-request says:
			// "A standard GraphQL POST request should use the application/json
			// content type ..."
			return nil, errors.New(
				"Unrecognised Content-Type.  Please use application/json for GraphQL requests")
		}
	default:
		return nil,
			errors.New("Unrecognised request method.  Please use GET or POST for GraphQL requests")
	}

	return rr, nil
}<|MERGE_RESOLUTION|>--- conflicted
+++ resolved
@@ -19,11 +19,8 @@
 import (
 	"compress/gzip"
 	"encoding/json"
-<<<<<<< HEAD
+	"fmt"
 	"io"
-=======
-	"fmt"
->>>>>>> 9bed5555
 	"mime"
 	"net/http"
 	"runtime/debug"
@@ -83,7 +80,6 @@
 		panic("graphqlHandler not initialised")
 	}
 
-<<<<<<< HEAD
 	var out io.Writer = w
 
 	// If the reciever accepts gzip, then we would update the writer
@@ -95,11 +91,6 @@
 		out = gzw
 	}
 
-	rh := gh.resolverForRequest(r)
-	res := rh.Resolve(ctx)
-	if _, err := res.WriteTo(out); err != nil {
-		glog.Error(err)
-=======
 	var res *schema.Response
 	rh, err := gh.resolverForRequest(r)
 	if err != nil {
@@ -108,9 +99,8 @@
 		res = rh.Resolve(ctx)
 	}
 
-	if _, err := res.WriteTo(w); err != nil {
+	if _, err := res.WriteTo(out); err != nil {
 		glog.Error(fmt.Sprintf("[%s]", api.RequestID(ctx)), err)
->>>>>>> 9bed5555
 	}
 }
 
@@ -118,7 +108,6 @@
 	return !(gh == nil || gh.schema == nil || gh.dgraphClient == nil)
 }
 
-<<<<<<< HEAD
 type gzreadCloser struct {
 	*gzip.Reader
 	io.Closer
@@ -132,14 +121,9 @@
 	return gz.Closer.Close()
 }
 
-func (gh *graphqlHandler) resolverForRequest(r *http.Request) (rr *resolve.RequestResolver) {
-	rr = resolve.New(
-		schema.AsSchema(gh.schema),
-=======
 func (gh *graphqlHandler) resolverForRequest(r *http.Request) (*resolve.RequestResolver, error) {
 	rr := resolve.New(
 		gh.schema,
->>>>>>> 9bed5555
 		dgraph.AsDgraph(gh.dgraphClient),
 		dgraph.NewQueryRewriter(),
 		dgraph.NewMutationRewriter())
@@ -147,8 +131,7 @@
 	if r.Header.Get("Content-Encoding") == "gzip" {
 		zr, err := gzip.NewReader(r.Body)
 		if err != nil {
-			rr.WithError(gqlerror.Errorf("Unable to parse gzip"))
-			return
+			return nil, errors.Wrap(err, "Unable to parse gzip")
 		}
 		r.Body = gzreadCloser{zr, r.Body}
 	}
