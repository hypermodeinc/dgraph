/*
 * Copyright 2019 Dgraph Labs, Inc. and Contributors
 *
 * Licensed under the Apache License, Version 2.0 (the "License");
 * you may not use this file except in compliance with the License.
 * You may obtain a copy of the License at
 *
 *     http://www.apache.org/licenses/LICENSE-2.0
 *
 * Unless required by applicable law or agreed to in writing, software
 * distributed under the License is distributed on an "AS IS" BASIS,
 * WITHOUT WARRANTIES OR CONDITIONS OF ANY KIND, either express or implied.
 * See the License for the specific language governing permissions and
 * limitations under the License.
 */

package schema

import (
	"fmt"
	"sort"
	"strings"

	"github.com/vektah/gqlparser/ast"
	"github.com/vektah/gqlparser/gqlerror"
	"github.com/vektah/gqlparser/parser"
)

const (
	inverseDirective = "hasInverse"
	inverseArg       = "field"

	searchDirective = "search"
	searchArgs      = "by"

	idDirective = "id"

	// schemaExtras is everything that gets added to an input schema to make it
	// GraphQL valid and for the completion algorithm to use to build in search
	// capability into the schema.
	schemaExtras = `
scalar DateTime

enum DgraphIndex {
	int
	float
	bool
	hash
	exact
	term
	fulltext
	trigram
	regexp
	year
	month
	day
	hour
}

directive @hasInverse(field: String!) on FIELD_DEFINITION
directive @search(by: [DgraphIndex!]) on FIELD_DEFINITION
directive @id on FIELD_DEFINITION

input IntFilter {
	eq: Int
	le: Int
	lt: Int
	ge: Int
	gt: Int
}

input FloatFilter {
	eq: Float
	le: Float
	lt: Float
	ge: Float
	gt: Float
}

input DateTimeFilter {
	eq: DateTime
	le: DateTime
	lt: DateTime
	ge: DateTime
	gt: DateTime
}

input StringTermFilter {
	allofterms: String
	anyofterms: String
}

input StringRegExpFilter {
	regexp: String
}

input StringFullTextFilter {
	alloftext: String
	anyoftext: String
}

input StringExactFilter {
	eq: String
	le: String
	lt: String
	ge: String
	gt: String
}

input StringHashFilter {
	eq: String
}
`
)

// Filters for Boolean and enum aren't needed in here schemaExtras because they are
// generated directly for the bool field / enum.  E.g. if
// `type T { b: Boolean @search }`,
// then the filter allows `filter: {b: true}`.  That's better than having
// `input BooleanFilter { eq: Boolean }`, which would require writing
// `filter: {b: {eq: true}}`.
//
// It'd be nice to be able to just write `filter: isPublished` for say a Post
// with a Boolean isPublished field, but there's no way to get that in GraphQL
// because input union types aren't yet sorted out in GraphQL.  So it's gotta
// be `filter: {isPublished: true}`

type directiveValidator func(
	sch *ast.Schema,
	typ *ast.Definition,
	field *ast.FieldDefinition,
	dir *ast.Directive) *gqlerror.Error

type searchTypeIndex struct {
	gqlType string
	dgIndex string
}

// search arg -> supported GraphQL type
// == supported Dgraph index -> GraphQL type it applies to
var supportedSearches = map[string]searchTypeIndex{
	"int":      {"Int", "int"},
	"float":    {"Float", "float"},
	"bool":     {"Boolean", "bool"},
	"hash":     {"String", "hash"},
	"exact":    {"String", "exact"},
	"term":     {"String", "term"},
	"fulltext": {"String", "fulltext"},
	"trigram":  {"String", "trigram"},
	"regexp":   {"String", "trigram"},
	"year":     {"DateTime", "year"},
	"month":    {"DateTime", "month"},
	"day":      {"DateTime", "day"},
	"hour":     {"DateTime", "hour"},
}

// GraphQL scalar type -> default Dgraph index (/search)
// used if the schema specifies @search without an arg
var defaultSearches = map[string]string{
	"Boolean":  "bool",
	"Int":      "int",
	"Float":    "float",
	"String":   "term",
	"DateTime": "year",
}

// Dgraph index filters that have contains intersecting filter
// directive.
var filtersCollisions = map[string][]string{
	"StringHashFilter":  {"StringExactFilter"},
	"StringExactFilter": {"StringHashFilter"},
}

// GraphQL types that can be used for ordering in orderasc and orderdesc.
var orderable = map[string]bool{
	"Int":      true,
	"Float":    true,
	"String":   true,
	"DateTime": true,
}

var enumDirectives = map[string]bool{
	"trigram": true,
	"hash":    true,
	"exact":   true,
	"regexp":  true,
}

// index name -> GraphQL input filter for that index
var builtInFilters = map[string]string{
	"bool":     "Boolean",
	"int":      "IntFilter",
	"float":    "FloatFilter",
	"year":     "DateTimeFilter",
	"month":    "DateTimeFilter",
	"day":      "DateTimeFilter",
	"hour":     "DateTimeFilter",
	"term":     "StringTermFilter",
	"trigram":  "StringRegExpFilter",
	"regexp":   "StringRegExpFilter",
	"fulltext": "StringFullTextFilter",
	"exact":    "StringExactFilter",
	"hash":     "StringHashFilter",
}

// GraphQL scalar -> Dgraph scalar
var scalarToDgraph = map[string]string{
	"ID":       "uid",
	"Boolean":  "bool",
	"Int":      "int",
	"Float":    "float",
	"String":   "string",
	"DateTime": "dateTime",
}

var directiveValidators = map[string]directiveValidator{
	inverseDirective: hasInverseValidation,
	searchDirective:  searchValidation,
	idDirective:      idValidation,
}

var defnValidations, typeValidations []func(defn *ast.Definition) *gqlerror.Error
var fieldValidations []func(typ *ast.Definition, field *ast.FieldDefinition) *gqlerror.Error

func copyAstFieldDef(src *ast.FieldDefinition) *ast.FieldDefinition {
	var dirs ast.DirectiveList
	for _, d := range src.Directives {
		if d.Name != inverseDirective {
			dirs = append(dirs, d)
		}
	}

	// Lets leave out copying the arguments as types in input schemas are not supposed to contain
	// them. We add arguments for filters and order statements later.
	dst := &ast.FieldDefinition{
		Name:         src.Name,
		DefaultValue: src.DefaultValue,
		Type:         src.Type,
		Directives:   dirs,
		Position:     src.Position,
	}
	return dst
}

func expandSchema(doc *ast.SchemaDocument) {
	docExtras, gqlErr := parser.ParseSchema(&ast.Source{Input: schemaExtras})
	if gqlErr != nil {
		panic(gqlErr)
	}

	// Cache the interface definitions in a map. They could also be defined after types which
	// implement them.
	interfaces := make(map[string]*ast.Definition)
	for _, defn := range doc.Definitions {
		if defn.Kind == ast.Interface {
			interfaces[defn.Name] = defn
		}
	}

	// Walk through type definitions which implement an interface and fill in the fields from the
	// interface.
	for _, defn := range doc.Definitions {
		if defn.Kind == ast.Object && len(defn.Interfaces) > 0 {
			for _, implements := range defn.Interfaces {
				i, ok := interfaces[implements]
				if !ok {
					// This would fail schema validation later.
					continue
				}
				fields := make([]*ast.FieldDefinition, 0, len(i.Fields))
				for _, field := range i.Fields {
					// Creating a copy here is important, otherwise arguments like filter, order
					// etc. are added multiple times if the pointer is shared.
					fields = append(fields, copyAstFieldDef(field))
				}
				defn.Fields = append(fields, defn.Fields...)
			}
		}
	}

	for _, defn := range docExtras.Definitions {
		doc.Definitions = append(doc.Definitions, defn)
	}

	for _, dir := range docExtras.Directives {
		doc.Directives = append(doc.Directives, dir)
	}
}

// preGQLValidation validates schema before GraphQL validation.  Validation
// before GraphQL validation means the schema only has allowed structures, and
// means we can give better errors than GrqphQL validation would give if their
// schema contains something that will fail because of the extras we inject into
// the schema.
func preGQLValidation(schema *ast.SchemaDocument) gqlerror.List {
	var errs []*gqlerror.Error

	for _, defn := range schema.Definitions {
		if defn.BuiltIn {
			// prelude definitions are built in and we don't want to validate them.
			continue
		}
		errs = append(errs, applyDefnValidations(defn, defnValidations)...)
	}

	return errs
}

// postGQLValidation validates schema after gql validation.  Some validations
// are easier to run once we know that the schema is GraphQL valid and that validation
// has fleshed out the schema structure; we just need to check if it also satisfies
// the extra rules.
func postGQLValidation(schema *ast.Schema, definitions []string) gqlerror.List {
	var errs []*gqlerror.Error

	for _, defn := range definitions {
		typ := schema.Types[defn]

		errs = append(errs, applyDefnValidations(typ, typeValidations)...)

		for _, field := range typ.Fields {
			errs = append(errs, applyFieldValidations(typ, field)...)

			for _, dir := range field.Directives {
				errs = appendIfNotNull(errs,
					directiveValidators[dir.Name](schema, typ, field, dir))
			}
		}
	}

	return errs
}

func applyDefnValidations(defn *ast.Definition,
	rules []func(defn *ast.Definition) *gqlerror.Error) gqlerror.List {
	var errs []*gqlerror.Error

	for _, rule := range rules {
		errs = appendIfNotNull(errs, rule(defn))
	}

	return errs
}

func applyFieldValidations(typ *ast.Definition, field *ast.FieldDefinition) gqlerror.List {
	var errs []*gqlerror.Error

	for _, rule := range fieldValidations {
		errs = appendIfNotNull(errs, rule(typ, field))
	}

	return errs
}

// completeSchema generates all the required types and fields for
// query/mutation/update for all the types mentioned the the schema.
func completeSchema(sch *ast.Schema, definitions []string) {

	sch.Query = &ast.Definition{
		Kind:   ast.Object,
		Name:   "Query",
		Fields: make([]*ast.FieldDefinition, 0),
	}

	sch.Mutation = &ast.Definition{
		Kind:   ast.Object,
		Name:   "Mutation",
		Fields: make([]*ast.FieldDefinition, 0),
	}

	for _, key := range definitions {
		defn := sch.Types[key]

		if defn.Kind != ast.Interface && defn.Kind != ast.Object {
			continue
		}

		// Common types to both Interface and Object.
		addReferenceType(sch, defn)
		addPatchType(sch, defn)
		addUpdateType(sch, defn)
		addUpdatePayloadType(sch, defn)
		addDeletePayloadType(sch, defn)

		if defn.Kind == ast.Interface {
			// addInputType doesn't make sense as interface is like an abstract class and we can't
			// create objects of its type.
			addUpdateMutation(sch, defn)
			addDeleteMutation(sch, defn)

		} else if defn.Kind == ast.Object {
			// types and inputs needed for mutations
			addInputType(sch, defn)
			addAddPayloadType(sch, defn)
			addMutations(sch, defn)
		}

		// types and inputs needed for query and search
		addFilterType(sch, defn)
		addTypeOrderable(sch, defn)
		addFieldFilters(sch, defn)
		addQueries(sch, defn)
	}
}

func addInputType(schema *ast.Schema, defn *ast.Definition) {
	schema.Types[defn.Name+"Input"] = &ast.Definition{
		Kind:   ast.InputObject,
		Name:   defn.Name + "Input",
		Fields: getFieldsWithoutIDType(schema, defn),
	}
}

func addReferenceType(schema *ast.Schema, defn *ast.Definition) {
	if !hasID(defn) {
		return
	}

	schema.Types[defn.Name+"Ref"] = &ast.Definition{
		Kind:   ast.InputObject,
		Name:   defn.Name + "Ref",
		Fields: getIDField(defn),
	}
}

func addUpdateType(schema *ast.Schema, defn *ast.Definition) {
	if !hasFilterable(defn) {
		return
	}
	if _, ok := schema.Types["Patch"+defn.Name]; !ok {
		return
	}

	updType := &ast.Definition{
		Kind: ast.InputObject,
		Name: "Update" + defn.Name + "Input",
		Fields: append(
			ast.FieldList{&ast.FieldDefinition{
				Name: "filter",
				Type: &ast.Type{
					NamedType: defn.Name + "Filter",
					NonNull:   true,
				},
			}},
			&ast.FieldDefinition{
				Name: "patch",
				Type: &ast.Type{
					NamedType: "Patch" + defn.Name,
					NonNull:   true,
				},
			}),
	}
	schema.Types["Update"+defn.Name+"Input"] = updType
}

func addPatchType(schema *ast.Schema, defn *ast.Definition) {
	if !hasFilterable(defn) {
		return
	}

	nonIDFields := getNonIDFields(schema, defn)
	if len(nonIDFields) == 0 {
		// The user might just have an external id field and nothing else. We don't generate patch
		// type in that case.
		return
	}

	patchDefn := &ast.Definition{
		Kind:   ast.InputObject,
		Name:   "Patch" + defn.Name,
		Fields: nonIDFields,
	}
	schema.Types["Patch"+defn.Name] = patchDefn

	for _, fld := range patchDefn.Fields {

		fld.Type.NonNull = false
	}
}

// addFieldFilters adds field arguments that allow filtering to all fields of
// defn that can be searched.  For example, if there's another type
// `type R { ... f: String @search(by: [term]) ... }`
// and defn has a field of type R, e.g. if defn is like
// `type T { ... g: R ... }`
// then a query should be able to filter on g by term search on f, like
// query {
//   getT(id: 0x123) {
//     ...
//     g(filter: { f: { anyofterms: "something" } }, first: 10) { ... }
//     ...
//   }
// }
func addFieldFilters(schema *ast.Schema, defn *ast.Definition) {
	for _, fld := range defn.Fields {
		// Filtering makes sense both for lists (= return only items that match
		// this filter) and for singletons (= only have this value in the result
		// if it satisfies this filter)
		addFilterArgument(schema, fld)

		// Ordering and pagination, however, only makes sense for fields of
		// list types (not scalar lists).
		if _, scalar := scalarToDgraph[fld.Type.Name()]; !scalar && fld.Type.Elem != nil {
			addOrderArgument(schema, fld)

			// Pagination even makes sense when there's no orderables because
			// Dgraph will do UID order by default.
			addPaginationArguments(fld)
		}
	}
}

func addFilterArgument(schema *ast.Schema, fld *ast.FieldDefinition) {
	fldType := fld.Type.Name()
	if hasFilterable(schema.Types[fldType]) {
		fld.Arguments = append(fld.Arguments,
			&ast.ArgumentDefinition{
				Name: "filter",
				Type: &ast.Type{NamedType: fldType + "Filter"},
			})
	}
}

func addOrderArgument(schema *ast.Schema, fld *ast.FieldDefinition) {
	fldType := fld.Type.Name()
	if hasOrderables(schema.Types[fldType]) {
		fld.Arguments = append(fld.Arguments,
			&ast.ArgumentDefinition{
				Name: "order",
				Type: &ast.Type{NamedType: fldType + "Order"},
			})
	}
}

func addPaginationArguments(fld *ast.FieldDefinition) {
	fld.Arguments = append(fld.Arguments,
		&ast.ArgumentDefinition{Name: "first", Type: &ast.Type{NamedType: "Int"}},
		&ast.ArgumentDefinition{Name: "offset", Type: &ast.Type{NamedType: "Int"}},
	)
}

// getFilterTypes converts search arguments of a field to graphql filter types.
func getFilterTypes(schema *ast.Schema, fld *ast.FieldDefinition, filterName string) []string {
	searchArgs := getSearchArgs(fld)
	filterNames := make([]string, len(searchArgs))

	for i, search := range searchArgs {
		filterNames[i] = builtInFilters[search]

		if (search == "hash" || search == "exact") && schema.Types[fld.Type.Name()].Kind == ast.Enum {
			stringFilterName := fmt.Sprintf("String%sFilter", strings.Title(search))
			var l ast.FieldList

			for _, i := range schema.Types[stringFilterName].Fields {
				l = append(l, &ast.FieldDefinition{
					Name:         i.Name,
					Type:         fld.Type,
					Description:  i.Description,
					DefaultValue: i.DefaultValue,
				})
			}

			filterNames[i] = fld.Type.Name() + "_" + search
			schema.Types[filterNames[i]] = &ast.Definition{
				Kind:   ast.InputObject,
				Name:   filterNames[i],
				Fields: l,
			}
		}
	}

	return filterNames
}

// mergeAndAddFilters merges multiple filterTypes into one and adds it to the schema.
func mergeAndAddFilters(filterTypes []string, schema *ast.Schema, filterName string) {
	if len(filterTypes) <= 1 {
		// Filters only require to be merged if there are alteast 2
		return
	}

	var fieldList ast.FieldList
	for _, typeName := range filterTypes {
		fieldList = append(fieldList, schema.Types[typeName].Fields...)
	}

	schema.Types[filterName] = &ast.Definition{
		Kind:   ast.InputObject,
		Name:   filterName,
		Fields: fieldList,
	}
}

// addFilterType add a `input TFilter { ... }` type to the schema, if defn
// is a type that has fields that can be filtered on.  This type filter is used
// in constructing the corresponding query
// queryT(filter: TFilter, ... )
// and in adding search to any fields of this type, like:
// type R {
//   f(filter: TFilter, ... ): T
//   ...
// }
func addFilterType(schema *ast.Schema, defn *ast.Definition) {
	if !hasFilterable(defn) {
		return
	}

	filterName := defn.Name + "Filter"
	filter := &ast.Definition{
		Kind: ast.InputObject,
		Name: filterName,
	}

	for _, fld := range defn.Fields {
		if isID(fld) {
			filter.Fields = append(filter.Fields,
				&ast.FieldDefinition{
					Name: "ids",
					Type: ast.ListType(&ast.Type{
						NamedType: IDType,
						NonNull:   true,
					}, nil),
				})
			continue
		}

		filterTypes := getFilterTypes(schema, fld, filterName)
		if len(filterTypes) > 0 {
			filterName := strings.Join(filterTypes, "_")
			filter.Fields = append(filter.Fields,
				&ast.FieldDefinition{
					Name: fld.Name,
					Type: &ast.Type{
						NamedType: filterName,
					},
				})

			mergeAndAddFilters(filterTypes, schema, filterName)
		}
	}

	// Not filter makes sense even if the filter has only one field. And/Or would only make sense
	// if the filter has more than one field or if it has one non-id field.
	if (len(filter.Fields) == 1 && filter.Fields[0].Name != "ids") || len(filter.Fields) > 1 {
		filter.Fields = append(filter.Fields,
			&ast.FieldDefinition{Name: "and", Type: &ast.Type{NamedType: filterName}},
			&ast.FieldDefinition{Name: "or", Type: &ast.Type{NamedType: filterName}},
		)
	}

	filter.Fields = append(filter.Fields,
		&ast.FieldDefinition{Name: "not", Type: &ast.Type{NamedType: filterName}})
	schema.Types[filterName] = filter
}

func hasFilterable(defn *ast.Definition) bool {
	return fieldAny(defn.Fields,
		func(fld *ast.FieldDefinition) bool {
			return len(getSearchArgs(fld)) != 0 || isID(fld)
		})
}

func hasOrderables(defn *ast.Definition) bool {
	return fieldAny(defn.Fields,
		func(fld *ast.FieldDefinition) bool { return orderable[fld.Type.Name()] })
}

func hasID(defn *ast.Definition) bool {
	return fieldAny(defn.Fields,
		func(fld *ast.FieldDefinition) bool { return isID(fld) })
}

func hasXID(defn *ast.Definition) bool {
	return fieldAny(defn.Fields,
		func(fld *ast.FieldDefinition) bool { return hasIDDirective(fld) })
}

// fieldAny returns true if any field in fields satisfies pred
func fieldAny(fields ast.FieldList, pred func(*ast.FieldDefinition) bool) bool {
	for _, fld := range fields {
		if pred(fld) {
			return true
		}
	}
	return false
}

<<<<<<< HEAD
func addHashIfRequired(fld *ast.FieldDefinition, indexes []string) []string {
	id := fld.Directives.ForName(idDirective)
	if id != nil {
		// If @id directive is applied along with @search, we check if the search has hash as an
		// arg. If it doesn't, then we add it.
		containsHash := false
		for _, index := range indexes {
			if index == "hash" {
				containsHash = true
			}
		}
		if !containsHash {
			indexes = append(indexes, "hash")
		}
	}
	return indexes
=======
func getDefaultSearchIndex(fldName string) string {
	if search, ok := defaultSearches[fldName]; ok {
		return search
	}
	// it's an enum - always has hash index
	return "hash"

>>>>>>> 017ca24f
}

// getSearchArgs returns the name of the search applied to fld, or ""
// if fld doesn't have a search directive.
func getSearchArgs(fld *ast.FieldDefinition) []string {
	search := fld.Directives.ForName(searchDirective)
	id := fld.Directives.ForName(idDirective)
	if search == nil {
		if id == nil {
			return nil
		}
		// If search directive wasn't supplied but id was, then hash is the only index
		// that we apply.
		return []string{"hash"}
	}
	if len(search.Arguments) == 0 ||
		len(search.Arguments.ForName(searchArgs).Value.Children) == 0 {
		return []string{getDefaultSearchIndex(fld.Type.Name())}
	}
	val := search.Arguments.ForName(searchArgs).Value
	res := make([]string, len(val.Children))

	for i, child := range val.Children {
		res[i] = child.Value.Raw
	}

	res = addHashIfRequired(fld, res)
	sort.Strings(res)
	return res
}

// addTypeOrderable adds an input type that allows ordering in query.
// Two things are added: an enum with the names of all the orderable fields,
// for a type T that's called TOrderable; and an input type that allows saying
// order asc or desc, for type T that's called TOrder.
// TOrder's fields are TOrderable's.  So you
// might get:
// enum PostOrderable { datePublished, numLikes, ... }, and
// input PostOrder { asc : PostOrderable, desc: PostOrderable ...}
// Together they allow things like
// order: { asc: datePublished }
// and
// order: { asc: datePublished, then: { desc: title } }
//
// Dgraph allows multiple orderings `orderasc: datePublished, orderasc: title`
// to order by datePublished and then by title when dataPublished is the same.
// GraphQL doesn't allow the same field to be repeated, so
// `orderasc: datePublished, orderasc: title` wouldn't be valid.  Instead, our
// GraphQL orderings are given by the structure
// `order: { asc: datePublished, then: { asc: title } }`.
// a further `then` would be a third ordering, etc.
func addTypeOrderable(schema *ast.Schema, defn *ast.Definition) {
	if !hasOrderables(defn) {
		return
	}

	orderName := defn.Name + "Order"
	orderableName := defn.Name + "Orderable"

	schema.Types[orderName] = &ast.Definition{
		Kind: ast.InputObject,
		Name: orderName,
		Fields: ast.FieldList{
			&ast.FieldDefinition{Name: "asc", Type: &ast.Type{NamedType: orderableName}},
			&ast.FieldDefinition{Name: "desc", Type: &ast.Type{NamedType: orderableName}},
			&ast.FieldDefinition{Name: "then", Type: &ast.Type{NamedType: orderName}},
		},
	}

	order := &ast.Definition{
		Kind: ast.Enum,
		Name: orderableName,
	}

	for _, fld := range defn.Fields {
		if orderable[fld.Type.Name()] {
			order.EnumValues = append(order.EnumValues,
				&ast.EnumValueDefinition{Name: fld.Name})
		}
	}

	schema.Types[orderableName] = order
}

func addAddPayloadType(schema *ast.Schema, defn *ast.Definition) {
	schema.Types["Add"+defn.Name+"Payload"] = &ast.Definition{
		Kind: ast.Object,
		Name: "Add" + defn.Name + "Payload",
		Fields: []*ast.FieldDefinition{
			{
				Name: strings.ToLower(defn.Name),
				Type: &ast.Type{
					NamedType: defn.Name,
				},
			},
		},
	}
}

func addUpdatePayloadType(schema *ast.Schema, defn *ast.Definition) {
	if !hasFilterable(defn) {
		return
	}

	// This covers the case where the Type only had one field (which had @id directive).
	// Since we don't allow updating the field with @id directive we don't need to generate any
	// update payload.
	if _, ok := schema.Types["Patch"+defn.Name]; !ok {
		return
	}

	schema.Types["Update"+defn.Name+"Payload"] = &ast.Definition{
		Kind: ast.Object,
		Name: "Update" + defn.Name + "Payload",
		Fields: []*ast.FieldDefinition{
			{
				Name: strings.ToLower(defn.Name),
				Type: &ast.Type{
					Elem: &ast.Type{
						NamedType: defn.Name,
					},
				},
			},
		},
	}
}

func addDeletePayloadType(schema *ast.Schema, defn *ast.Definition) {
	if !hasFilterable(defn) {
		return
	}

	schema.Types["Delete"+defn.Name+"Payload"] = &ast.Definition{
		Kind: ast.Object,
		Name: "Delete" + defn.Name + "Payload",
		Fields: []*ast.FieldDefinition{
			{
				Name: "msg",
				Type: &ast.Type{
					NamedType: "String",
				},
			},
		},
	}
}

func addGetQuery(schema *ast.Schema, defn *ast.Definition) {
	hasIDField := hasID(defn)
	hasXIDField := hasXID(defn)
	if !hasIDField && !hasXIDField {
		return
	}

	qry := &ast.FieldDefinition{
		Name: "get" + defn.Name,
		Type: &ast.Type{
			NamedType: defn.Name,
		},
	}

	// If the defn, only specified one of ID/XID field, they they are mandatory. If it specified
	// both, then they are optional.
	if hasIDField {
		qry.Arguments = append(qry.Arguments, &ast.ArgumentDefinition{
			Name: "id",
			Type: &ast.Type{
				NamedType: idTypeFor(defn),
				NonNull:   !hasXIDField,
			},
		})
	}
	if hasXIDField {
		name := xidTypeFor(defn)
		qry.Arguments = append(qry.Arguments, &ast.ArgumentDefinition{
			Name: name,
			Type: &ast.Type{
				NamedType: "String",
				NonNull:   !hasIDField,
			},
		})
	}
	schema.Query.Fields = append(schema.Query.Fields, qry)
}

func addFilterQuery(schema *ast.Schema, defn *ast.Definition) {
	qry := &ast.FieldDefinition{
		Name: "query" + defn.Name,
		Type: &ast.Type{
			Elem: &ast.Type{
				NamedType: defn.Name,
			},
		},
	}
	addFilterArgument(schema, qry)
	addOrderArgument(schema, qry)
	addPaginationArguments(qry)

	schema.Query.Fields = append(schema.Query.Fields, qry)
}

func addQueries(schema *ast.Schema, defn *ast.Definition) {
	addGetQuery(schema, defn)
	addFilterQuery(schema, defn)
}

func addAddMutation(schema *ast.Schema, defn *ast.Definition) {
	add := &ast.FieldDefinition{
		Name: "add" + defn.Name,
		Type: &ast.Type{
			NamedType: "Add" + defn.Name + "Payload",
		},
		Arguments: []*ast.ArgumentDefinition{
			{
				Name: "input",
				Type: &ast.Type{
					NamedType: defn.Name + "Input",
					NonNull:   true,
				},
			},
		},
	}
	schema.Mutation.Fields = append(schema.Mutation.Fields, add)
}

func addUpdateMutation(schema *ast.Schema, defn *ast.Definition) {
	if !hasFilterable(defn) {
		return
	}

	if _, ok := schema.Types["Patch"+defn.Name]; !ok {
		return
	}

	upd := &ast.FieldDefinition{
		Name: "update" + defn.Name,
		Type: &ast.Type{
			NamedType: "Update" + defn.Name + "Payload",
		},
		Arguments: []*ast.ArgumentDefinition{
			{
				Name: "input",
				Type: &ast.Type{
					NamedType: "Update" + defn.Name + "Input",
					NonNull:   true,
				},
			},
		},
	}
	schema.Mutation.Fields = append(schema.Mutation.Fields, upd)
}

func addDeleteMutation(schema *ast.Schema, defn *ast.Definition) {
	if !hasFilterable(defn) {
		return
	}

	del := &ast.FieldDefinition{
		Name: "delete" + defn.Name,
		Type: &ast.Type{
			NamedType: "Delete" + defn.Name + "Payload",
		},
		Arguments: []*ast.ArgumentDefinition{
			{
				Name: "filter",
				Type: &ast.Type{NamedType: defn.Name + "Filter", NonNull: true},
			},
		},
	}
	schema.Mutation.Fields = append(schema.Mutation.Fields, del)
}

func addMutations(schema *ast.Schema, defn *ast.Definition) {
	addAddMutation(schema, defn)
	addUpdateMutation(schema, defn)
	addDeleteMutation(schema, defn)
}

func createField(schema *ast.Schema, fld *ast.FieldDefinition) *ast.FieldDefinition {
	if schema.Types[fld.Type.Name()].Kind == ast.Object ||
		schema.Types[fld.Type.Name()].Kind == ast.Interface {
		newDefn := &ast.FieldDefinition{
			Name: fld.Name,
		}

		newDefn.Type = &ast.Type{}
		newDefn.Type.NonNull = fld.Type.NonNull
		if fld.Type.NamedType != "" {
			newDefn.Type.NamedType = fld.Type.Name() + "Ref"
		} else {
			newDefn.Type.Elem = &ast.Type{
				NamedType: fld.Type.Name() + "Ref",
				NonNull:   fld.Type.Elem.NonNull,
			}
		}

		return newDefn
	}

	newFld := *fld
	newFldType := *fld.Type
	newFld.Type = &newFldType
	newFld.Directives = nil
	return &newFld
}

func getNonIDFields(schema *ast.Schema, defn *ast.Definition) ast.FieldList {
	fldList := make([]*ast.FieldDefinition, 0)
	for _, fld := range defn.Fields {
		if isIDField(defn, fld) || hasIDDirective(fld) {
			continue
		}

		if (schema.Types[fld.Type.Name()].Kind == ast.Object ||
			schema.Types[fld.Type.Name()].Kind == ast.Interface) &&
			!hasID(schema.Types[fld.Type.Name()]) { // types without ID, can't be referenced
			continue
		}

		fldList = append(fldList, createField(schema, fld))
	}
	return fldList
}

func getFieldsWithoutIDType(schema *ast.Schema, defn *ast.Definition) ast.FieldList {
	fldList := make([]*ast.FieldDefinition, 0)
	for _, fld := range defn.Fields {
		if isIDField(defn, fld) {
			continue
		}

		if (schema.Types[fld.Type.Name()].Kind == ast.Object ||
			schema.Types[fld.Type.Name()].Kind == ast.Interface) &&
			!hasID(schema.Types[fld.Type.Name()]) { // types without ID, can't be referenced
			continue
		}

		fldList = append(fldList, createField(schema, fld))
	}
	return fldList
}

func getIDField(defn *ast.Definition) ast.FieldList {
	fldList := make([]*ast.FieldDefinition, 0)
	for _, fld := range defn.Fields {
		if isIDField(defn, fld) {
			// Deepcopy is not required because we don't modify values other than nonull
			newFld := *fld
			fldList = append(fldList, &newFld)
			break
		}
	}
	return fldList
}

func genArgumentsDefnString(args ast.ArgumentDefinitionList) string {
	if len(args) == 0 {
		return ""
	}

	argStrs := make([]string, len(args))
	for i, arg := range args {
		argStrs[i] = genArgumentDefnString(arg)
	}

	return fmt.Sprintf("(%s)", strings.Join(argStrs, ", "))
}

func genArgumentsString(args ast.ArgumentList) string {
	if len(args) == 0 {
		return ""
	}

	argStrs := make([]string, len(args))
	for i, arg := range args {
		argStrs[i] = genArgumentString(arg)
	}

	return fmt.Sprintf("(%s)", strings.Join(argStrs, ", "))
}

func genDirectivesString(direcs ast.DirectiveList) string {
	if len(direcs) == 0 {
		return ""
	}

	direcArgs := make([]string, len(direcs))

	for idx, dir := range direcs {
		direcArgs[idx] = fmt.Sprintf("@%s%s", dir.Name, genArgumentsString(dir.Arguments))
	}

	return " " + strings.Join(direcArgs, " ")
}

func genFieldsString(flds ast.FieldList) string {
	if flds == nil {
		return ""
	}

	var sch strings.Builder

	for _, fld := range flds {
		// Some extra types are generated by gqlparser for internal purpose.
		if !strings.HasPrefix(fld.Name, "__") {
			if d := generateDescription(fld.Description); d != "" {
				sch.WriteString(fmt.Sprintf("\t%s", d))
			}
			sch.WriteString(genFieldString(fld))
		}
	}

	return sch.String()
}

func genFieldString(fld *ast.FieldDefinition) string {
	return fmt.Sprintf(
		"\t%s%s: %s%s\n", fld.Name, genArgumentsDefnString(fld.Arguments),
		fld.Type.String(), genDirectivesString(fld.Directives),
	)
}

func genArgumentDefnString(arg *ast.ArgumentDefinition) string {
	return fmt.Sprintf("%s: %s", arg.Name, arg.Type.String())
}

func genArgumentString(arg *ast.Argument) string {
	return fmt.Sprintf("%s: %s", arg.Name, arg.Value.String())
}

func generateInputString(typ *ast.Definition) string {
	return fmt.Sprintf("input %s {\n%s}\n", typ.Name, genFieldsString(typ.Fields))
}

func generateEnumString(typ *ast.Definition) string {
	var sch strings.Builder

	sch.WriteString(fmt.Sprintf("%senum %s {\n", generateDescription(typ.Description), typ.Name))
	for _, val := range typ.EnumValues {
		if !strings.HasPrefix(val.Name, "__") {
			if d := generateDescription(val.Description); d != "" {
				sch.WriteString(fmt.Sprintf("\t%s", d))
			}
			sch.WriteString(fmt.Sprintf("\t%s\n", val.Name))
		}
	}
	sch.WriteString("}\n")

	return sch.String()
}

func generateDescription(description string) string {
	if description == "" {
		return ""
	}

	return fmt.Sprintf("\"\"\"%s\"\"\"\n", description)
}

func generateInterfaceString(typ *ast.Definition) string {
	return fmt.Sprintf("%sinterface %s {\n%s}\n",
		generateDescription(typ.Description), typ.Name, genFieldsString(typ.Fields))
}

func generateObjectString(typ *ast.Definition) string {
	if len(typ.Interfaces) > 0 {
		interfaces := strings.Join(typ.Interfaces, " & ")
		return fmt.Sprintf("%stype %s implements %s {\n%s}\n",
			generateDescription(typ.Description), typ.Name, interfaces, genFieldsString(typ.Fields))
	}
	return fmt.Sprintf("%stype %s {\n%s}\n",
		generateDescription(typ.Description), typ.Name, genFieldsString(typ.Fields))
}

func generateScalarString(typ *ast.Definition) string {
	var sch strings.Builder

	sch.WriteString(fmt.Sprintf("scalar %s\n", typ.Name))
	return sch.String()
}

// Stringify the schema as a GraphQL SDL string.  It's assumed that the schema was
// built by completeSchema, and so contains an original set of definitions, the
// definitions from schemaExtras and generated types, queries and mutations.
//
// Any types in originalTypes are printed first, followed by the schemaExtras,
// and then all generated types, scalars, enums, directives, query and
// mutations all in alphabetical order.
func Stringify(schema *ast.Schema, originalTypes []string) string {
	var sch, original, object, input, enum strings.Builder

	if schema.Types == nil {
		return ""
	}

	printed := make(map[string]bool)

	// original defs can only be types and enums, print those in the same order
	// as the original schema.
	for _, typName := range originalTypes {
		typ := schema.Types[typName]
		if typ.Kind == ast.Interface {
			original.WriteString(generateInterfaceString(typ) + "\n")
		} else if typ.Kind == ast.Object {
			original.WriteString(generateObjectString(typ) + "\n")
		} else if typ.Kind == ast.Enum {
			original.WriteString(generateEnumString(typ) + "\n")
		}
		printed[typName] = true
	}

	// schemaExtras gets added to the result as a string, but we need to mark
	// off all it's contents as printed, so nothing in there gets printed with
	// the generated definitions.
	docExtras, gqlErr := parser.ParseSchema(&ast.Source{Input: schemaExtras})
	if gqlErr != nil {
		panic(gqlErr)
	}
	for _, defn := range docExtras.Definitions {
		printed[defn.Name] = true
	}

	// schema.Types is all type names (types, inputs, enums, etc.).
	// The original schema defs have already been printed, and everything in
	// schemaExtras is marked as printed.  So build typeNames as anything
	// left to be printed.
	typeNames := make([]string, 0, len(schema.Types)-len(printed))
	for typName, typDef := range schema.Types {
		if typDef.BuiltIn {
			// These are the types that are coming from ast.Prelude
			continue
		}
		if !printed[typName] {
			typeNames = append(typeNames, typName)
		}
	}
	sort.Strings(typeNames)

	// Now consider the types generated by completeSchema, which can only be
	// types, inputs and enums
	for _, typName := range typeNames {
		typ := schema.Types[typName]
		if typ.Kind == ast.Object {
			object.WriteString(generateObjectString(typ) + "\n")
		} else if typ.Kind == ast.InputObject {
			input.WriteString(generateInputString(typ) + "\n")
		} else if typ.Kind == ast.Enum {
			enum.WriteString(generateEnumString(typ) + "\n")
		}
	}

	sch.WriteString("#######################\n# Input Schema\n#######################\n\n")
	sch.WriteString(original.String())
	sch.WriteString("#######################\n# Extended Definitions\n#######################\n")
	sch.WriteString(schemaExtras)
	sch.WriteString("\n")
	sch.WriteString("#######################\n# Generated Types\n#######################\n\n")
	sch.WriteString(object.String())
	sch.WriteString("#######################\n# Generated Enums\n#######################\n\n")
	sch.WriteString(enum.String())
	sch.WriteString("#######################\n# Generated Inputs\n#######################\n\n")
	sch.WriteString(input.String())
	sch.WriteString("#######################\n# Generated Query\n#######################\n\n")
	sch.WriteString(generateObjectString(schema.Query) + "\n")
	sch.WriteString("#######################\n# Generated Mutations\n#######################\n\n")
	sch.WriteString(generateObjectString(schema.Mutation))

	return sch.String()
}

func isIDField(defn *ast.Definition, fld *ast.FieldDefinition) bool {
	return fld.Type.Name() == idTypeFor(defn)
}

func idTypeFor(defn *ast.Definition) string {
	return "ID"
}

func xidTypeFor(defn *ast.Definition) string {
	for _, fld := range defn.Fields {
		if hasIDDirective(fld) {
			return fld.Name
		}
	}
	return ""
}

func appendIfNotNull(errs []*gqlerror.Error, err *gqlerror.Error) gqlerror.List {
	if err != nil {
		errs = append(errs, err)
	}

	return errs
}<|MERGE_RESOLUTION|>--- conflicted
+++ resolved
@@ -685,7 +685,6 @@
 	return false
 }
 
-<<<<<<< HEAD
 func addHashIfRequired(fld *ast.FieldDefinition, indexes []string) []string {
 	id := fld.Directives.ForName(idDirective)
 	if id != nil {
@@ -702,7 +701,8 @@
 		}
 	}
 	return indexes
-=======
+}
+
 func getDefaultSearchIndex(fldName string) string {
 	if search, ok := defaultSearches[fldName]; ok {
 		return search
@@ -710,7 +710,6 @@
 	// it's an enum - always has hash index
 	return "hash"
 
->>>>>>> 017ca24f
 }
 
 // getSearchArgs returns the name of the search applied to fld, or ""
