--- conflicted
+++ resolved
@@ -133,83 +133,45 @@
 	}{
 		"String searches don't apply to Int": {schema: `
 			type X {
-<<<<<<< HEAD
-				str1: Int @searchable(by: hash)
-				str2: Int @searchable(by: exact)
-				str3: Int @searchable(by: term)
-				str4: Int @searchable(by: fulltext)
-				str5: Int @searchable(by: trigram)
-				str6: Int @searchable(by: regexp)
-			}`,
-			expectedErrors: 6},
-		"String searchables don't apply to Float": {schema: `
-			type X {
-				str1: Float @searchable(by: hash)
-				str2: Float @searchable(by: exact)
-				str3: Float @searchable(by: term)
-				str4: Float @searchable(by: fulltext)
-				str5: Float @searchable(by: trigram)
-				str6: Float @searchable(by: regexp)
-			}`,
-			expectedErrors: 6},
-		"String searchables don't apply to Boolean": {schema: `
-			type X {
-				str1: Boolean @searchable(by: hash)
-				str2: Boolean @searchable(by: exact)
-				str3: Boolean @searchable(by: term)
-				str4: Boolean @searchable(by: fulltext)
-				str5: Boolean @searchable(by: trigram)
-				str6: Boolean @searchable(by: regexp)
-			}`,
-			expectedErrors: 6},
-		"String searchables don't apply to DateTime": {schema: `
-			type X {
-				str1: DateTime @searchable(by: hash)
-				str2: DateTime @searchable(by: exact)
-				str3: DateTime @searchable(by: term)
-				str4: DateTime @searchable(by: fulltext)
-				str5: DateTime @searchable(by: trigram)
-				str6: DateTime @searchable(by: regexp)
-			}`,
-			expectedErrors: 6},
-		"DateTime searchables don't apply to Int": {schema: `
-=======
-				str1: Int @search(by: hash)
-				str2: Int @search(by: exact)
-				str3: Int @search(by: term)
-				str4: Int @search(by: fulltext)
-				str5: Int @search(by: trigram)
-			}`,
-			expectedErrors: 5},
+				str1: Int @searche(by: hash)
+				str2: Int @searche(by: exact)
+				str3: Int @searche(by: term)
+				str4: Int @searche(by: fulltext)
+				str5: Int @searche(by: trigram)
+				str6: Int @searche(by: regexp)
+			}`,
+			expectedErrors: 6},
 		"String searches don't apply to Float": {schema: `
 			type X {
-				str1: Float @search(by: hash)
-				str2: Float @search(by: exact)
-				str3: Float @search(by: term)
-				str4: Float @search(by: fulltext)
-				str5: Float @search(by: trigram)
-			}`,
-			expectedErrors: 5},
+				str1: Float @searche(by: hash)
+				str2: Float @searche(by: exact)
+				str3: Float @searche(by: term)
+				str4: Float @searche(by: fulltext)
+				str5: Float @searche(by: trigram)
+				str6: Float @searche(by: regexp)
+			}`,
+			expectedErrors: 6},
 		"String searches don't apply to Boolean": {schema: `
 			type X {
-				str1: Boolean @search(by: hash)
-				str2: Boolean @search(by: exact)
-				str3: Boolean @search(by: term)
-				str4: Boolean @search(by: fulltext)
-				str5: Boolean @search(by: trigram)
-			}`,
-			expectedErrors: 5},
+				str1: Boolean @searche(by: hash)
+				str2: Boolean @searche(by: exact)
+				str3: Boolean @searche(by: term)
+				str4: Boolean @searche(by: fulltext)
+				str5: Boolean @searche(by: trigram)
+				str6: Boolean @searche(by: regexp)
+			}`,
+			expectedErrors: 6},
 		"String searches don't apply to DateTime": {schema: `
 			type X {
-				str1: DateTime @search(by: hash)
-				str2: DateTime @search(by: exact)
-				str3: DateTime @search(by: term)
-				str4: DateTime @search(by: fulltext)
-				str5: DateTime @search(by: trigram)
-			}`,
-			expectedErrors: 5},
+				str1: DateTime @searche(by: hash)
+				str2: DateTime @searche(by: exact)
+				str3: DateTime @searche(by: term)
+				str4: DateTime @searche(by: fulltext)
+				str5: DateTime @searche(by: trigram)
+				str6: DateTime @searche(by: regexp)
+			}`,
+			expectedErrors: 6},
 		"DateTime searches don't apply to Int": {schema: `
->>>>>>> 0cd1b252
 			type X {
 				dt1: Int @search(by: year)
 				dt2: Int @search(by: month)
@@ -267,21 +229,6 @@
 			expectedErrors: 4},
 		"Enums can only have no arg search": {schema: `
 			type X {
-<<<<<<< HEAD
-				e1: E @searchable(by: int)
-				e2: E @searchable(by: float)
-				e3: E @searchable(by: bool)
-				e4: E @searchable(by: year)
-				e5: E @searchable(by: month)
-				e6: E @searchable(by: day)
-				e7: E @searchable(by: hour)
-				e8: E @searchable(by: hash)
-				e9: E @searchable(by: exact)
-				e10: E @searchable(by: term)
-				e11: E @searchable(by: fulltext)
-				e12: E @searchable(by: trigram)
-				e13: E @searchable(by: regexp)
-=======
 				e1: E @search(by: int)
 				e2: E @search(by: float)
 				e3: E @search(by: bool)
@@ -294,7 +241,7 @@
 				e10: E @search(by: term)
 				e11: E @search(by: fulltext)
 				e12: E @search(by: trigram)
->>>>>>> 0cd1b252
+				e13: E @search(by: regexp)
 			}
 			enum E {
 				A
