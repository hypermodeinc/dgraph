/*
 * Copyright 2019 Dgraph Labs, Inc. and Contributors
 *
 * Licensed under the Apache License, Version 2.0 (the "License");
 * you may not use this file except in compliance with the License.
 * You may obtain a copy of the License at
 *
 *     http://www.apache.org/licenses/LICENSE-2.0
 *
 * Unless required by applicable law or agreed to in writing, software
 * distributed under the License is distributed on an "AS IS" BASIS,
 * WITHOUT WARRANTIES OR CONDITIONS OF ANY KIND, either express or implied.
 * See the License for the specific language governing permissions and
 * limitations under the License.
 */

package schema

import (
	"fmt"
	"strings"

	"github.com/vektah/gqlparser/ast"
	"github.com/vektah/gqlparser/gqlerror"
	"github.com/vektah/gqlparser/parser"
	"github.com/vektah/gqlparser/validator"
)

// A Handler can produce valid GraphQL and Dgraph schemas given an input of
// types and relationships
type Handler interface {
	DGSchema() string
	GQLSchema() string
}

type handler struct {
	input          string
	originalDefs   []string
	completeSchema *ast.Schema
	dgraphSchema   string
}

func (s *handler) GQLSchema() string {
	return Stringify(s.completeSchema, s.originalDefs)
}

func (s *handler) DGSchema() string {
	return s.dgraphSchema
}

// NewHandler processes the input schema.  If there are no errors, it returns
// a valid Handler, otherwise it returns nil and an error.
func NewHandler(input string) (Handler, error) {
	if input == "" {
		return nil, gqlerror.Errorf("No schema specified")
	}

	// The input schema contains just what's required to describe the types,
	// relationships and searchability - but that's not enough to define a
	// valid GraphQL schema: e.g. we allow an input schema file like
	//
	// type T {
	//   f: Int @searchable
	// }
	//
	// But, that's not valid GraphQL unless there's also definitions of scalars
	// (Int, String, etc) and definitions of the directives (@searchable, etc).
	// We don't want to make the user have those in their file and then we have
	// to check that they've made the right definitions, etc, etc.
	//
	// So we parse the original input of just types and relationships and
	// run a validation to make sure it only contains things that it should.
	// To that we add all the scalars and other definitions we always require.
	//
	// Then, we GraphQL validate to make sure their definitions plus our additions
	// is GraphQL valid.  At this point we know the definitions are GraphQL valid,
	// but we need to check if it makes sense to our layer.
	//
	// The next final validation ensures that the definitions are made
	// in such a way that our GraphQL API will be able to interpret the schema
	// correctly.
	//
	// Then we can complete the process by adding in queries and mutations etc. to
	// make the final full GraphQL schema.

	doc, gqlErr := parser.ParseSchemas(validator.Prelude, &ast.Source{Input: input})
	if gqlErr != nil {
		return nil, gqlErr
	}

	gqlErrList := preGQLValidation(doc)
	if gqlErrList != nil {
		return nil, gqlErrList
	}

<<<<<<< HEAD
	expandSchema(doc)

	var defns []string
	for _, defn := range doc.Definitions {
		if strings.HasPrefix(defn.Name, "__") {
			continue
		}
		defns = append(defns, defn.Name)
=======
	defns := make([]string, len(doc.Definitions))
	for i, defn := range doc.Definitions {
		defns[i] = defn.Name
>>>>>>> e6504bee
	}

	expandSchema(doc)

	sch, gqlErr := validator.ValidateSchemaDocument(doc)
	if gqlErr != nil {
		return nil, gqlErr
	}

	gqlErrList = postGQLValidation(sch, defns)
	if gqlErrList != nil {
		return nil, gqlErrList
	}

	dgSchema := genDgSchema(sch, defns)
	completeSchema(sch, defns)

	return &handler{
		input:          input,
		dgraphSchema:   dgSchema,
		completeSchema: sch,
		originalDefs:   defns,
	}, nil
}

// genDgSchema generates Dgraph schema from a valid graphql schema.
func genDgSchema(gqlSch *ast.Schema, definitions []string) string {
	var typeStrings []string

	for _, key := range definitions {
		def := gqlSch.Types[key]
		switch def.Kind {
		case ast.Object:
			var prefix, suffix string
			var typeDef, preds strings.Builder
			fmt.Fprintf(&typeDef, "type %s {\n", def.Name)
			for _, f := range def.Fields {
				if f.Type.Name() == "ID" {
					continue
				}

				if f.Type.Elem != nil {
					prefix = "["
					suffix = "]"
				}

				var typStr string
				switch gqlSch.Types[f.Type.Name()].Kind {
				case ast.Object:
					typStr = fmt.Sprintf("%suid%s", prefix, suffix)

					fmt.Fprintf(&typeDef, "  %s.%s: %s\n", def.Name, f.Name, typStr)
					fmt.Fprintf(&preds, "%s.%s: %s .\n", def.Name, f.Name, typStr)
				case ast.Scalar:
					typStr = fmt.Sprintf(
						"%s%s%s",
						prefix, scalarToDgraph[f.Type.Name()], suffix,
					)
					// TODO: indexes needed here
					fmt.Fprintf(&typeDef, "  %s.%s: %s\n",
						def.Name, f.Name, typStr)
					fmt.Fprintf(&preds, "%s.%s: %s .\n",
						def.Name, f.Name, typStr)
				case ast.Enum:
					fmt.Fprintf(&typeDef, "  %s.%s: string\n", def.Name, f.Name)
					fmt.Fprintf(&preds, "%s.%s: string @index(exact) .\n", def.Name, f.Name)
				}
			}
			fmt.Fprintf(&typeDef, "}\n")

			typeStrings = append(
				typeStrings,
				fmt.Sprintf("%s%s", typeDef.String(), preds.String()),
			)
		}
	}

	return strings.Join(typeStrings, "")
}<|MERGE_RESOLUTION|>--- conflicted
+++ resolved
@@ -93,20 +93,12 @@
 		return nil, gqlErrList
 	}
 
-<<<<<<< HEAD
-	expandSchema(doc)
-
-	var defns []string
+	defns := make([]string, 0, len(doc.Definitions))
 	for _, defn := range doc.Definitions {
 		if strings.HasPrefix(defn.Name, "__") {
 			continue
 		}
 		defns = append(defns, defn.Name)
-=======
-	defns := make([]string, len(doc.Definitions))
-	for i, defn := range doc.Definitions {
-		defns[i] = defn.Name
->>>>>>> e6504bee
 	}
 
 	expandSchema(doc)
