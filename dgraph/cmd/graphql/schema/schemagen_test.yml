schemas:
  -
    name: "Object data type"
    input: |
      type A {
        id: ID!
        p: P
      }
      type P {
        id: ID!
      }
    output: |
      type A {
        A.p: uid
      }
      A.p: uid .
      type P {
      }

  -
    name: "Scalar list"
    input: |
      type X {
        id: ID!
        names: [String!]
      }
    output: |
      type X {
        X.names: [string]
      }
      X.names: [string] .

  -
    name: "Object list"
    input: |
      type X {
        p: [P!]!
      }
      type P {
        id: ID!
      }
    output: |
      type X {
        X.p: [uid]
      }
      X.p: [uid] .
      type P {
      }

  -
    name: "Scalar types"
    input: |
      type X {
        p: Int
        pList: [Int]
        q: Boolean
        r: String
        rList: [String]
        s: DateTime
        sList: [DateTime]
        t: Float
        tList: [Float]
        u: ID
      }
    output: |
      type X {
        X.p: int
        X.pList: [int]
        X.q: bool
        X.r: string
        X.rList: [string]
        X.s: dateTime
        X.sList: [dateTime]
        X.t: float
        X.tList: [float]
      }
      X.p: int .
      X.pList: [int] .
      X.q: bool .
      X.r: string .
      X.rList: [string] .
      X.s: dateTime .
      X.sList: [dateTime] .
      X.t: float .
      X.tList: [float] .

  -
    name: "enum - always gets an index"
    input: |
      type X {
        e: E
        f: [E]
      }
      enum E { A }
    output: |
      type X {
        X.e: string
        X.f: [string]
      }
      X.e: string @index(exact) .
      X.f: [string] @index(exact) .


  -
    name: "Search indexes are correct"
    input: |
      type X {
<<<<<<< HEAD
        i1: Int @searchable
        i2: Int @searchable(by: int)
        f1: Float @searchable
        f2: Float @searchable(by: float)
        b1: Boolean @searchable
        b2: Boolean @searchable(by: bool)
        s1: String @searchable
        s2: String @searchable(by: hash)
        s3: String @searchable(by: exact)
        s4: String @searchable(by: term)
        s5: String @searchable(by: fulltext)
        s6: String @searchable(by: trigram)
        s7: String @searchable(by: regexp)
        dt1: DateTime @searchable
        dt2: DateTime @searchable(by: year)
        dt3: DateTime @searchable(by: month)
        dt4: DateTime @searchable(by: day)
        dt5: DateTime @searchable(by: hour)
        e: E @searchable
=======
        i1: Int @search
        i2: Int @search(by: int)
        f1: Float @search
        f2: Float @search(by: float)
        b1: Boolean @search
        b2: Boolean @search(by: bool)
        s1: String @search
        s2: String @search(by: hash)
        s3: String @search(by: exact)
        s4: String @search(by: term)
        s5: String @search(by: fulltext)
        s6: String @search(by: trigram)
        dt1: DateTime @search
        dt2: DateTime @search(by: year)
        dt3: DateTime @search(by: month)
        dt4: DateTime @search(by: day)
        dt5: DateTime @search(by: hour)
        e: E @search
>>>>>>> 0cd1b252
      }
      enum E { A }
    output: |
      type X {
        X.i1: int
        X.i2: int
        X.f1: float
        X.f2: float
        X.b1: bool
        X.b2: bool
        X.s1: string
        X.s2: string
        X.s3: string
        X.s4: string
        X.s5: string
        X.s6: string
        X.s7: string
        X.dt1: dateTime
        X.dt2: dateTime
        X.dt3: dateTime
        X.dt4: dateTime
        X.dt5: dateTime
        X.e: string
      }
      X.i1: int @index(int) .
      X.i2: int @index(int) .
      X.f1: float @index(float) .
      X.f2: float @index(float) .
      X.b1: bool @index(bool) .
      X.b2: bool @index(bool) .
      X.s1: string @index(term) .
      X.s2: string @index(hash) .
      X.s3: string @index(exact) .
      X.s4: string @index(term) .
      X.s5: string @index(fulltext) .
      X.s6: string @index(trigram) .
      X.s7: string @index(trigram) .
      X.dt1: dateTime @index(year) .
      X.dt2: dateTime @index(year) .
      X.dt3: dateTime @index(month) .
      X.dt4: dateTime @index(day) .
      X.dt5: dateTime @index(hour) .
      X.e: string @index(exact) .

  -
    name: "interface and types interact properly"
    input: |
      interface A {
        id: ID!
        name: String! @search(by: exact)
      }
      type B implements A {
        correct: Boolean @search
      }
      type C implements A {
        dob: DateTime!
      }
    output: |
      type A {
        A.name: string
      }
      A.name: string @index(exact) .
      type B {
        A.name: string
        B.correct: bool
      }
      B.correct: bool @index(bool) .
      type C {
        A.name: string
        C.dob: dateTime
      }
      C.dob: dateTime .<|MERGE_RESOLUTION|>--- conflicted
+++ resolved
@@ -105,27 +105,6 @@
     name: "Search indexes are correct"
     input: |
       type X {
-<<<<<<< HEAD
-        i1: Int @searchable
-        i2: Int @searchable(by: int)
-        f1: Float @searchable
-        f2: Float @searchable(by: float)
-        b1: Boolean @searchable
-        b2: Boolean @searchable(by: bool)
-        s1: String @searchable
-        s2: String @searchable(by: hash)
-        s3: String @searchable(by: exact)
-        s4: String @searchable(by: term)
-        s5: String @searchable(by: fulltext)
-        s6: String @searchable(by: trigram)
-        s7: String @searchable(by: regexp)
-        dt1: DateTime @searchable
-        dt2: DateTime @searchable(by: year)
-        dt3: DateTime @searchable(by: month)
-        dt4: DateTime @searchable(by: day)
-        dt5: DateTime @searchable(by: hour)
-        e: E @searchable
-=======
         i1: Int @search
         i2: Int @search(by: int)
         f1: Float @search
@@ -138,13 +117,13 @@
         s4: String @search(by: term)
         s5: String @search(by: fulltext)
         s6: String @search(by: trigram)
+        s7: String @search(by: regexp)
         dt1: DateTime @search
         dt2: DateTime @search(by: year)
         dt3: DateTime @search(by: month)
         dt4: DateTime @search(by: day)
         dt5: DateTime @search(by: hour)
         e: E @search
->>>>>>> 0cd1b252
       }
       enum E { A }
     output: |
