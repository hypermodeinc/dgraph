/*
 * Copyright 2019 Dgraph Labs, Inc. and Contributors
 *
 * Licensed under the Apache License, Version 2.0 (the "License");
 * you may not use this file except in compliance with the License.
 * You may obtain a copy of the License at
 *
 *     http://www.apache.org/licenses/LICENSE-2.0
 *
 * Unless required by applicable law or agreed to in writing, software
 * distributed under the License is distributed on an "AS IS" BASIS,
 * WITHOUT WARRANTIES OR CONDITIONS OF ANY KIND, either express or implied.
 * See the License for the specific language governing permissions and
 * limitations under the License.
 */

package web

import (
	"compress/gzip"
	"encoding/json"
	"fmt"
	"io"
	"mime"
	"net/http"
	"strings"

	"github.com/golang/glog"
	"go.opencensus.io/trace"

	"github.com/dgraph-io/dgraph/dgraph/cmd/graphql/api"
	"github.com/dgraph-io/dgraph/dgraph/cmd/graphql/resolve"
	"github.com/dgraph-io/dgraph/dgraph/cmd/graphql/schema"
	"github.com/dgraph-io/dgraph/x"
	"github.com/pkg/errors"
)

type IServeGraphQL interface {
	ServeGQL(resolver *resolve.RequestResolver)
	HTTPHandler() http.Handler
}

type graphqlHandler struct {
	resolver *resolve.RequestResolver
}

func NewServer(resolver *resolve.RequestResolver) IServeGraphQL {
	return &graphqlHandler{resolver: resolver}
}

// GraphQLHTTPHandler returns a http.Handler that serves GraphQL.
<<<<<<< HEAD
func (gh *graphqlHandler) HTTPHandler() http.Handler {
	return api.WithRequestID(recoveryHandler(gh))
}

// ServeGQL tells the hander that the schema and resolvers it serves has changed.
func (gh *graphqlHandler) ServeGQL(resolver *resolve.RequestResolver) {
	gh.resolver = resolver
=======
func GraphQLHTTPHandler(
	schema schema.Schema,
	dgraphClient dgraph.Client,
	queryRewriter dgraph.QueryRewriter,
	mutationRewriter dgraph.MutationRewriter) http.Handler {

	return api.WithRequestID(recoveryHandler(commonHeaders(
		&graphqlHandler{
			schema:           schema,
			dgraphClient:     dgraphClient,
			queryRewriter:    queryRewriter,
			mutationRewriter: mutationRewriter,
		})))
}

// write chooses between the http response writer and gzip writer
// and sends the schema response using that.
func write(w http.ResponseWriter, rr *schema.Response, errMsg string, acceptGzip bool) {
	var out io.Writer = w

	// If the receiver accepts gzip, then we would update the writer
	// and send gzipped content instead.
	if acceptGzip {
		w.Header().Set("Content-Encoding", "gzip")
		gzw := gzip.NewWriter(w)
		defer gzw.Close()
		out = gzw
	}

	if _, err := rr.WriteTo(out); err != nil {
		glog.Error(errMsg, err)
	}
>>>>>>> db9832fa
}

// ServeHTTP handles GraphQL queries and mutations that get resolved
// via GraphQL->Dgraph->GraphQL.  It writes a valid GraphQL JSON response
// to w.
func (gh *graphqlHandler) ServeHTTP(w http.ResponseWriter, r *http.Request) {

	ctx, span := trace.StartSpan(r.Context(), "handler")
	defer span.End()

	if !gh.isValid() {
		panic("graphqlHandler not initialised")
	}

	var res *schema.Response
	gqlReq, err := getRequest(r)
	if err != nil {
		res = schema.ErrorResponse(err, api.RequestID(ctx))
	} else {
		res = gh.resolver.Resolve(ctx, gqlReq)
	}

	write(w, res, fmt.Sprintf("[%s]", api.RequestID(ctx)),
		strings.Contains(r.Header.Get("Accept-Encoding"), "gzip"))

}

func (gh *graphqlHandler) isValid() bool {
	return !(gh == nil || gh.resolver == nil)
}

<<<<<<< HEAD
func getRequest(r *http.Request) (*schema.Request, error) {
	gqlReq := &schema.Request{}
=======
type gzreadCloser struct {
	*gzip.Reader
	io.Closer
}

func (gz gzreadCloser) Close() error {
	err := gz.Reader.Close()
	if err != nil {
		return err
	}
	return gz.Closer.Close()
}

func (gh *graphqlHandler) resolverForRequest(r *http.Request) (*resolve.RequestResolver, error) {
	rr := resolve.New(gh.schema, gh.dgraphClient, gh.queryRewriter, gh.mutationRewriter)
>>>>>>> db9832fa

	if r.Header.Get("Content-Encoding") == "gzip" {
		zr, err := gzip.NewReader(r.Body)
		if err != nil {
			return nil, errors.Wrap(err, "Unable to parse gzip")
		}
		r.Body = gzreadCloser{zr, r.Body}
	}

	switch r.Method {
	case http.MethodGet:
		query := r.URL.Query()
		gqlReq.Query = query.Get("query")
		gqlReq.OperationName = query.Get("operationName")
		variables, ok := query["variables"]
		if ok {
			d := json.NewDecoder(strings.NewReader(variables[0]))
			d.UseNumber()

			if err := d.Decode(&gqlReq.Variables); err != nil {
				return nil, errors.Wrap(err, "Not a valid GraphQL request body")
			}
		}
	case http.MethodPost:
		mediaType, _, err := mime.ParseMediaType(r.Header.Get("Content-Type"))
		if err != nil {
			return nil, errors.Wrap(err, "unable to parse media type")
		}

		switch mediaType {
		case "application/json":
			d := json.NewDecoder(r.Body)
			d.UseNumber()
<<<<<<< HEAD
			if err = d.Decode(&gqlReq); err != nil {
				return nil, errors.Wrap(err, "not a valid GraphQL request body")
=======
			if err = d.Decode(&rr.GqlReq); err != nil {
				return nil, errors.Wrap(err, "Not a valid GraphQL request body")
>>>>>>> db9832fa
			}
		default:
			// https://graphql.org/learn/serving-over-http/#post-request says:
			// "A standard GraphQL POST request should use the application/json
			// content type ..."
			return nil, errors.New(
				"Unrecognised Content-Type.  Please use application/json for GraphQL requests")
		}
	default:
		return nil,
			errors.New("Unrecognised request method.  Please use GET or POST for GraphQL requests")
	}

	return gqlReq, nil
}

func commonHeaders(next http.Handler) http.Handler {
	return http.HandlerFunc(func(w http.ResponseWriter, r *http.Request) {
		x.AddCorsHeaders(w)
		w.Header().Set("Content-Type", "application/json")

		next.ServeHTTP(w, r)
	})
}

func recoveryHandler(next http.Handler) http.Handler {

	return http.HandlerFunc(func(w http.ResponseWriter, r *http.Request) {
		reqID := api.RequestID(r.Context())
		defer api.PanicHandler(reqID,
			func(err error) {
				rr := schema.ErrorResponse(err, reqID)
				write(w, rr, fmt.Sprintf("[%s]", reqID),
					strings.Contains(r.Header.Get("Accept-Encoding"), "gzip"))
			})

		next.ServeHTTP(w, r)
	})
}<|MERGE_RESOLUTION|>--- conflicted
+++ resolved
@@ -49,7 +49,6 @@
 }
 
 // GraphQLHTTPHandler returns a http.Handler that serves GraphQL.
-<<<<<<< HEAD
 func (gh *graphqlHandler) HTTPHandler() http.Handler {
 	return api.WithRequestID(recoveryHandler(gh))
 }
@@ -57,20 +56,6 @@
 // ServeGQL tells the hander that the schema and resolvers it serves has changed.
 func (gh *graphqlHandler) ServeGQL(resolver *resolve.RequestResolver) {
 	gh.resolver = resolver
-=======
-func GraphQLHTTPHandler(
-	schema schema.Schema,
-	dgraphClient dgraph.Client,
-	queryRewriter dgraph.QueryRewriter,
-	mutationRewriter dgraph.MutationRewriter) http.Handler {
-
-	return api.WithRequestID(recoveryHandler(commonHeaders(
-		&graphqlHandler{
-			schema:           schema,
-			dgraphClient:     dgraphClient,
-			queryRewriter:    queryRewriter,
-			mutationRewriter: mutationRewriter,
-		})))
 }
 
 // write chooses between the http response writer and gzip writer
@@ -90,7 +75,6 @@
 	if _, err := rr.WriteTo(out); err != nil {
 		glog.Error(errMsg, err)
 	}
->>>>>>> db9832fa
 }
 
 // ServeHTTP handles GraphQL queries and mutations that get resolved
@@ -122,10 +106,6 @@
 	return !(gh == nil || gh.resolver == nil)
 }
 
-<<<<<<< HEAD
-func getRequest(r *http.Request) (*schema.Request, error) {
-	gqlReq := &schema.Request{}
-=======
 type gzreadCloser struct {
 	*gzip.Reader
 	io.Closer
@@ -139,9 +119,8 @@
 	return gz.Closer.Close()
 }
 
-func (gh *graphqlHandler) resolverForRequest(r *http.Request) (*resolve.RequestResolver, error) {
-	rr := resolve.New(gh.schema, gh.dgraphClient, gh.queryRewriter, gh.mutationRewriter)
->>>>>>> db9832fa
+func getRequest(r *http.Request) (*schema.Request, error) {
+	gqlReq := &schema.Request{}
 
 	if r.Header.Get("Content-Encoding") == "gzip" {
 		zr, err := gzip.NewReader(r.Body)
@@ -175,13 +154,8 @@
 		case "application/json":
 			d := json.NewDecoder(r.Body)
 			d.UseNumber()
-<<<<<<< HEAD
 			if err = d.Decode(&gqlReq); err != nil {
 				return nil, errors.Wrap(err, "not a valid GraphQL request body")
-=======
-			if err = d.Decode(&rr.GqlReq); err != nil {
-				return nil, errors.Wrap(err, "Not a valid GraphQL request body")
->>>>>>> db9832fa
 			}
 		default:
 			// https://graphql.org/learn/serving-over-http/#post-request says:
