--- conflicted
+++ resolved
@@ -102,12 +102,7 @@
 		{"echo", "[]"},
 		{os.ExpandEnv("$GOPATH/bin/dgraph"), "live",
 			"--schema", testDataDir + "/family.schema", "--files", "/dev/stdin",
-<<<<<<< HEAD
 			"--alpha", alphaService, "--zero", zeroService, "-u", "groot", "-p", "password"},
-=======
-			"--alpha", alphaService, "--zero", zeroService, "--user",
-			"groot", "--password", "password"},
->>>>>>> 1ee5cfa6
 	}
 	err := testutil.Pipeline(pipeline)
 	require.NoError(t, err, "live loading JSON file ran successfully")
@@ -119,12 +114,7 @@
 	pipeline := [][]string{
 		{os.ExpandEnv("$GOPATH/bin/dgraph"), "live",
 			"--schema", testDataDir + "/family.schema", "--files", testDataDir + "/family.json",
-<<<<<<< HEAD
 			"--alpha", alphaService, "--zero", zeroService, "-u", "groot", "-p", "password"},
-=======
-			"--alpha", alphaService, "--zero", zeroService, "--user",
-			"groot", "--password", "password"},
->>>>>>> 1ee5cfa6
 	}
 	err := testutil.Pipeline(pipeline)
 	require.NoError(t, err, "live loading JSON file exited with error")
@@ -139,12 +129,7 @@
 		{"gzip", "-c", testDataDir + "/family.json"},
 		{os.ExpandEnv("$GOPATH/bin/dgraph"), "live",
 			"--schema", testDataDir + "/family.schema", "--files", "/dev/stdin",
-<<<<<<< HEAD
 			"--alpha", alphaService, "--zero", zeroService, "-u", "groot", "-p", "password"},
-=======
-			"--alpha", alphaService, "--zero", zeroService, "--user",
-			"groot", "--password", "password"},
->>>>>>> 1ee5cfa6
 	}
 	err := testutil.Pipeline(pipeline)
 	require.NoError(t, err, "live loading JSON stream exited with error")
@@ -165,12 +150,7 @@
 	pipeline := [][]string{
 		{os.ExpandEnv("$GOPATH/bin/dgraph"), "live",
 			"--schema", testDataDir + "/family.schema", "--files", fileList,
-<<<<<<< HEAD
 			"--alpha", alphaService, "--zero", zeroService, "-u", "groot", "-p", "password"},
-=======
-			"--alpha", alphaService, "--zero", zeroService, "--user",
-			"groot", "--password", "password"},
->>>>>>> 1ee5cfa6
 	}
 	err := testutil.Pipeline(pipeline)
 	require.NoError(t, err, "live loading multiple JSON files exited with error")
