/*
 * Copyright (C) 2017 Dgraph Labs, Inc. and Contributors
 *
 * This program is free software: you can redistribute it and/or modify
 * it under the terms of the GNU Affero General Public License as published by
 * the Free Software Foundation, either version 3 of the License, or
 * (at your option) any later version.
 *
 * This program is distributed in the hope that it will be useful,
 * but WITHOUT ANY WARRANTY; without even the implied warranty of
 * MERCHANTABILITY or FITNESS FOR A PARTICULAR PURPOSE.  See the
 * GNU Affero General Public License for more details.
 *
 * You should have received a copy of the GNU Affero General Public License
 * along with this program.  If not, see <http://www.gnu.org/licenses/>.
 */

package live

import (
	"bufio"
	"bytes"
	"compress/gzip"
	"context"
	"fmt"
	"io"
	"io/ioutil"
	"log"
	"math"
	"math/rand"
	"net/http"
	_ "net/http/pprof"
	"os"
	"path/filepath"
	"strconv"
	"strings"
	"sync/atomic"
	"time"

	"google.golang.org/grpc"
	"google.golang.org/grpc/credentials"

	"github.com/dgraph-io/badger"
	bopt "github.com/dgraph-io/badger/options"
	"github.com/dgraph-io/dgraph/client"
	"github.com/dgraph-io/dgraph/protos/api"
	"github.com/dgraph-io/dgraph/protos/intern"
	"github.com/dgraph-io/dgraph/rdf"
	"github.com/dgraph-io/dgraph/x"
	"github.com/dgraph-io/dgraph/xidmap"
	"github.com/spf13/cobra"
)

type options struct {
	files               string
	schemaFile          string
	dgraph              string
	zero                string
	concurrent          int
	numRdf              int
	clientDir           string
	ignoreIndexConflict bool
}

var opt options
var tlsConf x.TLSHelperConfig

var Live x.SubCommand

func init() {
	Live.Cmd = &cobra.Command{
		Use:   "live",
		Short: "Run Dgraph live loader",
		Run: func(cmd *cobra.Command, args []string) {
			defer x.StartProfile(Live.Conf).Stop()
			run()
		},
	}
	Live.EnvPrefix = "DGRAPH_LIVE"

	flag := Live.Cmd.Flags()
	flag.StringP("rdfs", "r", "", "Location of rdf files to load")
	flag.StringP("schema", "s", "", "Location of schema file")
	flag.StringP("dgraph", "d", "127.0.0.1:9080", "Dgraph gRPC server address")
	flag.StringP("zero", "z", "127.0.0.1:7080", "Dgraphzero gRPC server address")
	flag.IntP("conc", "c", 1,
		"Number of concurrent requests to make to Dgraph")
	flag.IntP("batch", "b", 10000,
		"Number of RDF N-Quads to send as part of a mutation.")
	flag.StringP("xidmap", "x", "x", "Directory to store xid to uid mapping")
	flag.BoolP("ignore_index_conflict", "i", true,
		"Ignores conflicts on index keys during transaction")

	// TLS configuration
	x.RegisterTLSFlags(flag)
	flag.Bool("tls_insecure", false, "Skip certificate validation (insecure)")
	flag.String("tls_ca_certs", "", "CA Certs file path.")
	flag.String("tls_server_name", "", "Server name.")
}

// Reads a single line from a buffered reader. The line is read into the
// passed in buffer to minimize allocations. This is the preferred
// method for loading long lines which could be longer than the buffer
// size of bufio.Scanner.
func readLine(r *bufio.Reader, buf *bytes.Buffer) error {
	isPrefix := true
	var err error
	for isPrefix && err == nil {
		var line []byte
		// The returned line is an intern.buffer in bufio and is only
		// valid until the next call to ReadLine. It needs to be copied
		// over to our own buffer.
		line, isPrefix, err = r.ReadLine()
		if err == nil {
			buf.Write(line)
		}
	}
	return err
}

// processSchemaFile process schema for a given gz file.
func processSchemaFile(ctx context.Context, file string, dgraphClient *client.Dgraph) error {
	fmt.Printf("\nProcessing %s\n", file)
	f, err := os.Open(file)
	x.Check(err)
	defer f.Close()

	var reader io.Reader
	if strings.HasSuffix(strings.ToLower(file), ".gz") {
		reader, err = gzip.NewReader(f)
		x.Check(err)
	} else {
		reader = f
	}

	b, err := ioutil.ReadAll(reader)
	if err != nil {
		x.Checkf(err, "Error while reading file")
	}

	op := &api.Operation{}
	op.Schema = string(b)
	return dgraphClient.Alter(ctx, op)
}

<<<<<<< HEAD
func (l *loader) uid(val string) string {
	uid, _ := l.alloc.AssignUid(val)
	return fmt.Sprintf("%#x", uint64(uid))
=======
func (l *loader) uid(val string) (string, error) {
	// Attempt to parse as a UID (in the same format that dgraph outputs - a
	// hex number prefixed by "0x"). If parsing succeeds, then this is assumed
	// to be an existing node in the graph. There is limited protection against
	// a user selecting an unassigned UID in this way - it may be assigned
	// later to another node. It is up to the user to avoid this.
	if strings.HasPrefix(val, "0x") {
		if _, err := strconv.ParseUint(val[2:], 16, 64); err == nil {
			return val, nil
		}
	}

	uid, _, err := l.alloc.AssignUid(val)
	return fmt.Sprintf("%#x", uint64(uid)), err
>>>>>>> 869f0100
}

func fileReader(file string) (io.Reader, *os.File) {
	f, err := os.Open(file)
	x.Check(err)

	var r io.Reader
	if filepath.Ext(file) == ".gz" {
		r, err = gzip.NewReader(f)
		x.Check(err)
	} else {
		r = bufio.NewReader(f)
	}
	return r, f
}

// processFile sends mutations for a given gz file.
func (l *loader) processFile(ctx context.Context, file string) error {
	fmt.Printf("\nProcessing %s\n", file)
	gr, f := fileReader(file)
	var buf bytes.Buffer
	bufReader := bufio.NewReader(gr)
	defer f.Close()

	var line uint64
	mu := api.Mutation{}
	var batchSize int
	for {
		select {
		case <-ctx.Done():
			return ctx.Err()
		default:
		}
		err := readLine(bufReader, &buf)
		if err != nil {
			if err != io.EOF {
				return err
			}
			break
		}
		line++

		nq, err := rdf.Parse(buf.String())
		if err == rdf.ErrEmpty { // special case: comment/empty line
			buf.Reset()
			continue
		} else if err != nil {
			return fmt.Errorf("Error while parsing RDF: %v, on line:%v %v", err, line, buf.String())
		}
		batchSize++
		buf.Reset()

		nq.Subject = l.uid(nq.Subject)
		if len(nq.ObjectId) > 0 {
			nq.ObjectId = l.uid(nq.ObjectId)
		}
		mu.Set = append(mu.Set, &nq)

		if batchSize >= opt.numRdf {
			l.reqs <- mu
			atomic.AddUint64(&l.rdfs, uint64(batchSize))
			batchSize = 0
			mu = api.Mutation{}
		}
	}
	if batchSize > 0 {
		l.reqs <- mu
		atomic.AddUint64(&l.rdfs, uint64(batchSize))
		mu = api.Mutation{}
	}
	return nil
}

func setupConnection(host string, insecure bool) (*grpc.ClientConn, error) {
	if insecure {
		return grpc.Dial(host,
			grpc.WithDefaultCallOptions(
				grpc.MaxCallRecvMsgSize(x.GrpcMaxSize),
				grpc.MaxCallSendMsgSize(x.GrpcMaxSize)),
			grpc.WithInsecure(),
			grpc.WithBlock(),
			grpc.WithTimeout(10*time.Second))
	}

	tlsConf.ConfigType = x.TLSClientConfig
	tlsConf.CertRequired = false
	tlsCfg, _, err := x.GenerateTLSConfig(tlsConf)
	if err != nil {
		return nil, err
	}

	return grpc.Dial(host,
		grpc.WithDefaultCallOptions(
			grpc.MaxCallRecvMsgSize(x.GrpcMaxSize),
			grpc.MaxCallSendMsgSize(x.GrpcMaxSize)),
		grpc.WithTransportCredentials(credentials.NewTLS(tlsCfg)),
		grpc.WithBlock(),
		grpc.WithTimeout(10*time.Second))
}

func fileList(files string) []string {
	if len(files) == 0 {
		return []string{}
	}
	return strings.Split(files, ",")
}

func setup(opts batchMutationOptions, dc *client.Dgraph) *loader {
	x.Check(os.MkdirAll(opt.clientDir, 0700))
	o := badger.DefaultOptions
	o.SyncWrites = true // So that checkpoints are persisted immediately.
	o.TableLoadingMode = bopt.MemoryMap
	o.Dir = opt.clientDir
	o.ValueDir = opt.clientDir

	kv, err := badger.Open(o)
	x.Checkf(err, "Error while creating badger KV posting store")

	connzero, err := setupConnection(opt.zero, true)
	x.Checkf(err, "While trying to setup connection to Zero")

<<<<<<< HEAD
	alloc := xidmap.New(
		kv,
		connzero,
=======
	alloc := xidmap.New(kv,
		&uidProvider{
			zero: intern.NewZeroClient(connzero),
			ctx:  opts.Ctx,
		},
>>>>>>> 869f0100
		xidmap.Options{
			NumShards: 100,
			LRUSize:   1e5,
		},
	)

	l := &loader{
		opts:     opts,
		dc:       dc,
		start:    time.Now(),
		reqs:     make(chan api.Mutation, opts.Pending*2),
		alloc:    alloc,
		kv:       kv,
		zeroconn: connzero,
	}

	l.wg.Add(opts.Pending)
	for i := 0; i < opts.Pending; i++ {
		go l.makeRequests()
	}

	rand.Seed(time.Now().Unix())
	if opts.PrintCounters {
		go l.printCounters()
	}
	return l
}

func run() {
	opt = options{
		files:               Live.Conf.GetString("rdfs"),
		schemaFile:          Live.Conf.GetString("schema"),
		dgraph:              Live.Conf.GetString("dgraph"),
		zero:                Live.Conf.GetString("zero"),
		concurrent:          Live.Conf.GetInt("conc"),
		numRdf:              Live.Conf.GetInt("batch"),
		clientDir:           Live.Conf.GetString("xidmap"),
		ignoreIndexConflict: Live.Conf.GetBool("ignore_index_conflict"),
	}
	x.LoadTLSConfig(&tlsConf, Live.Conf)
	tlsConf.Insecure = Live.Conf.GetBool("tls_insecure")
	tlsConf.RootCACerts = Live.Conf.GetString("tls_ca_certs")
	tlsConf.ServerName = Live.Conf.GetString("tls_server_name")

	go http.ListenAndServe("localhost:6060", nil)
	ctx := context.Background()
	bmOpts := batchMutationOptions{
		Size:          opt.numRdf,
		Pending:       opt.concurrent,
		PrintCounters: true,
		Ctx:           ctx,
		MaxRetries:    math.MaxUint32,
	}

	ds := strings.Split(opt.dgraph, ",")
	var clients []api.DgraphClient
	for _, d := range ds {
		conn, err := setupConnection(d, !tlsConf.CertRequired)
		x.Checkf(err, "While trying to setup connection to Dgraph server.")
		defer conn.Close()

		dc := api.NewDgraphClient(conn)
		clients = append(clients, dc)
	}
	dgraphClient := client.NewDgraphClient(clients...)
	l := setup(bmOpts, dgraphClient)
	defer l.zeroconn.Close()

	if len(opt.schemaFile) > 0 {
		if err := processSchemaFile(ctx, opt.schemaFile, dgraphClient); err != nil {
			if err == context.Canceled {
				log.Println("Interrupted while processing schema file")
			} else {
				log.Println(err)
			}
			return
		}
		x.Printf("Processed schema file")
	}

	filesList := fileList(opt.files)
	totalFiles := len(filesList)
	if totalFiles == 0 {
		os.Exit(0)
	}

	//	x.Check(dgraphClient.NewSyncMarks(filesList))
	errCh := make(chan error, totalFiles)
	for _, file := range filesList {
		file = strings.Trim(file, " \t")
		go func(file string) {
			errCh <- l.processFile(ctx, file)
		}(file)
	}

	for i := 0; i < totalFiles; i++ {
		if err := <-errCh; err != nil {
			log.Fatal("While processing file ", err)
		}
	}

	close(l.reqs)
	l.wg.Wait()
	c := l.Counter()
	var rate uint64
	if c.Elapsed.Seconds() < 1 {
		rate = c.Rdfs
	} else {
		rate = c.Rdfs / uint64(c.Elapsed.Seconds())
	}
	// Lets print an empty line, otherwise Interrupted or Number of Mutations overwrites the
	// previous printed line.
	fmt.Printf("%100s\r", "")

	fmt.Printf("Number of mutations run   : %d\n", c.TxnsDone)
	fmt.Printf("Number of RDFs processed  : %d\n", c.Rdfs)
	fmt.Printf("Time spent                : %v\n", c.Elapsed)

	fmt.Printf("RDFs processed per second : %d\n", rate)
}<|MERGE_RESOLUTION|>--- conflicted
+++ resolved
@@ -44,7 +44,6 @@
 	bopt "github.com/dgraph-io/badger/options"
 	"github.com/dgraph-io/dgraph/client"
 	"github.com/dgraph-io/dgraph/protos/api"
-	"github.com/dgraph-io/dgraph/protos/intern"
 	"github.com/dgraph-io/dgraph/rdf"
 	"github.com/dgraph-io/dgraph/x"
 	"github.com/dgraph-io/dgraph/xidmap"
@@ -143,12 +142,7 @@
 	return dgraphClient.Alter(ctx, op)
 }
 
-<<<<<<< HEAD
 func (l *loader) uid(val string) string {
-	uid, _ := l.alloc.AssignUid(val)
-	return fmt.Sprintf("%#x", uint64(uid))
-=======
-func (l *loader) uid(val string) (string, error) {
 	// Attempt to parse as a UID (in the same format that dgraph outputs - a
 	// hex number prefixed by "0x"). If parsing succeeds, then this is assumed
 	// to be an existing node in the graph. There is limited protection against
@@ -160,9 +154,8 @@
 		}
 	}
 
-	uid, _, err := l.alloc.AssignUid(val)
-	return fmt.Sprintf("%#x", uint64(uid)), err
->>>>>>> 869f0100
+	uid, _ := l.alloc.AssignUid(val)
+	return fmt.Sprintf("%#x", uint64(uid))
 }
 
 func fileReader(file string) (io.Reader, *os.File) {
@@ -284,17 +277,9 @@
 	connzero, err := setupConnection(opt.zero, true)
 	x.Checkf(err, "While trying to setup connection to Zero")
 
-<<<<<<< HEAD
 	alloc := xidmap.New(
 		kv,
 		connzero,
-=======
-	alloc := xidmap.New(kv,
-		&uidProvider{
-			zero: intern.NewZeroClient(connzero),
-			ctx:  opts.Ctx,
-		},
->>>>>>> 869f0100
 		xidmap.Options{
 			NumShards: 100,
 			LRUSize:   1e5,
