/*
 * Copyright (C) 2017 Dgraph Labs, Inc. and Contributors
 *
 * This program is free software: you can redistribute it and/or modify
 * it under the terms of the GNU Affero General Public License as published by
 * the Free Software Foundation, either version 3 of the License, or
 * (at your option) any later version.
 *
 * This program is distributed in the hope that it will be useful,
 * but WITHOUT ANY WARRANTY; without even the implied warranty of
 * MERCHANTABILITY or FITNESS FOR A PARTICULAR PURPOSE.  See the
 * GNU Affero General Public License for more details.
 *
 * You should have received a copy of the GNU Affero General Public License
 * along with this program.  If not, see <http://www.gnu.org/licenses/>.
 */

package live

import (
	"bufio"
	"bytes"
	"compress/gzip"
	"context"
	"fmt"
	"io"
	"io/ioutil"
	"log"
	"math"
	"math/rand"
	"net/http"
	_ "net/http/pprof"
	"os"
	"path/filepath"
	"strconv"
	"strings"
	"sync/atomic"
	"time"

	"google.golang.org/grpc"
	"google.golang.org/grpc/credentials"

	"github.com/dgraph-io/badger"
	bopt "github.com/dgraph-io/badger/options"
	"github.com/dgraph-io/dgraph/client"
	"github.com/dgraph-io/dgraph/protos/api"
	"github.com/dgraph-io/dgraph/protos/intern"
	"github.com/dgraph-io/dgraph/rdf"
	"github.com/dgraph-io/dgraph/x"
	"github.com/dgraph-io/dgraph/xidmap"
	"github.com/spf13/cobra"
)

type options struct {
	files               string
	schemaFile          string
	dgraph              string
	zero                string
	concurrent          int
	numRdf              int
	clientDir           string
	ignoreIndexConflict bool
}

var opt options
var tlsConf x.TLSHelperConfig

var Live x.SubCommand

func init() {
	Live.Cmd = &cobra.Command{
		Use:   "live",
		Short: "Run Dgraph live loader",
		Run: func(cmd *cobra.Command, args []string) {
			defer x.StartProfile(Live.Conf).Stop()
			run()
		},
	}
	Live.EnvPrefix = "DGRAPH_LIVE"

	flag := Live.Cmd.Flags()
	flag.StringP("rdfs", "r", "", "Location of rdf files to load")
	flag.StringP("schema", "s", "", "Location of schema file")
	flag.StringP("dgraph", "d", "127.0.0.1:9080", "Dgraph gRPC server address")
	flag.StringP("zero", "z", "127.0.0.1:7080", "Dgraphzero gRPC server address")
	flag.IntP("conc", "c", 1,
		"Number of concurrent requests to make to Dgraph")
	flag.IntP("batch", "b", 10000,
		"Number of RDF N-Quads to send as part of a mutation.")
<<<<<<< HEAD
	flag.StringP("xidmap", "x", "x", "Directory to store xid to uid mapping")
=======
	flag.BoolVarP(&opt.ignoreIndexConflict, "ignore_index_conflict", "i", true,
		"Ignores conflicts on index keys during transaction")
>>>>>>> e993dcc3

	// TLS configuration
	x.RegisterTLSFlags(flag)
	flag.Bool("tls_insecure", false, "Skip certificate validation (insecure)")
	flag.String("tls_root_ca_certs", "", "CA Certs file path.")
	flag.String("tls_server_name", "", "Server name.")
}

// Reads a single line from a buffered reader. The line is read into the
// passed in buffer to minimize allocations. This is the preferred
// method for loading long lines which could be longer than the buffer
// size of bufio.Scanner.
func readLine(r *bufio.Reader, buf *bytes.Buffer) error {
	isPrefix := true
	var err error
	for isPrefix && err == nil {
		var line []byte
		// The returned line is an intern.buffer in bufio and is only
		// valid until the next call to ReadLine. It needs to be copied
		// over to our own buffer.
		line, isPrefix, err = r.ReadLine()
		if err == nil {
			buf.Write(line)
		}
	}
	return err
}

// processSchemaFile process schema for a given gz file.
func processSchemaFile(ctx context.Context, file string, dgraphClient *client.Dgraph) error {
	fmt.Printf("\nProcessing %s\n", file)
	f, err := os.Open(file)
	x.Check(err)
	defer f.Close()

	var reader io.Reader
	if strings.HasSuffix(strings.ToLower(file), ".gz") {
		reader, err = gzip.NewReader(f)
		x.Check(err)
	} else {
		reader = f
	}

	b, err := ioutil.ReadAll(reader)
	if err != nil {
		x.Checkf(err, "Error while reading file")
	}

	op := &api.Operation{}
	op.Schema = string(b)
	return dgraphClient.Alter(ctx, op)
}

func (l *loader) uid(val string) (string, error) {
	// Attempt to parse as a UID (in the same format that dgraph outputs - a
	// hex number prefixed by "0x"). If parsing succeeds, then this is assumed
	// to be an existing node in the graph. There is limited protection against
	// a user selecting an unassigned UID in this way - it may be assigned
	// later to another node. It is up to the user to avoid this.
	if strings.HasPrefix(val, "0x") {
		if _, err := strconv.ParseUint(val[2:], 16, 64); err == nil {
			return val, nil
		}
	}

	uid, _, err := l.alloc.AssignUid(val)
	return fmt.Sprintf("%#x", uint64(uid)), err
}

func fileReader(file string) (io.Reader, *os.File) {
	f, err := os.Open(file)
	x.Check(err)

	var r io.Reader
	if filepath.Ext(file) == ".gz" {
		r, err = gzip.NewReader(f)
		x.Check(err)
	} else {
		r = bufio.NewReader(f)
	}
	return r, f
}

// processFile sends mutations for a given gz file.
func (l *loader) processFile(ctx context.Context, file string) error {
	fmt.Printf("\nProcessing %s\n", file)
	gr, f := fileReader(file)
	var buf bytes.Buffer
	bufReader := bufio.NewReader(gr)
	defer f.Close()

	var line uint64
	mu := api.Mutation{}
	var batchSize int
	for {
		select {
		case <-ctx.Done():
			return ctx.Err()
		default:
		}
		err := readLine(bufReader, &buf)
		if err != nil {
			if err != io.EOF {
				return err
			}
			break
		}
		line++

		nq, err := rdf.Parse(buf.String())
		if err == rdf.ErrEmpty { // special case: comment/empty line
			buf.Reset()
			continue
		} else if err != nil {
			return fmt.Errorf("Error while parsing RDF: %v, on line:%v %v", err, line, buf.String())
		}
		batchSize++
		buf.Reset()

		if nq.Subject, err = l.uid(nq.Subject); err != nil {
			return err
		}
		if len(nq.ObjectId) > 0 {
			if nq.ObjectId, err = l.uid(nq.ObjectId); err != nil {
				return err
			}
		}
		mu.Set = append(mu.Set, &nq)

		if batchSize >= opt.numRdf {
			l.reqs <- mu
			atomic.AddUint64(&l.rdfs, uint64(batchSize))
			batchSize = 0
			mu = api.Mutation{}
		}
	}
	if batchSize > 0 {
		l.reqs <- mu
		atomic.AddUint64(&l.rdfs, uint64(batchSize))
		mu = api.Mutation{}
	}
	return nil
}

func setupConnection(host string, insecure bool) (*grpc.ClientConn, error) {
	if insecure {
		return grpc.Dial(host,
			grpc.WithDefaultCallOptions(
				grpc.MaxCallRecvMsgSize(x.GrpcMaxSize),
				grpc.MaxCallSendMsgSize(x.GrpcMaxSize)),
			grpc.WithInsecure(),
			grpc.WithBlock(),
			grpc.WithTimeout(10*time.Second))
	}

	tlsConf.ConfigType = x.TLSClientConfig
	tlsConf.CertRequired = false
	tlsCfg, _, err := x.GenerateTLSConfig(tlsConf)
	if err != nil {
		return nil, err
	}

	return grpc.Dial(host,
		grpc.WithDefaultCallOptions(
			grpc.MaxCallRecvMsgSize(x.GrpcMaxSize),
			grpc.MaxCallSendMsgSize(x.GrpcMaxSize)),
		grpc.WithTransportCredentials(credentials.NewTLS(tlsCfg)),
		grpc.WithBlock(),
		grpc.WithTimeout(10*time.Second))
}

func fileList(files string) []string {
	if len(files) == 0 {
		return []string{}
	}
	return strings.Split(files, ",")
}

func setup(opts batchMutationOptions, dc *client.Dgraph) *loader {
	x.Check(os.MkdirAll(opt.clientDir, 0700))
	o := badger.DefaultOptions
	o.SyncWrites = true // So that checkpoints are persisted immediately.
	o.TableLoadingMode = bopt.MemoryMap
	o.Dir = opt.clientDir
	o.ValueDir = opt.clientDir

	kv, err := badger.Open(o)
	x.Checkf(err, "Error while creating badger KV posting store")

	connzero, err := setupConnection(opt.zero, true)
	x.Checkf(err, "While trying to setup connection to Zero")

	alloc := xidmap.New(kv,
		&uidProvider{
			zero: intern.NewZeroClient(connzero),
			ctx:  opts.Ctx,
		},
		xidmap.Options{
			NumShards: 100,
			LRUSize:   1e5,
		},
	)

	l := &loader{
		opts:     opts,
		dc:       dc,
		start:    time.Now(),
		reqs:     make(chan api.Mutation, opts.Pending*2),
		alloc:    alloc,
		kv:       kv,
		zeroconn: connzero,
	}

	l.wg.Add(opts.Pending)
	for i := 0; i < opts.Pending; i++ {
		go l.makeRequests()
	}

	rand.Seed(time.Now().Unix())
	if opts.PrintCounters {
		go l.printCounters()
	}
	return l
}

func run() {
	opt = options{
		files:      Live.Conf.GetString("rdfs"),
		schemaFile: Live.Conf.GetString("schema"),
		dgraph:     Live.Conf.GetString("dgraph"),
		zero:       Live.Conf.GetString("zero"),
		concurrent: Live.Conf.GetInt("conc"),
		numRdf:     Live.Conf.GetInt("batch"),
		clientDir:  Live.Conf.GetString("xidmap"),
	}
	x.LoadTLSConfig(&tlsConf, Live.Conf)
	tlsConf.Insecure = Live.Conf.GetBool("tls_insecure")
	tlsConf.RootCACerts = Live.Conf.GetString("tls_ca_certs")
	tlsConf.ServerName = Live.Conf.GetString("tls_server_name")

	go http.ListenAndServe("localhost:6060", nil)
	ctx := context.Background()
	bmOpts := batchMutationOptions{
		Size:          opt.numRdf,
		Pending:       opt.concurrent,
		PrintCounters: true,
		Ctx:           ctx,
		MaxRetries:    math.MaxUint32,
	}

	ds := strings.Split(opt.dgraph, ",")
	var clients []api.DgraphClient
	for _, d := range ds {
		conn, err := setupConnection(d, !tlsConf.CertRequired)
		x.Checkf(err, "While trying to setup connection to Dgraph server.")
		defer conn.Close()

		dc := api.NewDgraphClient(conn)
		clients = append(clients, dc)
	}
	dgraphClient := client.NewDgraphClient(clients...)
	l := setup(bmOpts, dgraphClient)
	defer l.zeroconn.Close()

	if len(opt.schemaFile) > 0 {
		if err := processSchemaFile(ctx, opt.schemaFile, dgraphClient); err != nil {
			if err == context.Canceled {
				log.Println("Interrupted while processing schema file")
			} else {
				log.Println(err)
			}
			return
		}
		x.Printf("Processed schema file")
	}

	filesList := fileList(opt.files)
	totalFiles := len(filesList)
	if totalFiles == 0 {
		os.Exit(0)
	}

	//	x.Check(dgraphClient.NewSyncMarks(filesList))
	errCh := make(chan error, totalFiles)
	for _, file := range filesList {
		file = strings.Trim(file, " \t")
		go func(file string) {
			errCh <- l.processFile(ctx, file)
		}(file)
	}

	for i := 0; i < totalFiles; i++ {
		if err := <-errCh; err != nil {
			log.Fatal("While processing file ", err)
		}
	}

	close(l.reqs)
	l.wg.Wait()
	c := l.Counter()
	var rate uint64
	if c.Elapsed.Seconds() < 1 {
		rate = c.Rdfs
	} else {
		rate = c.Rdfs / uint64(c.Elapsed.Seconds())
	}
	// Lets print an empty line, otherwise Interrupted or Number of Mutations overwrites the
	// previous printed line.
	fmt.Printf("%100s\r", "")

	fmt.Printf("Number of mutations run   : %d\n", c.TxnsDone)
	fmt.Printf("Number of RDFs processed  : %d\n", c.Rdfs)
	fmt.Printf("Time spent                : %v\n", c.Elapsed)

	fmt.Printf("RDFs processed per second : %d\n", rate)
}<|MERGE_RESOLUTION|>--- conflicted
+++ resolved
@@ -87,12 +87,9 @@
 		"Number of concurrent requests to make to Dgraph")
 	flag.IntP("batch", "b", 10000,
 		"Number of RDF N-Quads to send as part of a mutation.")
-<<<<<<< HEAD
 	flag.StringP("xidmap", "x", "x", "Directory to store xid to uid mapping")
-=======
-	flag.BoolVarP(&opt.ignoreIndexConflict, "ignore_index_conflict", "i", true,
+	flag.BoolP("ignore_index_conflict", "i", true,
 		"Ignores conflicts on index keys during transaction")
->>>>>>> e993dcc3
 
 	// TLS configuration
 	x.RegisterTLSFlags(flag)
@@ -320,13 +317,14 @@
 
 func run() {
 	opt = options{
-		files:      Live.Conf.GetString("rdfs"),
-		schemaFile: Live.Conf.GetString("schema"),
-		dgraph:     Live.Conf.GetString("dgraph"),
-		zero:       Live.Conf.GetString("zero"),
-		concurrent: Live.Conf.GetInt("conc"),
-		numRdf:     Live.Conf.GetInt("batch"),
-		clientDir:  Live.Conf.GetString("xidmap"),
+		files:               Live.Conf.GetString("rdfs"),
+		schemaFile:          Live.Conf.GetString("schema"),
+		dgraph:              Live.Conf.GetString("dgraph"),
+		zero:                Live.Conf.GetString("zero"),
+		concurrent:          Live.Conf.GetInt("conc"),
+		numRdf:              Live.Conf.GetInt("batch"),
+		clientDir:           Live.Conf.GetString("xidmap"),
+		ignoreIndexConflict: Live.Conf.GetBool("ignore_index_conflict"),
 	}
 	x.LoadTLSConfig(&tlsConf, Live.Conf)
 	tlsConf.Insecure = Live.Conf.GetBool("tls_insecure")
