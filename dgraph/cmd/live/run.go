--- conflicted
+++ resolved
@@ -50,21 +50,6 @@
 )
 
 type options struct {
-<<<<<<< HEAD
-	dataFiles           string
-	dataFormat          string
-	schemaFile          string
-	zero                string
-	concurrent          int
-	batchSize           int
-	clientDir           string
-	ignoreIndexConflict bool
-	authToken           string
-	useCompression      bool
-	newUids             bool
-	verbose             bool
-	httpAddr            string
-=======
 	dataFiles      string
 	dataFormat     string
 	schemaFile     string
@@ -76,7 +61,7 @@
 	useCompression bool
 	newUids        bool
 	verbose        bool
->>>>>>> b6f25fe4
+	httpAddr       string
 }
 
 var (
@@ -282,21 +267,6 @@
 func run() error {
 	x.PrintVersion()
 	opt = options{
-<<<<<<< HEAD
-		dataFiles:           Live.Conf.GetString("files"),
-		dataFormat:          Live.Conf.GetString("format"),
-		schemaFile:          Live.Conf.GetString("schema"),
-		zero:                Live.Conf.GetString("zero"),
-		concurrent:          Live.Conf.GetInt("conc"),
-		batchSize:           Live.Conf.GetInt("batch"),
-		clientDir:           Live.Conf.GetString("xidmap"),
-		ignoreIndexConflict: Live.Conf.GetBool("ignore_index_conflict"),
-		authToken:           Live.Conf.GetString("auth_token"),
-		useCompression:      Live.Conf.GetBool("use_compression"),
-		newUids:             Live.Conf.GetBool("new_uids"),
-		verbose:             Live.Conf.GetBool("verbose"),
-		httpAddr:            Live.Conf.GetString("http"),
-=======
 		dataFiles:      Live.Conf.GetString("files"),
 		dataFormat:     Live.Conf.GetString("format"),
 		schemaFile:     Live.Conf.GetString("schema"),
@@ -308,7 +278,7 @@
 		useCompression: Live.Conf.GetBool("use_compression"),
 		newUids:        Live.Conf.GetBool("new_uids"),
 		verbose:        Live.Conf.GetBool("verbose"),
->>>>>>> b6f25fe4
+		httpAddr:       Live.Conf.GetString("http"),
 	}
 	go func() {
 		if err := http.ListenAndServe(opt.httpAddr, nil); err != nil {
