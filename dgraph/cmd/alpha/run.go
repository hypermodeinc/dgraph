--- conflicted
+++ resolved
@@ -115,13 +115,6 @@
 	flag.StringP("postings", "p", "p", "Directory to store posting lists.")
 	flag.String("tmp", "t", "Directory to store temporary buffers.")
 
-<<<<<<< HEAD
-	// Options around how to set up Badger.
-	flag.String("badger.compression", "snappy",
-		"[none, zstd:level, snappy] Specifies the compression algorithm and the compression"+
-			"level (if applicable) for the postings directory. none would disable compression,"+
-			" while zstd:1 would set zstd compression at level 1.")
-=======
 	flag.String("badger", worker.BadgerDefaults, z.NewSuperFlagHelp(worker.BadgerDefaults).
 		Head("Badger options").
 		Flag("compression",
@@ -133,7 +126,6 @@
 		String())
 
 	enc.RegisterFlags(flag)
->>>>>>> e2c1dae3
 
 	// Snapshot and Transactions.
 	flag.String("abort_older_than", "5m",
@@ -759,7 +751,6 @@
 		worker.LudicrousDefaults)
 	raft := z.NewSuperFlag(Alpha.Conf.GetString("raft")).MergeAndCheckDefault(worker.RaftDefaults)
 	x.WorkerConfig = x.WorkerOptions{
-<<<<<<< HEAD
 		TmpDir:              Alpha.Conf.GetString("tmp"),
 		ExportPath:          Alpha.Conf.GetString("export"),
 		ZeroAddr:            strings.Split(Alpha.Conf.GetString("zero"), ","),
@@ -777,26 +768,7 @@
 		TLSServerConfig:     tlsServerConf,
 		HmacSecret:          opts.HmacSecret,
 		Audit:               opts.Audit != nil,
-=======
-		TmpDir:               Alpha.Conf.GetString("tmp"),
-		ExportPath:           Alpha.Conf.GetString("export"),
-		NumPendingProposals:  Alpha.Conf.GetInt("pending_proposals"),
-		ZeroAddr:             strings.Split(Alpha.Conf.GetString("zero"), ","),
-		Raft:                 raft,
-		Badger:               badger,
-		WhiteListedIPRanges:  ips,
-		MaxRetries:           Alpha.Conf.GetInt("max_retries"),
-		StrictMutations:      opts.MutationsMode == worker.StrictMutations,
-		AclEnabled:           secretFile != "",
-		AbortOlderThan:       abortDur,
-		StartTime:            startTime,
-		LudicrousMode:        Alpha.Conf.GetBool("ludicrous_mode"),
-		LudicrousConcurrency: Alpha.Conf.GetInt("ludicrous_concurrency"),
-		TLSClientConfig:      tlsClientConf,
-		TLSServerConfig:      tlsServerConf,
-		HmacSecret:           opts.HmacSecret,
-		Audit:                opts.Audit != nil,
->>>>>>> e2c1dae3
+		Badger:              badger,
 	}
 	x.WorkerConfig.Parse(Alpha.Conf)
 
