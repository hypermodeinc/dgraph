--- conflicted
+++ resolved
@@ -610,13 +610,9 @@
 	opts := worker.Options{
 		PostingDir:                 Alpha.Conf.GetString("postings"),
 		WALDir:                     Alpha.Conf.GetString("wal"),
-<<<<<<< HEAD
-		PostingDirCompressionLevel: level,
-		CachePercentage:            cachePercentage,
-=======
 		PostingDirCompression:      ctype,
 		PostingDirCompressionLevel: clevel,
->>>>>>> f24ebe7e
+		CachePercentage:            cachePercentage,
 		PBlockCacheSize:            pstoreBlockCacheSize,
 		PIndexCacheSize:            pstoreIndexCacheSize,
 		WalCache:                   walCache,
