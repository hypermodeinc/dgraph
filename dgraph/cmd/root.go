--- conflicted
+++ resolved
@@ -116,11 +116,7 @@
 		if cwd := rootConf.GetString("cwd"); cwd != "" {
 			err := os.Mkdir(cwd, 0777)
 			if err != nil && !os.IsExist(err) {
-<<<<<<< HEAD
-				x.Fatalf("unable to create directory", err)
-=======
 				x.Fatalf("unable to create directory: %v", err)
->>>>>>> 2bd5d4d4
 			}
 			x.CheckfNoTrace(os.Chdir(cwd))
 		}
