--- conflicted
+++ resolved
@@ -114,11 +114,7 @@
 function DoExport
 {
   INFO "running export"
-<<<<<<< HEAD
-  docker exec -it bank-dg1 curl localhost:$HTTP_PORT/admin/export &>/dev/null
-=======
   docker exec bank-dg1 curl -Ss localhost:$HTTP_PORT/admin/export &>/dev/null
->>>>>>> fde781a9
   sleep 2
   docker cp bank-dg1:/data/dg1/export .
   sleep 1
