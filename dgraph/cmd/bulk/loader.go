--- conflicted
+++ resolved
@@ -187,36 +187,6 @@
 	err  error
 }
 
-<<<<<<< HEAD
-=======
-type zeroUidFetcher struct {
-	client intern.ZeroClient
-	ch     chan uidRangeResponse
-}
-
-func (z *zeroUidFetcher) fetchUids() {
-	for {
-		// Use a very long timeout since a failed request is fatal.
-		ctx, cancel := context.WithTimeout(context.Background(), time.Minute)
-		// Assuming a loading rate of 1M RDFs/sec, an upper bound on the number
-		// of UIDs we need to assign is 1M/sec. 100k uids per request results
-		// in an average 10 requests/sec to dgraphzero.
-		const uidChunk = 1e5
-		uids, err := z.client.AssignUids(ctx, &intern.Num{Val: uidChunk})
-		cancel()
-		z.ch <- uidRangeResponse{
-			uids: uids,
-			err:  x.Wrapf(err, "error communicating with dgraphzero, is it running?"),
-		}
-	}
-}
-
-func (z *zeroUidFetcher) ReserveUidRange() (start, end uint64, err error) {
-	response := <-z.ch
-	return response.uids.GetStartId(), response.uids.GetEndId(), response.err
-}
-
->>>>>>> 869f0100
 func (ld *loader) mapStage() {
 	ld.prog.setPhase(mapPhase)
 
