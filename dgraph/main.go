/*
 * Copyright 2016-2018 Dgraph Labs, Inc. and Contributors
 *
 * Licensed under the Apache License, Version 2.0 (the "License");
 * you may not use this file except in compliance with the License.
 * You may obtain a copy of the License at
 *
 *     http://www.apache.org/licenses/LICENSE-2.0
 *
 * Unless required by applicable law or agreed to in writing, software
 * distributed under the License is distributed on an "AS IS" BASIS,
 * WITHOUT WARRANTIES OR CONDITIONS OF ANY KIND, either express or implied.
 * See the License for the specific language governing permissions and
 * limitations under the License.
 */

package main

import (
	"fmt"
	"math/rand"
	"os"
	"runtime"
	"time"

	"github.com/dgraph-io/dgraph/dgraph/cmd"
	"github.com/dgraph-io/ristretto/z"
	"github.com/dustin/go-humanize"
	"github.com/golang/glog"
)

func main() {
	rand.Seed(time.Now().UnixNano())
	// Setting a higher number here allows more disk I/O calls to be scheduled, hence considerably
	// improving throughput. The extra CPU overhead is almost negligible in comparison. The
	// benchmark notes are located in badger-bench/randread.
	runtime.GOMAXPROCS(128)
	fmt.Printf("Page Size: %d\n", os.Getpagesize())

	absDiff := func(a, b uint64) uint64 {
		if a > b {
			return a - b
		}
		return b - a
	}

	ticker := time.NewTicker(10 * time.Second)

	// Make sure the garbage collector is run periodically.
	go func() {
		minDiff := uint64(2 << 30)

		var ms runtime.MemStats
		var lastMs runtime.MemStats
		var lastNumGC uint32

		var js z.MemStats
		var lastJs z.MemStats

		for range ticker.C {
			// Read Jemalloc stats first. Print if there's a big difference.
			z.ReadMemStats(&js)
			if diff := absDiff(js.Active, lastJs.Active); diff > 256<<20 {
				glog.V(2).Infof("jemalloc: Active %s Allocated: %s Resident: %s Retained: %s\n",
					humanize.IBytes(js.Active), humanize.IBytes(js.Allocated),
					humanize.IBytes(js.Resident), humanize.IBytes(js.Retained))
				lastJs = js
				z.PrintAllocators()
			} else {
				// Don't update the lastJs here.
			}

			runtime.ReadMemStats(&ms)
			diff := absDiff(ms.HeapAlloc, lastMs.HeapAlloc)

			switch {
			case ms.NumGC > lastNumGC:
				// GC was already run by the Go runtime. No need to run it again.
				lastNumGC = ms.NumGC
				lastMs = ms

			case diff < minDiff:
				// Do not run the GC if the allocated memory has not shrunk or expanded by
				// more than 0.5GB since the last time the memory stats were collected.
				lastNumGC = ms.NumGC
				// Nobody ran a GC. Don't update lastMs.

			case ms.NumGC == lastNumGC:
				runtime.GC()
				glog.V(2).Infof("GC: %d. InUse: %s. Idle: %s. jemalloc: %s.\n", ms.NumGC,
					humanize.IBytes(ms.HeapInuse),
					humanize.IBytes(ms.HeapIdle-ms.HeapReleased),
					humanize.IBytes(js.Active))
				lastNumGC = ms.NumGC + 1
				lastMs = ms
			}
		}
	}()

	// Run the program.
	cmd.Execute()
<<<<<<< HEAD

=======
>>>>>>> 996cafd1
	ticker.Stop()
	if z.NumAllocBytes() > 0 {
		glog.Warningf("MEMORY LEAK detected of size: %s\n",
			humanize.Bytes(uint64(z.NumAllocBytes())))
		z.PrintLeaks()
	}
}<|MERGE_RESOLUTION|>--- conflicted
+++ resolved
@@ -99,10 +99,6 @@
 
 	// Run the program.
 	cmd.Execute()
-<<<<<<< HEAD
-
-=======
->>>>>>> 996cafd1
 	ticker.Stop()
 	if z.NumAllocBytes() > 0 {
 		glog.Warningf("MEMORY LEAK detected of size: %s\n",
