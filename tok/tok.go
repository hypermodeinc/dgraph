/*
 * Copyright 2016 Dgraph Labs, Inc.
 *
 * Licensed under the Apache License, Version 2.0 (the "License");
 * you may not use this file except in compliance with the License.
 * You may obtain a copy of the License at
 *
 * 		http://www.apache.org/licenses/LICENSE-2.0
 *
 * Unless required by applicable law or agreed to in writing, software
 * distributed under the License is distributed on an "AS IS" BASIS,
 * WITHOUT WARRANTIES OR CONDITIONS OF ANY KIND, either express or implied.
 * See the License for the specific language governing permissions and
 * limitations under the License.
 */

package tok

import (
	"encoding/binary"
	"time"

	"github.com/blevesearch/bleve/analysis"
	"github.com/blevesearch/bleve/analysis/token/lowercase"
	"github.com/blevesearch/bleve/analysis/token/porter"
	"github.com/blevesearch/bleve/analysis/token/unicodenorm"
	"github.com/blevesearch/bleve/analysis/tokenizer/unicode"
	geom "github.com/twpayne/go-geom"

	"github.com/dgraph-io/dgraph/types"
	"github.com/dgraph-io/dgraph/x"
)

// Tokenizer defines what a tokenizer must provide.
type Tokenizer interface {
	// Name is name of tokenizer. This should be unique.
	Name() string

	// Type returns typeID that we care about.
	Type() types.TypeID

	// Tokens return tokens for a given value.
	Tokens(sv types.Val) ([]string, error)

<<<<<<< HEAD
	// Prefix returns the prefix byte for this token type.
=======
	// Identifier returns the prefix byte for this token type.
>>>>>>> fe850d6c
	Identifier() byte
}

var (
	tokenizers map[string]Tokenizer
	defaults   map[types.TypeID]Tokenizer
)

func IsExact(term string) bool {
	if term[0] == 0x2 {
		return true
	}
	return false
}

func init() {
	RegisterTokenizer(GeoTokenizer{})
	RegisterTokenizer(Int32Tokenizer{})
	RegisterTokenizer(FloatTokenizer{})
	RegisterTokenizer(DateTokenizer{})
	RegisterTokenizer(DateTimeTokenizer{})
	RegisterTokenizer(TermTokenizer{})
	RegisterTokenizer(ExactTokenizer{})
	RegisterTokenizer(FullTextTokenizer{})
	SetDefault(types.GeoID, "geo")
	SetDefault(types.Int32ID, "int")
	SetDefault(types.FloatID, "float")
	SetDefault(types.DateID, "date")
	SetDefault(types.DateTimeID, "datetime")
	SetDefault(types.StringID, "term")

	// Check for duplicate prexif bytes.
	usedIds := make(map[byte]struct{})
	for _, tok := range tokenizers {
		tokID := tok.Identifier()
		_, ok := usedIds[tokID]
		x.AssertTruef(!ok, "Same ID used by multiple tokenizers")
		usedIds[tokID] = struct{}{}
	}
}

// GetTokenizer returns tokenizer given unique name.
func GetTokenizer(name string) Tokenizer {
	t, found := tokenizers[name]
	x.AssertTruef(found, "Tokenizer not found %s", name)
	return t
}

// Default returns the default tokenizer for a given type.
func Default(typ types.TypeID) Tokenizer {
	t, found := defaults[typ]
	x.AssertTruef(found, "No default tokenizer set for type %v", typ)
	return t
}

// SetDefault sets the default tokenizer for given typeID.
func SetDefault(typ types.TypeID, name string) {
	if defaults == nil {
		defaults = make(map[types.TypeID]Tokenizer)
	}
	t := GetTokenizer(name)
	x.AssertTruef(t.Type() == typ, "Type mismatch %v vs %v", t.Type(), typ)
	defaults[typ] = t
}

// RegisterTokenizer adds your tokenizer to our list.
func RegisterTokenizer(t Tokenizer) {
	if tokenizers == nil {
		tokenizers = make(map[string]Tokenizer)
	}
	name := t.Name()
	_, found := tokenizers[name]
	x.AssertTruef(!found, "Duplicate tokenizer name %s", name)
	tokenizers[name] = t
}

type GeoTokenizer struct{}

func (t GeoTokenizer) Name() string       { return "geo" }
func (t GeoTokenizer) Type() types.TypeID { return types.GeoID }
func (t GeoTokenizer) Tokens(sv types.Val) ([]string, error) {
	tokens, err := types.IndexGeoTokens(sv.Value.(geom.T))
	EncodeGeoTokens(tokens)
	return tokens, err
}
<<<<<<< HEAD
func (t GeoTokenizer) Identifier() byte { return 0x4 }
=======
func (t GeoTokenizer) Identifier() byte { return 0x5 }
>>>>>>> fe850d6c

type Int32Tokenizer struct{}

func (t Int32Tokenizer) Name() string       { return "int" }
func (t Int32Tokenizer) Type() types.TypeID { return types.Int32ID }
func (t Int32Tokenizer) Tokens(sv types.Val) ([]string, error) {
	return []string{encodeToken(encodeInt(sv.Value.(int32)), t.Identifier())}, nil
}
<<<<<<< HEAD
func (t Int32Tokenizer) Identifier() byte { return 0x3 }
=======
func (t Int32Tokenizer) Identifier() byte { return 0x6 }
>>>>>>> fe850d6c

type FloatTokenizer struct{}

func (t FloatTokenizer) Name() string       { return "float" }
func (t FloatTokenizer) Type() types.TypeID { return types.FloatID }
func (t FloatTokenizer) Tokens(sv types.Val) ([]string, error) {
	return []string{encodeToken(encodeInt(int32(sv.Value.(float64))), t.Identifier())}, nil
}
<<<<<<< HEAD
func (t FloatTokenizer) Identifier() byte { return 0x3 }
=======
func (t FloatTokenizer) Identifier() byte { return 0x7 }
>>>>>>> fe850d6c

type DateTokenizer struct{}

func (t DateTokenizer) Name() string       { return "date" }
func (t DateTokenizer) Type() types.TypeID { return types.DateID }
func (t DateTokenizer) Tokens(sv types.Val) ([]string, error) {
	return []string{encodeToken(encodeInt(int32(sv.Value.(time.Time).Year())), t.Identifier())}, nil
}
func (t DateTokenizer) Identifier() byte { return 0x3 }

type DateTimeTokenizer struct{}

func (t DateTimeTokenizer) Name() string       { return "datetime" }
func (t DateTimeTokenizer) Type() types.TypeID { return types.DateTimeID }
func (t DateTimeTokenizer) Tokens(sv types.Val) ([]string, error) {
	return []string{encodeToken(encodeInt(int32(sv.Value.(time.Time).Year())), t.Identifier())}, nil
}
<<<<<<< HEAD
func (t DateTimeTokenizer) Identifier() byte { return 0x3 }
=======
func (t DateTimeTokenizer) Identifier() byte { return 0x4 }
>>>>>>> fe850d6c

type TermTokenizer struct{}

func (t TermTokenizer) Name() string       { return "term" }
func (t TermTokenizer) Type() types.TypeID { return types.StringID }
func (t TermTokenizer) Tokens(sv types.Val) ([]string, error) {
<<<<<<< HEAD
	tokenizer := unicode.NewUnicodeTokenizer()
	toLowerFilter := lowercase.NewLowerCaseFilter()
	normalizeFilter, err := unicodenorm.NewUnicodeNormalizeFilter("nfkc")
	if err != nil {
		return nil, err
	}

	analyzer := analysis.Analyzer{
		Tokenizer: tokenizer,
		TokenFilters: []analysis.TokenFilter{
			toLowerFilter,
			normalizeFilter,
		},
=======
	words := strings.Fields(sv.Value.(string))
	tokens := make([]string, 0, 5)
	for _, it := range words {
		if it == "_nil_" {
			tokens = append(tokens, it)
			continue
		}

		x.AssertTruef(!icutok.ICUDisabled(), "Indexing requires ICU to be enabled.")
		tokenizer, err := icutok.NewTokenizer([]byte(it))
		if err != nil {
			return nil, err
		}
		for {
			s := tokenizer.Next()
			if s == nil {
				break
			}
			tokens = append(tokens, encodeToken(string(s), t.Identifier()))
		}
		tokenizer.Destroy()
>>>>>>> fe850d6c
	}

	tokenStream := analyzer.Analyze([]byte(sv.Value.(string)))

	return extractTerms(tokenStream, t.Identifier()), nil
}
func (t TermTokenizer) Identifier() byte { return 0x1 }

type ExactTokenizer struct{}

func (t ExactTokenizer) Name() string       { return "exact" }
func (t ExactTokenizer) Type() types.TypeID { return types.StringID }
func (t ExactTokenizer) Tokens(sv types.Val) ([]string, error) {
	term, ok := sv.Value.(string)
	if !ok {
		return nil, x.Errorf("Exact indices only supported for string types")
	}
	return []string{encodeToken(term, t.Identifier())}, nil
}
func (t ExactTokenizer) Identifier() byte { return 0x2 }
<<<<<<< HEAD

type FullTextTokenizer struct{}

func (t FullTextTokenizer) Name() string       { return "fulltext" }
func (t FullTextTokenizer) Type() types.TypeID { return types.StringID }
func (t FullTextTokenizer) Tokens(sv types.Val) ([]string, error) {
	tokenizer := unicode.NewUnicodeTokenizer()
	toLowerFilter := lowercase.NewLowerCaseFilter()
	normalizeFilter, err := unicodenorm.NewUnicodeNormalizeFilter("nfkc")
	if err != nil {
		return nil, err
	}
	porterFilter := porter.NewPorterStemmer()

	analyzer := analysis.Analyzer{
		Tokenizer: tokenizer,
		TokenFilters: []analysis.TokenFilter{
			toLowerFilter,
			normalizeFilter,
			porterFilter,
		},
	}

	tokenStream := analyzer.Analyze([]byte(sv.Value.(string)))

	return extractTerms(tokenStream, t.Identifier()), nil
}
func (t FullTextTokenizer) Identifier() byte { return 0x5 }

func extractTerms(tokenStream analysis.TokenStream, prefix byte) []string {
	terms := make([]string, len(tokenStream))
	for i, token := range tokenStream {
		terms[i] = encodeToken(string(token.Term), prefix)
	}

	return terms
}

=======

>>>>>>> fe850d6c
func encodeInt(val int32) string {
	buf := make([]byte, 5)
	binary.BigEndian.PutUint32(buf[1:], uint32(val))
	if val < 0 {
		buf[0] = 0
	} else {
		buf[0] = 1
	}
	return string(buf)
}

func encodeToken(tok string, typ byte) string {
	return string(typ) + tok
}

func EncodeGeoTokens(tokens []string) {
	for i := 0; i < len(tokens); i++ {
		tokens[i] = encodeToken(tokens[i], 0x4)
	}
}<|MERGE_RESOLUTION|>--- conflicted
+++ resolved
@@ -42,11 +42,7 @@
 	// Tokens return tokens for a given value.
 	Tokens(sv types.Val) ([]string, error)
 
-<<<<<<< HEAD
-	// Prefix returns the prefix byte for this token type.
-=======
 	// Identifier returns the prefix byte for this token type.
->>>>>>> fe850d6c
 	Identifier() byte
 }
 
@@ -54,13 +50,6 @@
 	tokenizers map[string]Tokenizer
 	defaults   map[types.TypeID]Tokenizer
 )
-
-func IsExact(term string) bool {
-	if term[0] == 0x2 {
-		return true
-	}
-	return false
-}
 
 func init() {
 	RegisterTokenizer(GeoTokenizer{})
@@ -132,11 +121,7 @@
 	EncodeGeoTokens(tokens)
 	return tokens, err
 }
-<<<<<<< HEAD
-func (t GeoTokenizer) Identifier() byte { return 0x4 }
-=======
 func (t GeoTokenizer) Identifier() byte { return 0x5 }
->>>>>>> fe850d6c
 
 type Int32Tokenizer struct{}
 
@@ -145,11 +130,7 @@
 func (t Int32Tokenizer) Tokens(sv types.Val) ([]string, error) {
 	return []string{encodeToken(encodeInt(sv.Value.(int32)), t.Identifier())}, nil
 }
-<<<<<<< HEAD
-func (t Int32Tokenizer) Identifier() byte { return 0x3 }
-=======
 func (t Int32Tokenizer) Identifier() byte { return 0x6 }
->>>>>>> fe850d6c
 
 type FloatTokenizer struct{}
 
@@ -158,11 +139,7 @@
 func (t FloatTokenizer) Tokens(sv types.Val) ([]string, error) {
 	return []string{encodeToken(encodeInt(int32(sv.Value.(float64))), t.Identifier())}, nil
 }
-<<<<<<< HEAD
-func (t FloatTokenizer) Identifier() byte { return 0x3 }
-=======
 func (t FloatTokenizer) Identifier() byte { return 0x7 }
->>>>>>> fe850d6c
 
 type DateTokenizer struct{}
 
@@ -180,18 +157,13 @@
 func (t DateTimeTokenizer) Tokens(sv types.Val) ([]string, error) {
 	return []string{encodeToken(encodeInt(int32(sv.Value.(time.Time).Year())), t.Identifier())}, nil
 }
-<<<<<<< HEAD
-func (t DateTimeTokenizer) Identifier() byte { return 0x3 }
-=======
 func (t DateTimeTokenizer) Identifier() byte { return 0x4 }
->>>>>>> fe850d6c
 
 type TermTokenizer struct{}
 
 func (t TermTokenizer) Name() string       { return "term" }
 func (t TermTokenizer) Type() types.TypeID { return types.StringID }
 func (t TermTokenizer) Tokens(sv types.Val) ([]string, error) {
-<<<<<<< HEAD
 	tokenizer := unicode.NewUnicodeTokenizer()
 	toLowerFilter := lowercase.NewLowerCaseFilter()
 	normalizeFilter, err := unicodenorm.NewUnicodeNormalizeFilter("nfkc")
@@ -205,29 +177,6 @@
 			toLowerFilter,
 			normalizeFilter,
 		},
-=======
-	words := strings.Fields(sv.Value.(string))
-	tokens := make([]string, 0, 5)
-	for _, it := range words {
-		if it == "_nil_" {
-			tokens = append(tokens, it)
-			continue
-		}
-
-		x.AssertTruef(!icutok.ICUDisabled(), "Indexing requires ICU to be enabled.")
-		tokenizer, err := icutok.NewTokenizer([]byte(it))
-		if err != nil {
-			return nil, err
-		}
-		for {
-			s := tokenizer.Next()
-			if s == nil {
-				break
-			}
-			tokens = append(tokens, encodeToken(string(s), t.Identifier()))
-		}
-		tokenizer.Destroy()
->>>>>>> fe850d6c
 	}
 
 	tokenStream := analyzer.Analyze([]byte(sv.Value.(string)))
@@ -248,7 +197,6 @@
 	return []string{encodeToken(term, t.Identifier())}, nil
 }
 func (t ExactTokenizer) Identifier() byte { return 0x2 }
-<<<<<<< HEAD
 
 type FullTextTokenizer struct{}
 
@@ -276,7 +224,7 @@
 
 	return extractTerms(tokenStream, t.Identifier()), nil
 }
-func (t FullTextTokenizer) Identifier() byte { return 0x5 }
+func (t FullTextTokenizer) Identifier() byte { return 0x8 }
 
 func extractTerms(tokenStream analysis.TokenStream, prefix byte) []string {
 	terms := make([]string, len(tokenStream))
@@ -287,9 +235,6 @@
 	return terms
 }
 
-=======
-
->>>>>>> fe850d6c
 func encodeInt(val int32) string {
 	buf := make([]byte, 5)
 	binary.BigEndian.PutUint32(buf[1:], uint32(val))
