--- conflicted
+++ resolved
@@ -25,10 +25,7 @@
 	"strings"
 
 	"github.com/dgraph-io/dgraph/lex"
-<<<<<<< HEAD
 	"github.com/dgraph-io/dgraph/protos/graphp"
-=======
->>>>>>> 1037adf0
 	"github.com/dgraph-io/dgraph/x"
 	farm "github.com/dgryski/go-farm"
 )
@@ -1501,11 +1498,7 @@
 			// Store the generator function.
 			gen, err := parseFunction(it)
 			if err != nil {
-<<<<<<< HEAD
-				return nil, err
-=======
 				return gq, err
->>>>>>> 1037adf0
 			}
 			gq.Func = gen
 		} else {
