--- conflicted
+++ resolved
@@ -92,15 +92,9 @@
 	}`
 	res, err := Parse(query)
 	require.NoError(t, err)
-<<<<<<< HEAD
-	require.NotNil(t, res.Query)
-	require.Equal(t, childAttrs(res.Query), []string{"type.object.name", "friends"})
-	require.Equal(t, res.Query.Children[1].Args["first"], "10")
-=======
-	require.NotNil(t, gq)
-	require.Equal(t, []string{"type.object.name", "friends"}, childAttrs(gq))
-	require.Equal(t, "10", gq.Children[1].Args["first"])
->>>>>>> e23b1385
+	require.NotNil(t, res.Query)
+	require.Equal(t, []string{"type.object.name", "friends"}, childAttrs(res.Query))
+	require.Equal(t, "10", res.Query.Children[1].Args["first"])
 }
 
 func TestParseFirst_error(t *testing.T) {
@@ -222,13 +216,13 @@
 			}
 		}
 	`
-	gq, _, err := Parse(query)
-	require.NoError(t, err)
-	require.NotNil(t, gq)
-	require.Equal(t, childAttrs(gq), []string{"type.object.name.en", "friends"})
-	require.Equal(t, gq.Children[1].Alias, "bestFriend")
-	require.Equal(t, gq.Children[1].Children[0].Alias, "name")
-	require.Equal(t, childAttrs(gq.Children[1]), []string{"type.object.name.hi"})
+	res, err := Parse(query)
+	require.NoError(t, err)
+	require.NotNil(t, res.Query)
+	require.Equal(t, childAttrs(res.Query), []string{"type.object.name.en", "friends"})
+	require.Equal(t, res.Query.Children[1].Alias, "bestFriend")
+	require.Equal(t, res.Query.Children[1].Children[0].Alias, "name")
+	require.Equal(t, childAttrs(res.Query.Children[1]), []string{"type.object.name.hi"})
 }
 
 func TestParse_block(t *testing.T) {
@@ -833,12 +827,7 @@
 		}
 	}
 `
-<<<<<<< HEAD
-	_, err := Parse(query)
-	fmt.Println(err)
-=======
-	_, _, err := Parse(query)
->>>>>>> e23b1385
+	_, err := Parse(query)
 	require.Error(t, err)
 }
 func TestParseFilter_unknowndirective(t *testing.T) {
