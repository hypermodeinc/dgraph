--- conflicted
+++ resolved
@@ -3438,7 +3438,6 @@
 	require.NoError(t, err)
 }
 
-<<<<<<< HEAD
 // this test tests parsing of EOF inside '...'
 func TestDotsEOF(t *testing.T) {
 	query := `{
@@ -3447,7 +3446,8 @@
 			..`
 	_, err := Parse(Request{Str: query, Http: true})
 	require.Error(t, err)
-=======
+}
+
 func TestMathWithoutVarAlias(t *testing.T) {
 	query := `{
 			f(func: anyofterms(name, "Rick Michonne Andrea")) {
@@ -3497,5 +3497,4 @@
 	require.NoError(t, err)
 	require.Equal(t, 2, len(gql.Query[0].Filter.Func.Args))
 	require.Equal(t, 2, len(gql.Query[0].Func.Args))
->>>>>>> 7dd67a87
 }