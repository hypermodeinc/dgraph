--- conflicted
+++ resolved
@@ -3533,7 +3533,30 @@
 	require.Equal(t, 2, len(gql.Query[0].Func.Args))
 }
 
-<<<<<<< HEAD
+func TestFilterUid(t *testing.T) {
+	query := `
+	{
+		me(func: uid(1, 3 , 5, 7)) @filter(uid(3, 7)) {
+			name
+		}
+	}
+	`
+	gql, err := Parse(Request{Str: query, Http: true})
+	require.NoError(t, err)
+	require.Equal(t, []string{"1", "3", "5", "7"}, gql.Query[0].Func.Args)
+	require.Equal(t, []string{"3", "7"}, gql.Query[0].Filter.Func.Args)
+}
+
+func TestRemoveDuplicates(t *testing.T) {
+	set := removeDuplicates([]string{"a", "a", "a", "b", "b", "c", "c"})
+	require.EqualValues(t, []string{"a", "b", "c"}, set)
+}
+
+func TestRemoveDuplicatesWithoutDuplicates(t *testing.T) {
+	set := removeDuplicates([]string{"a", "b", "c", "d"})
+	require.EqualValues(t, []string{"a", "b", "c", "d"}, set)
+}
+
 func TestParseSubscribe(t *testing.T) {
 	query := `
 	subscribe {
@@ -3550,29 +3573,4 @@
 	require.NoError(t, err)
 	require.Equal(t, 1, len(gql.Query))
 	require.True(t, gql.Query[0].Subscribe)
-
-=======
-func TestFilterUid(t *testing.T) {
-	query := `
-	{
-		me(func: uid(1, 3 , 5, 7)) @filter(uid(3, 7)) {
-			name
-		}
-	}
-	`
-	gql, err := Parse(Request{Str: query, Http: true})
-	require.NoError(t, err)
-	require.Equal(t, []string{"1", "3", "5", "7"}, gql.Query[0].Func.Args)
-	require.Equal(t, []string{"3", "7"}, gql.Query[0].Filter.Func.Args)
-}
-
-func TestRemoveDuplicates(t *testing.T) {
-	set := removeDuplicates([]string{"a", "a", "a", "b", "b", "c", "c"})
-	require.EqualValues(t, []string{"a", "b", "c"}, set)
-}
-
-func TestRemoveDuplicatesWithoutDuplicates(t *testing.T) {
-	set := removeDuplicates([]string{"a", "b", "c", "d"})
-	require.EqualValues(t, []string{"a", "b", "c", "d"}, set)
->>>>>>> 5208f722
 }