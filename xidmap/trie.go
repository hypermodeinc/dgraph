--- conflicted
+++ resolved
@@ -63,15 +63,12 @@
 // Size returns the size of Arena used by this Trie so far.
 func (t *Trie) Size() uint32 {
 	return uint32(t.buf.LenNoPadding())
-<<<<<<< HEAD
-=======
 }
 
 type iterFn func(key string, uid uint64) error
 
 func (t *Trie) Iterate(fn iterFn) error {
 	return t.iterate(t.root, "", fn)
->>>>>>> 619ead68
 }
 
 // Release would release the resources used by the Arena.
