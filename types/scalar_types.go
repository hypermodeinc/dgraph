/*
 * Copyright 2016 DGraph Labs, Inc.
 *
 * Licensed under the Apache License, Version 2.0 (the "License");
 * you may not use this file except in compliance with the License.
 * You may obtain a copy of the License at
 *
 * 		http://www.apache.org/licenses/LICENSE-2.0
 *
 * Unless required by applicable law or agreed to in writing, software
 * distributed under the License is distributed on an "AS IS" BASIS,
 * WITHOUT WARRANTIES OR CONDITIONS OF ANY KIND, either express or implied.
 * See the License for the specific language governing permissions and
 * limitations under the License.
 */

package types

import (
	"encoding/binary"
	"encoding/json"
	"math"
	"strconv"
	"time"

	"github.com/dgraph-io/dgraph/x"
)

// Note: These ids are stored in the posting lists to indicate the type
// of the data. The order *cannot* be changed without breaking existing
// data. When adding a new type *always* add to the end of this list.
// Never delete anything from this list even if it becomes unused.
const (
	bytesID TypeID = iota
	int32ID
	floatID
	boolID
	dateTimeID
<<<<<<< HEAD
	dateID
=======
	stringID
>>>>>>> 5a871e58
)

// added suffix 'type' to names to distinguish from Go types 'int' and 'string'
var (
	// Int32Type scalar.
	Int32Type = Scalar{
		Name: "int",
		id:   int32ID,
		// TODO: Why do we have this description field? If not needed, remove.
		Description: "The 'Int' scalar type represents non-fractional signed whole" +
			" numeric values. Int can represent values between -(2^31)" +
			" and 2^31 - 1.",
		Unmarshaler: uInt32,
	}
	// FloatType scalar.
	FloatType = Scalar{
		Name: "float",
		id:   floatID,
		Description: "The 'Float' scalar type represents signed double-precision" +
			" fractional values	as specified by [IEEE 754]" +
			" (http://en.wikipedia.org/wiki/IEEE_floating_point).",
		Unmarshaler: uFloat,
	}
	// StringType scalar.
	StringType = Scalar{
		Name: "string",
		id:   stringID,
		Description: "The 'String' scalar type represents textual data, represented" +
			" as UTF-8 character sequences. The String type is most often" +
			" used by GraphQL to represent free-form human-readable text.",
		Unmarshaler: uString,
	}
	// ByteArrayType scalar.
	ByteArrayType = Scalar{
		Name: "bytes",
		id:   bytesID,
		Description: "The 'ByteArray' scalar type represents any untyped byte stream." +
			" This is default storage mechanism if a type is not specified.",
		Unmarshaler: uString,
	}
	// BooleanType scalar.
	BooleanType = Scalar{
		Name:        "bool",
		id:          boolID,
		Description: "The 'Boolean' scalar type represents 'true' or 'false'.",
		Unmarshaler: uBool,
	}
	// IDType scalar.
	IDType = Scalar{
		Name: "id",
		id:   stringID,
		Description: "The 'ID' scalar type represents a unique identifier, often" +
			" used to refetch an object or as key for a cache. The ID type" +
			" appears in a JSON response as a String; however, it is not" +
			" intended to be human-readable. When expected as an input" +
			" type, any string (such as '4') or integer (such as '4')" +
			" input value will be accepted as an ID.",
		Unmarshaler: uString,
	}
	// DateTimeType scalar.
	DateTimeType = Scalar{
		Name: "datetime",
		id:   dateTimeID,
		Description: "The 'DateTime' scalar type an instant in time with nanosecond" +
			" precision. Each DateTime is associated with a timezone.",
		Unmarshaler: uTime,
	}
	// DateType scalar.
	DateType = Scalar{
		Name: "date",
		id:   dateID,
		Description: "The 'Date' scalar type represents a date (year, month, day)." +
			" A date is not associated with a timezone.",
		Unmarshaler: uDate,
	}
)

// stores a mapping between a string name of a type
var typeNameMap = map[string]Type{
	Int32Type.Name:    Int32Type,
	FloatType.Name:    FloatType,
	StringType.Name:   StringType,
	BooleanType.Name:  BooleanType,
	IDType.Name:       IDType,
	DateTimeType.Name: DateTimeType,
	DateType.Name:     DateType,
}

// stores a mapping between the typeID to a type
var typeIDMap = map[TypeID]Type{
<<<<<<< HEAD
	Int32Type.ID():    Int32Type,
	FloatType.ID():    FloatType,
	StringType.ID():   StringType,
	BooleanType.ID():  BooleanType,
	IDType.ID():       IDType,
	DateTimeType.ID(): DateTimeType,
	DateType.ID():     DateType,
=======
	Int32Type.ID():     Int32Type,
	FloatType.ID():     FloatType,
	StringType.ID():    StringType,
	BooleanType.ID():   BooleanType,
	IDType.ID():        IDType,
	DateTimeType.ID():  DateTimeType,
	ByteArrayType.ID(): ByteArrayType,
>>>>>>> 5a871e58
}

// TypeForName returns the type corresponding to the given name.
// If name is not recognized, it returns nil.
func TypeForName(name string) Type {
	return typeNameMap[name]
}

// TypeForID returns the type corresponding to the given TypeID.
// If id is not recognized, it returns nil.
func TypeForID(id TypeID) Type {
	return typeIDMap[id]
}

// Int32 is the scalar type for int32
type Int32 int32

// MarshalBinary marshals to binary
func (v Int32) MarshalBinary() ([]byte, error) {
	var bs [4]byte
	binary.LittleEndian.PutUint32(bs[:], uint32(v))
	return bs[:], nil
}

// MarshalText marshals to text
func (v Int32) MarshalText() ([]byte, error) {
	s := strconv.FormatInt(int64(v), 10)
	return []byte(s), nil
}

// MarshalJSON marshals to json
func (v Int32) MarshalJSON() ([]byte, error) {
	return json.Marshal(int32(v))
}

type unmarshalInt32 struct{}

func (u unmarshalInt32) FromBinary(data []byte) (TypeValue, error) {
	if len(data) < 4 {
		return nil, x.Errorf("Invalid data for int32 %v", data)
	}
	val := binary.LittleEndian.Uint32(data)
	return Int32(val), nil
}

func (u unmarshalInt32) FromText(text []byte) (TypeValue, error) {
	val, err := strconv.ParseInt(string(text), 10, 32)
	if err != nil {
		return nil, err
	}
	return Int32(val), nil
}

var uInt32 unmarshalInt32

// Float is the scalar type for float64
type Float float64

// MarshalBinary marshals to binary
func (v Float) MarshalBinary() ([]byte, error) {
	var bs [8]byte
	u := math.Float64bits(float64(v))
	binary.LittleEndian.PutUint64(bs[:], u)
	return bs[:], nil
}

// MarshalText marshals to text
func (v Float) MarshalText() ([]byte, error) {
	s := strconv.FormatFloat(float64(v), 'E', -1, 64)
	return []byte(s), nil
}

// MarshalJSON marshals to json
func (v Float) MarshalJSON() ([]byte, error) {
	return json.Marshal(float64(v))
}

type unmarshalFloat struct{}

func (u unmarshalFloat) FromBinary(data []byte) (TypeValue, error) {
	if len(data) < 8 {
		return nil, x.Errorf("Invalid data for float %v", data)
	}
	v := binary.LittleEndian.Uint64(data)
	val := math.Float64frombits(v)
	return Float(val), nil
}

func (u unmarshalFloat) FromText(text []byte) (TypeValue, error) {
	val, err := strconv.ParseFloat(string(text), 64)
	if err != nil {
		return nil, err
	}
	return Float(val), nil
}

var uFloat unmarshalFloat

// String is the scalar type for string
type String string

// MarshalBinary marshals to binary
func (v String) MarshalBinary() ([]byte, error) {
	return []byte(v), nil
}

// MarshalText marshals to text
func (v String) MarshalText() ([]byte, error) {
	return v.MarshalBinary()
}

// MarshalJSON marshals to json
func (v String) MarshalJSON() ([]byte, error) {
	return json.Marshal(string(v))
}

type unmarshalString struct{}

func (v unmarshalString) FromBinary(data []byte) (TypeValue, error) {
	return String(data), nil
}

func (v unmarshalString) FromText(text []byte) (TypeValue, error) {
	return v.FromBinary(text)
}

var uString unmarshalString

// Bool is the scalar type for bool
type Bool bool

// MarshalBinary marshals to binary
func (v Bool) MarshalBinary() ([]byte, error) {
	var bs [1]byte
	if v {
		bs[0] = 1
	} else {
		bs[0] = 0
	}
	return bs[:], nil
}

// MarshalText marshals to text
func (v Bool) MarshalText() ([]byte, error) {
	s := strconv.FormatBool(bool(v))
	return []byte(s), nil
}

// MarshalJSON marshals to json
func (v Bool) MarshalJSON() ([]byte, error) {
	return json.Marshal(bool(v))
}

type unmarshalBool struct{}

func (u unmarshalBool) FromBinary(data []byte) (TypeValue, error) {
	if data[0] == 0 {
		return Bool(false), nil
	} else if data[0] == 1 {
		return Bool(true), nil
	} else {
		return nil, x.Errorf("Invalid value for bool %v", data[0])
	}
}

func (u unmarshalBool) FromText(text []byte) (TypeValue, error) {
	val, err := strconv.ParseBool(string(text))
	if err != nil {
		return nil, err
	}
	return Bool(val), nil
}

var uBool unmarshalBool

type unmarshalTime struct{}

func (u unmarshalTime) FromBinary(data []byte) (TypeValue, error) {
	var v time.Time
	if err := v.UnmarshalBinary(data); err != nil {
		return nil, err
	}
	return v, nil
}

func (u unmarshalTime) FromText(text []byte) (TypeValue, error) {
	var v time.Time
	if err := v.UnmarshalText(text); err != nil {
		// Try parsing without timezone since that is a valid format
		if v, err = time.Parse("2006-01-02T15:04:05", string(text)); err != nil {
			return nil, err
		}
	}
	return v, nil
}

var uTime unmarshalTime

func (u unmarshalInt32) fromFloat(f float64) (TypeValue, error) {
	if f > math.MaxInt32 || f < math.MinInt32 || math.IsNaN(f) {
		return nil, x.Errorf("Float out of int32 range")
	}
	return Int32(f), nil
}

func (u unmarshalInt32) fromBool(b bool) (TypeValue, error) {
	if b {
		return Int32(1), nil
	}
	return Int32(0), nil
}

func (u unmarshalInt32) fromTime(t time.Time) (TypeValue, error) {
	// Represent the unix timestamp as a 32bit int.
	secs := t.Unix()
	if secs > math.MaxInt32 || secs < math.MinInt32 {
		return nil, x.Errorf("Time out of int32 range")
	}
	return Int32(secs), nil
}

func (u unmarshalFloat) fromInt(i int32) (TypeValue, error) {
	return Float(i), nil
}

func (u unmarshalFloat) fromBool(b bool) (TypeValue, error) {
	if b {
		return Float(1), nil
	}
	return Float(0), nil
}

const (
	nanoSecondsInSec = 1000000000
)

func (u unmarshalFloat) fromTime(t time.Time) (TypeValue, error) {
	// Represent the unix timestamp as a float (with fractional seconds)
	secs := float64(t.Unix())
	nano := float64(t.Nanosecond())
	val := secs + nano/nanoSecondsInSec
	return Float(val), nil
}

func (u unmarshalBool) fromInt(i int32) (TypeValue, error) {
	return Bool(i != 0), nil
}

func (u unmarshalBool) fromFloat(f float64) (TypeValue, error) {
	return Bool(f != 0), nil
}

func (u unmarshalTime) fromInt(i int32) (TypeValue, error) {
	return time.Unix(int64(i), 0).UTC(), nil
}

func (u unmarshalTime) fromFloat(f float64) (TypeValue, error) {
	secs := int64(f)
	fracSecs := f - float64(secs)
	nsecs := int64(fracSecs * nanoSecondsInSec)
	return time.Unix(secs, nsecs).UTC(), nil
}<|MERGE_RESOLUTION|>--- conflicted
+++ resolved
@@ -36,11 +36,8 @@
 	floatID
 	boolID
 	dateTimeID
-<<<<<<< HEAD
+	stringID
 	dateID
-=======
-	stringID
->>>>>>> 5a871e58
 )
 
 // added suffix 'type' to names to distinguish from Go types 'int' and 'string'
@@ -131,15 +128,6 @@
 
 // stores a mapping between the typeID to a type
 var typeIDMap = map[TypeID]Type{
-<<<<<<< HEAD
-	Int32Type.ID():    Int32Type,
-	FloatType.ID():    FloatType,
-	StringType.ID():   StringType,
-	BooleanType.ID():  BooleanType,
-	IDType.ID():       IDType,
-	DateTimeType.ID(): DateTimeType,
-	DateType.ID():     DateType,
-=======
 	Int32Type.ID():     Int32Type,
 	FloatType.ID():     FloatType,
 	StringType.ID():    StringType,
@@ -147,7 +135,7 @@
 	IDType.ID():        IDType,
 	DateTimeType.ID():  DateTimeType,
 	ByteArrayType.ID(): ByteArrayType,
->>>>>>> 5a871e58
+	DateType.ID():      DateType,
 }
 
 // TypeForName returns the type corresponding to the given name.
