--- conflicted
+++ resolved
@@ -31,6 +31,7 @@
 	"github.com/dgraph-io/dgo/protos/api"
 	"github.com/dgraph-io/dgraph/algo"
 	"github.com/dgraph-io/dgraph/types"
+	"github.com/dgraph-io/dgraph/x"
 )
 
 // ToJson converts the list of subgraph into a JSON response by calling toFastJSON.
@@ -277,13 +278,9 @@
 	for _, pa := range parent {
 		for _, ca := range child {
 			cnt += len(pa) + len(ca)
-<<<<<<< HEAD
-			if cnt > normalizeLimit {
-				return nil, errors.Errorf("Couldn't evaluate @normalize directive - too many results")
-=======
 			if cnt > x.Config.NormalizeNodeLimit {
-				return nil, x.Errorf("Couldn't evaluate @normalize directive - too many results")
->>>>>>> e3af1aeb
+				return nil, errors.Errorf(
+					"Couldn't evaluate @normalize directive - too many results")
 			}
 			list := make([]*fastJsonNode, 0, len(pa)+len(ca))
 			list = append(list, pa...)
