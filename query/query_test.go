--- conflicted
+++ resolved
@@ -104,7 +104,7 @@
 		t.Error(err)
 	}
 
-	worker.SetWorkerState(worker.NewState(ps, nil, 0, 1))
+	worker.SetWorkerState(worker.NewState(ps, 0, 1))
 
 	if sg.Result.Size() != 1 {
 		t.Errorf("Expected length 1. Got: %v", sg.Result.Size())
@@ -136,7 +136,7 @@
 		return "", nil
 	}
 
-	worker.SetWorkerState(worker.NewState(ps, nil, 0, 1))
+	worker.SetWorkerState(worker.NewState(ps, 0, 1))
 	posting.Init()
 	posting.ReadIndexConfigs([]byte(`{"config": [{"attribute": "name"}]}`))
 	posting.InitIndex(ps)
@@ -178,38 +178,33 @@
 	edge.Entity = 1
 	addEdge(t, edge, getOrCreate(posting.Key(1, "gender"), ps))
 
-<<<<<<< HEAD
-	edge.Value = []byte("alive")
-	edge.Attribute = "status"
-	edge.Entity = 1
-	addEdge(t, edge, getOrCreate(posting.Key(1, "status"), ps))
-=======
 	edge.Value, _ = types.Int32(15).MarshalBinary()
 	edge.ValueType = byte(types.Int32Type.ID())
+	edge.Attribute = "age"
+	edge.Entity = 1
 	addEdge(t, edge, getOrCreate(posting.Key(1, "age"), ps))
 	edge.ValueType = 0
 
 	edge.Value = []byte("31, 32 street, Jupiter")
+	edge.Attribute = "address"
+	edge.Entity = 1
 	addEdge(t, edge, getOrCreate(posting.Key(1, "address"), ps))
 
 	edge.Value, _ = types.Bool(true).MarshalBinary()
+	edge.Attribute = "alive"
 	edge.ValueType = byte(types.BooleanType.ID())
+	edge.Entity = 1
 	addEdge(t, edge, getOrCreate(posting.Key(1, "alive"), ps))
 	edge.ValueType = 0
->>>>>>> 0be661fe
 
 	edge.Value = []byte("38")
 	edge.Attribute = "age"
 	edge.Entity = 1
 	addEdge(t, edge, getOrCreate(posting.Key(1, "age"), ps))
 
-<<<<<<< HEAD
-	edge.Value = []byte("98.99")
+	edge.Value = []byte("98.99%")
 	edge.Attribute = "survival_rate"
 	edge.Entity = 1
-=======
-	edge.Value = []byte("98.99%")
->>>>>>> 0be661fe
 	addEdge(t, edge, getOrCreate(posting.Key(1, "survival_rate"), ps))
 
 	edge.Value = []byte("true")
@@ -219,12 +214,9 @@
 
 	// Now let's add a name for each of the friends, except 101.
 	edge.Value = []byte("Rick Grimes")
-<<<<<<< HEAD
 	edge.Attribute = "name"
 	edge.Entity = 23
-=======
 	edge.ValueType = byte(types.StringType.ID())
->>>>>>> 0be661fe
 	addEdge(t, edge, getOrCreate(posting.Key(23, "name"), ps))
 	edge.ValueType = 0
 
@@ -487,7 +479,6 @@
 }
 
 func TestCountError2(t *testing.T) {
-
 	// Alright. Now we have everything set up. Let's create the query.
 	query := `
 		{
@@ -599,7 +590,7 @@
 	checkSingleValue(t, sg.Children[2], "gender", "female")
 }
 
-func TestToJson(t *testing.T) {
+func TestToJSON(t *testing.T) {
 	dir, _ := populateGraph(t)
 	defer os.RemoveAll(dir)
 
@@ -645,7 +636,6 @@
 	}
 }
 
-<<<<<<< HEAD
 func TestToJSONFilter(t *testing.T) {
 	dir, _ := populateGraph(t)
 	defer os.RemoveAll(dir)
@@ -654,7 +644,6 @@
 			me(_uid_:0x01) {
 				name
 				gender
-				status
 				friend @filter(eq("name", "Andrea")) {
 					name
 				}
@@ -686,7 +675,7 @@
 	}
 
 	s := string(js)
-	if s != `{"me":{"friend":{"name":"Andrea"},"gender":"female","name":"Michonne","status":"alive"}}` {
+	if s != `{"me":[{"friend":[{"name":"Andrea"}],"gender":"female","name":"Michonne"}]}` {
 		t.Errorf("Wrong output: %s", s)
 	}
 }
@@ -699,7 +688,6 @@
 			me(_uid_:0x01) {
 				name
 				gender
-				status
 				friend @filter(eq("name", "Andrea")) {
 					_uid_
 				}
@@ -731,7 +719,7 @@
 	}
 
 	s := string(js)
-	if s != `{"me":{"friend":{"_uid_":"0x1f"},"gender":"female","name":"Michonne","status":"alive"}}` {
+	if s != `{"me":[{"friend":[{"_uid_":"0x1f"}],"gender":"female","name":"Michonne"}]}` {
 		t.Errorf("Wrong output: %s", s)
 	}
 }
@@ -744,7 +732,6 @@
 			me(_uid_:0x01) {
 				name
 				gender
-				status
 				friend @filter(eq("name", "Andrea") || eq("name", "Glenn Rhee")) {
 					name
 				}
@@ -776,7 +763,7 @@
 	}
 
 	s := string(js)
-	if s != `{"me":{"friend":[{"name":"Glenn Rhee"},{"name":"Andrea"}],"gender":"female","name":"Michonne","status":"alive"}}` {
+	if s != `{"me":[{"friend":[{"name":"Glenn Rhee"},{"name":"Andrea"}],"gender":"female","name":"Michonne"}]}` {
 		t.Errorf("Wrong output: %s", s)
 	}
 }
@@ -789,7 +776,6 @@
 			me(_uid_:0x01) {
 				name
 				gender
-				status
 				friend @filter(eq("name", "Andrea") && eq("name", "Glenn Rhee")) {
 					name
 				}
@@ -821,34 +807,15 @@
 	}
 
 	s := string(js)
-	if s != `{"me":{"gender":"female","name":"Michonne","status":"alive"}}` {
+	if s != `{"me":[{"gender":"female","name":"Michonne"}]}` {
 		t.Errorf("Wrong output: %s", s)
 	}
 }
 
-// Checking for Type coercion errors.
-// NOTE: Writing separate test since Marshal/Unmarshal process of ToJSON converts
-// 'int' type to 'float64' and thus mucks up the tests.
-func TestPostTraverse(t *testing.T) {
-	dir, _ := populateGraph(t)
-	defer os.RemoveAll(dir)
-
-	file, err := os.Create("test_schema.json")
-	if err != nil {
-		t.Error(err)
-	}
-	s := `
-		{
-			"name": "string",
-			"age": "int",
-			"survival_rate": "float",
-			"sword_present": "bool"
-=======
 func getProperty(properties []*graph.Property, prop string) *graph.Value {
 	for _, p := range properties {
 		if p.Prop == prop {
 			return p.Value
->>>>>>> 0be661fe
 		}
 	}
 	return nil
@@ -1067,7 +1034,6 @@
 			me(_uid_:0x01) {
 				name
 				gender
-				status
 				friend @filter(eq("name", "Andrea")) {
 					name
 				}
@@ -1105,21 +1071,23 @@
 	expectedPb := `attribute: "me"
 properties: <
   prop: "name"
-  val: "Michonne"
+  value: <
+    bytes_val: "Michonne"
+  >
 >
 properties: <
   prop: "gender"
-  val: "female"
->
-properties: <
-  prop: "status"
-  val: "alive"
+  value: <
+    bytes_val: "female"
+  >
 >
 children: <
   attribute: "friend"
   properties: <
     prop: "name"
-    val: "Andrea"
+    value: <
+      bytes_val: "Andrea"
+    >
   >
 >
 `
@@ -1140,7 +1108,6 @@
 			me(_uid_:0x01) {
 				name
 				gender
-				status
 				friend @filter(eq("name", "Andrea") || eq("name", "Glenn Rhee")) {
 					name
 				}
@@ -1178,28 +1145,32 @@
 	expectedPb := `attribute: "me"
 properties: <
   prop: "name"
-  val: "Michonne"
+  value: <
+    bytes_val: "Michonne"
+  >
 >
 properties: <
   prop: "gender"
-  val: "female"
->
-properties: <
-  prop: "status"
-  val: "alive"
->
-children: <
-  attribute: "friend"
-  properties: <
-    prop: "name"
-    val: "Glenn Rhee"
+  value: <
+    bytes_val: "female"
   >
 >
 children: <
   attribute: "friend"
   properties: <
     prop: "name"
-    val: "Andrea"
+    value: <
+      bytes_val: "Glenn Rhee"
+    >
+  >
+>
+children: <
+  attribute: "friend"
+  properties: <
+    prop: "name"
+    value: <
+      bytes_val: "Andrea"
+    >
   >
 >
 `
@@ -1220,7 +1191,6 @@
 			me(_uid_:0x01) {
 				name
 				gender
-				status
 				friend @filter(eq("name", "Andrea") && eq("name", "Glenn Rhee")) {
 					name
 				}
@@ -1258,15 +1228,15 @@
 	expectedPb := `attribute: "me"
 properties: <
   prop: "name"
-  val: "Michonne"
+  value: <
+    bytes_val: "Michonne"
+  >
 >
 properties: <
   prop: "gender"
-  val: "female"
->
-properties: <
-  prop: "status"
-  val: "alive"
+  value: <
+    bytes_val: "female"
+  >
 >
 `
 	pbText := proto.MarshalTextString(pb)
