/*
 * Copyright 2016 Dgraph Labs, Inc.
 *
 * Licensed under the Apache License, Version 2.0 (the "License");
 * you may not use this file except in compliance with the License.
 * You may obtain a copy of the License at
 *
 * 		http://www.apache.org/licenses/LICENSE-2.0
 *
 * Unless required by applicable law or agreed to in writing, software
 * distributed under the License is distributed on an "AS IS" BASIS,
 * WITHOUT WARRANTIES OR CONDITIONS OF ANY KIND, either express or implied.
 * See the License for the specific language governing permissions and
 * limitations under the License.
 */

package query

<<<<<<< HEAD
import (
	"context"
	"encoding/json"
	"io/ioutil"
	"testing"
	"time"

	"github.com/stretchr/testify/require"
	"github.com/twpayne/go-geom"

	"github.com/dgraph-io/dgraph/group"
	"github.com/dgraph-io/dgraph/posting"
	"github.com/dgraph-io/dgraph/schema"
	"github.com/dgraph-io/dgraph/store"
	"github.com/dgraph-io/dgraph/types"
	"github.com/dgraph-io/dgraph/worker"
)

func createTestStore(t *testing.T) (string, *store.Store) {
	dir, err := ioutil.TempDir("", "storetest_")
	require.NoError(t, err)
	ps, err := store.NewStore(dir)
	require.NoError(t, err)

	schema.ParseBytes([]byte(`scalar geometry:geo @index`))
	posting.Init(ps)
	return dir, ps
}

func addGeoData(t *testing.T, ps *store.Store, uid uint64, p geom.T, name string) {
	g := types.Geo{p}
	value, err := g.MarshalBinary()
	require.NoError(t, err)
	addEdgeToTypedValue(t, ps, "geometry", uid, types.GeoID, value)
	addEdgeToTypedValue(t, ps, "name", uid, types.StringID, []byte(name))
}

func createTestData(t *testing.T, ps *store.Store) {
	dir, err := ioutil.TempDir("", "wal")
	require.NoError(t, err)
	group.ParseGroupConfig("")
	worker.StartRaftNodes(dir)

	p := geom.NewPoint(geom.XY).MustSetCoords(geom.Coord{-122.082506, 37.4249518})
	addGeoData(t, ps, 1, p, "Googleplex")

	p = geom.NewPoint(geom.XY).MustSetCoords(geom.Coord{-122.080668, 37.426753})
	addGeoData(t, ps, 2, p, "Shoreline Amphitheater")

	p = geom.NewPoint(geom.XY).MustSetCoords(geom.Coord{-122.2527428, 37.513653})
	addGeoData(t, ps, 3, p, "San Carlos Airport")

	poly := geom.NewPolygon(geom.XY).MustSetCoords([][]geom.Coord{
		{{-121.6, 37.1}, {-122.4, 37.3}, {-122.6, 37.8}, {-122.5, 38.3}, {-121.9, 38}, {-121.6, 37.1}},
	})
	addGeoData(t, ps, 4, poly, "SF Bay area")
	poly = geom.NewPolygon(geom.XY).MustSetCoords([][]geom.Coord{
		{{-122.06, 37.37}, {-122.1, 37.36}, {-122.12, 37.4}, {-122.11, 37.43}, {-122.04, 37.43}, {-122.06, 37.37}},
	})
	addGeoData(t, ps, 5, poly, "Mountain View")
	poly = geom.NewPolygon(geom.XY).MustSetCoords([][]geom.Coord{
		{{-122.25, 37.49}, {-122.28, 37.49}, {-122.27, 37.51}, {-122.25, 37.52}, {-122.24, 37.51}},
	})
	addGeoData(t, ps, 6, poly, "San Carlos")

	time.Sleep(200 * time.Millisecond) // Let the index process jobs from channel.
}

func runQuery(t *testing.T, sg *SubGraph) interface{} {
	ctx := context.Background()
	ch := make(chan error)
	go ProcessGraph(ctx, sg, nil, ch)
	err := <-ch
	require.NoError(t, err)

	var l Latency
	js, err := sg.ToJSON(&l)
	require.NoError(t, err)

	var v interface{}
	err = json.Unmarshal(js, &v)
	require.NoError(t, err)
	return v
}

/*
func TestWithinPoint(t *testing.T) {
	dir, ps := createTestStore(t)
	defer os.RemoveAll(dir)
	defer ps.Close()

	createTestData(t, ps)

	p := geom.NewPoint(geom.XY).MustSetCoords(geom.Coord{-122.082506, 37.4249518})
	g := types.Geo{p}
	data, err := g.MarshalBinary()
	require.NoError(t, err)

	sg := &SubGraph{
		Attr:      "geometry",
		GeoFilter: &geo.Filter{Data: data, Type: geo.QueryTypeWithin},
		Children:  []*SubGraph{&SubGraph{Attr: "name"}},
	}

	mp := runQuery(t, sg)
	expected := map[string]interface{}{"name": "Googleplex"}
	require.Equal(t, expected, mp)
}

func TestWithinPolygon(t *testing.T) {
	dir, ps := createTestStore(t)
	defer os.RemoveAll(dir)
	defer ps.Close()

	createTestData(t, ps)

	p := geom.NewPolygon(geom.XY).MustSetCoords([][]geom.Coord{
		{{-122.06, 37.37}, {-122.1, 37.36}, {-122.12, 37.4}, {-122.11, 37.43}, {-122.04, 37.43}, {-122.06, 37.37}},
	})
	g := types.Geo{p}
	data, err := g.MarshalBinary()
	require.NoError(t, err)

	sg := &SubGraph{
		Attr:      "geometry",
		GeoFilter: &geo.Filter{Data: data, Type: geo.QueryTypeWithin},
		Children:  []*SubGraph{&SubGraph{Attr: "name"}},
	}

	mp := runQuery(t, sg)
	expected := []interface{}{map[string]interface{}{"name": "Googleplex"},
		map[string]interface{}{"name": "Shoreline Amphitheater"}}
	EqualArrays(t, expected, mp)
}

func TestContainsPoint(t *testing.T) {
	dir, ps := createTestStore(t)
	defer os.RemoveAll(dir)
	defer ps.Close()

	createTestData(t, ps)

	p := geom.NewPoint(geom.XY).MustSetCoords(geom.Coord{-122.082506, 37.4249518})
	g := types.Geo{p}
	data, err := g.MarshalBinary()
	require.NoError(t, err)

	sg := &SubGraph{
		Attr:      "geometry",
		GeoFilter: &geo.Filter{Data: data, Type: geo.QueryTypeContains},
		Children:  []*SubGraph{&SubGraph{Attr: "name"}},
	}

	mp := runQuery(t, sg)
	expected := []interface{}{map[string]interface{}{"name": "SF Bay area"},
		map[string]interface{}{"name": "Mountain View"}}
	EqualArrays(t, expected, mp)
}

func TestNearPoint(t *testing.T) {
	dir, ps := createTestStore(t)
	defer os.RemoveAll(dir)
	defer ps.Close()

	createTestData(t, ps)

	p := geom.NewPoint(geom.XY).MustSetCoords(geom.Coord{-122.082506, 37.4249518})
	g := types.Geo{p}
	data, err := g.MarshalBinary()
	require.NoError(t, err)

	sg := &SubGraph{
		Attr:      "geometry",
		GeoFilter: &geo.Filter{Data: data, Type: geo.QueryTypeNear, MaxDistance: 1000},
		Children:  []*SubGraph{&SubGraph{Attr: "name"}},
	}

	mp := runQuery(t, sg)
	expected := []interface{}{map[string]interface{}{"name": "Googleplex"},
		map[string]interface{}{"name": "Shoreline Amphitheater"}}
	EqualArrays(t, expected, mp)
}

func TestIntersectsPolygon1(t *testing.T) {
	dir, ps := createTestStore(t)
	defer os.RemoveAll(dir)
	defer ps.Close()

	createTestData(t, ps)

	p := geom.NewPolygon(geom.XY).MustSetCoords([][]geom.Coord{
		{{-122.06, 37.37}, {-122.1, 37.36}, {-122.12, 37.4}, {-122.11, 37.43}, {-122.04, 37.43}, {-122.06, 37.37}},
	})
	g := types.Geo{p}
	data, err := g.MarshalBinary()
	require.NoError(t, err)

	sg := &SubGraph{
		Attr:      "geometry",
		GeoFilter: &geo.Filter{Data: data, Type: geo.QueryTypeIntersects},
		Children:  []*SubGraph{&SubGraph{Attr: "name"}},
	}

	mp := runQuery(t, sg)
	expected := []interface{}{map[string]interface{}{"name": "Googleplex"},
		map[string]interface{}{"name": "Shoreline Amphitheater"},
		map[string]interface{}{"name": "SF Bay area"},
		map[string]interface{}{"name": "Mountain View"}}
	EqualArrays(t, expected, mp)
}

func TestIntersectsPolygon2(t *testing.T) {
	dir, ps := createTestStore(t)
	defer os.RemoveAll(dir)
	defer ps.Close()

	createTestData(t, ps)

	p := geom.NewPolygon(geom.XY).MustSetCoords([][]geom.Coord{
		{{-121.6, 37.1}, {-122.4, 37.3}, {-122.6, 37.8}, {-122.5, 38.3}, {-121.9, 38}, {-121.6, 37.1}},
	})
	g := types.Geo{p}
	data, err := g.MarshalBinary()
	require.NoError(t, err)

	sg := &SubGraph{
		Attr:      "geometry",
		GeoFilter: &geo.Filter{Data: data, Type: geo.QueryTypeIntersects},
		Children:  []*SubGraph{&SubGraph{Attr: "name"}},
	}

	mp := runQuery(t, sg)
	expected := []interface{}{map[string]interface{}{"name": "Googleplex"},
		map[string]interface{}{"name": "Shoreline Amphitheater"},
		map[string]interface{}{"name": "SF Bay area"},
		map[string]interface{}{"name": "San Carlos"},
		map[string]interface{}{"name": "San Carlos Airport"},
		map[string]interface{}{"name": "Mountain View"}}
	EqualArrays(t, expected, mp)
}

// Tests whether 2 array have the same contents
func EqualArrays(t *testing.T, a1 []interface{}, a2 interface{}) {
	// Test that the lengths are the same and every element in a1 is in a2
	require.Len(t, a2, len(a1))
	for _, v := range a1 {
		require.Contains(t, a2, v)
	}
}
*/
=======
// Temporarily disable geo tests.

//import (
//	"context"
//	"encoding/json"
//	"io/ioutil"
//	"os"
//	"testing"
//	"time"

//	"github.com/stretchr/testify/require"
//	"github.com/twpayne/go-geom"

//	"github.com/dgraph-io/dgraph/geo"
//	"github.com/dgraph-io/dgraph/group"
//	"github.com/dgraph-io/dgraph/posting"
//	"github.com/dgraph-io/dgraph/schema"
//	"github.com/dgraph-io/dgraph/store"
//	"github.com/dgraph-io/dgraph/types"
//	"github.com/dgraph-io/dgraph/worker"
//)

//func createTestStore(t *testing.T) (string, *store.Store) {
//	dir, err := ioutil.TempDir("", "storetest_")
//	require.NoError(t, err)
//	ps, err := store.NewStore(dir)
//	require.NoError(t, err)

//	schema.ParseBytes([]byte(`scalar geometry:geo @index`))
//	posting.Init(ps)
//	return dir, ps
//}

//func addGeoData(t *testing.T, ps *store.Store, uid uint64, p geom.T, name string) {
//	g := types.Geo{p}
//	value, err := g.MarshalBinary()
//	require.NoError(t, err)
//	addEdgeToTypedValue(t, ps, "geometry", uid, types.GeoID, value)
//	addEdgeToTypedValue(t, ps, "name", uid, types.StringID, []byte(name))
//}

//func createTestData(t *testing.T, ps *store.Store) {
//	dir, err := ioutil.TempDir("", "wal")
//	require.NoError(t, err)
//	group.ParseGroupConfig("")
//	worker.StartRaftNodes(dir)

//	p := geom.NewPoint(geom.XY).MustSetCoords(geom.Coord{-122.082506, 37.4249518})
//	addGeoData(t, ps, 1, p, "Googleplex")

//	p = geom.NewPoint(geom.XY).MustSetCoords(geom.Coord{-122.080668, 37.426753})
//	addGeoData(t, ps, 2, p, "Shoreline Amphitheater")

//	p = geom.NewPoint(geom.XY).MustSetCoords(geom.Coord{-122.2527428, 37.513653})
//	addGeoData(t, ps, 3, p, "San Carlos Airport")

//	poly := geom.NewPolygon(geom.XY).MustSetCoords([][]geom.Coord{
//		{{-121.6, 37.1}, {-122.4, 37.3}, {-122.6, 37.8}, {-122.5, 38.3}, {-121.9, 38}, {-121.6, 37.1}},
//	})
//	addGeoData(t, ps, 4, poly, "SF Bay area")
//	poly = geom.NewPolygon(geom.XY).MustSetCoords([][]geom.Coord{
//		{{-122.06, 37.37}, {-122.1, 37.36}, {-122.12, 37.4}, {-122.11, 37.43}, {-122.04, 37.43}, {-122.06, 37.37}},
//	})
//	addGeoData(t, ps, 5, poly, "Mountain View")
//	poly = geom.NewPolygon(geom.XY).MustSetCoords([][]geom.Coord{
//		{{-122.25, 37.49}, {-122.28, 37.49}, {-122.27, 37.51}, {-122.25, 37.52}, {-122.24, 37.51}},
//	})
//	addGeoData(t, ps, 6, poly, "San Carlos")

//	time.Sleep(200 * time.Millisecond) // Let the index process jobs from channel.
//}

//func runQuery(t *testing.T, sg *SubGraph) interface{} {
//	ctx := context.Background()
//	ch := make(chan error)
//	go ProcessGraph(ctx, sg, nil, ch)
//	err := <-ch
//	require.NoError(t, err)

//	var l Latency
//	js, err := sg.ToJSON(&l)
//	require.NoError(t, err)

//	var v interface{}
//	err = json.Unmarshal(js, &v)
//	require.NoError(t, err)
//	return v
//}

//func TestWithinPoint(t *testing.T) {
//	dir, ps := createTestStore(t)
//	defer os.RemoveAll(dir)
//	defer ps.Close()

//	createTestData(t, ps)

//	p := geom.NewPoint(geom.XY).MustSetCoords(geom.Coord{-122.082506, 37.4249518})
//	g := types.Geo{p}
//	data, err := g.MarshalBinary()
//	require.NoError(t, err)

//	sg := &SubGraph{
//		Attr:      "geometry",
//		GeoFilter: &geo.Filter{Data: data, Type: geo.QueryTypeWithin},
//		Children:  []*SubGraph{&SubGraph{Attr: "name"}},
//	}

//	mp := runQuery(t, sg)
//	expected := map[string]interface{}{"name": "Googleplex"}
//	require.Equal(t, expected, mp)
//}

//func TestWithinPolygon(t *testing.T) {
//	dir, ps := createTestStore(t)
//	defer os.RemoveAll(dir)
//	defer ps.Close()

//	createTestData(t, ps)

//	p := geom.NewPolygon(geom.XY).MustSetCoords([][]geom.Coord{
//		{{-122.06, 37.37}, {-122.1, 37.36}, {-122.12, 37.4}, {-122.11, 37.43}, {-122.04, 37.43}, {-122.06, 37.37}},
//	})
//	g := types.Geo{p}
//	data, err := g.MarshalBinary()
//	require.NoError(t, err)

//	sg := &SubGraph{
//		Attr:      "geometry",
//		GeoFilter: &geo.Filter{Data: data, Type: geo.QueryTypeWithin},
//		Children:  []*SubGraph{&SubGraph{Attr: "name"}},
//	}

//	mp := runQuery(t, sg)
//	expected := []interface{}{map[string]interface{}{"name": "Googleplex"},
//		map[string]interface{}{"name": "Shoreline Amphitheater"}}
//	EqualArrays(t, expected, mp)
//}

//func TestContainsPoint(t *testing.T) {
//	dir, ps := createTestStore(t)
//	defer os.RemoveAll(dir)
//	defer ps.Close()

//	createTestData(t, ps)

//	p := geom.NewPoint(geom.XY).MustSetCoords(geom.Coord{-122.082506, 37.4249518})
//	g := types.Geo{p}
//	data, err := g.MarshalBinary()
//	require.NoError(t, err)

//	sg := &SubGraph{
//		Attr:      "geometry",
//		GeoFilter: &geo.Filter{Data: data, Type: geo.QueryTypeContains},
//		Children:  []*SubGraph{&SubGraph{Attr: "name"}},
//	}

//	mp := runQuery(t, sg)
//	expected := []interface{}{map[string]interface{}{"name": "SF Bay area"},
//		map[string]interface{}{"name": "Mountain View"}}
//	EqualArrays(t, expected, mp)
//}

//func TestNearPoint(t *testing.T) {
//	dir, ps := createTestStore(t)
//	defer os.RemoveAll(dir)
//	defer ps.Close()

//	createTestData(t, ps)

//	p := geom.NewPoint(geom.XY).MustSetCoords(geom.Coord{-122.082506, 37.4249518})
//	g := types.Geo{p}
//	data, err := g.MarshalBinary()
//	require.NoError(t, err)

//	sg := &SubGraph{
//		Attr:      "geometry",
//		GeoFilter: &geo.Filter{Data: data, Type: geo.QueryTypeNear, MaxDistance: 1000},
//		Children:  []*SubGraph{&SubGraph{Attr: "name"}},
//	}

//	mp := runQuery(t, sg)
//	expected := []interface{}{map[string]interface{}{"name": "Googleplex"},
//		map[string]interface{}{"name": "Shoreline Amphitheater"}}
//	EqualArrays(t, expected, mp)
//}

//func TestIntersectsPolygon1(t *testing.T) {
//	dir, ps := createTestStore(t)
//	defer os.RemoveAll(dir)
//	defer ps.Close()

//	createTestData(t, ps)

//	p := geom.NewPolygon(geom.XY).MustSetCoords([][]geom.Coord{
//		{{-122.06, 37.37}, {-122.1, 37.36}, {-122.12, 37.4}, {-122.11, 37.43}, {-122.04, 37.43}, {-122.06, 37.37}},
//	})
//	g := types.Geo{p}
//	data, err := g.MarshalBinary()
//	require.NoError(t, err)

//	sg := &SubGraph{
//		Attr:      "geometry",
//		GeoFilter: &geo.Filter{Data: data, Type: geo.QueryTypeIntersects},
//		Children:  []*SubGraph{&SubGraph{Attr: "name"}},
//	}

//	mp := runQuery(t, sg)
//	expected := []interface{}{map[string]interface{}{"name": "Googleplex"},
//		map[string]interface{}{"name": "Shoreline Amphitheater"},
//		map[string]interface{}{"name": "SF Bay area"},
//		map[string]interface{}{"name": "Mountain View"}}
//	EqualArrays(t, expected, mp)
//}

//func TestIntersectsPolygon2(t *testing.T) {
//	dir, ps := createTestStore(t)
//	defer os.RemoveAll(dir)
//	defer ps.Close()

//	createTestData(t, ps)

//	p := geom.NewPolygon(geom.XY).MustSetCoords([][]geom.Coord{
//		{{-121.6, 37.1}, {-122.4, 37.3}, {-122.6, 37.8}, {-122.5, 38.3}, {-121.9, 38}, {-121.6, 37.1}},
//	})
//	g := types.Geo{p}
//	data, err := g.MarshalBinary()
//	require.NoError(t, err)

//	sg := &SubGraph{
//		Attr:      "geometry",
//		GeoFilter: &geo.Filter{Data: data, Type: geo.QueryTypeIntersects},
//		Children:  []*SubGraph{&SubGraph{Attr: "name"}},
//	}

//	mp := runQuery(t, sg)
//	expected := []interface{}{map[string]interface{}{"name": "Googleplex"},
//		map[string]interface{}{"name": "Shoreline Amphitheater"},
//		map[string]interface{}{"name": "SF Bay area"},
//		map[string]interface{}{"name": "San Carlos"},
//		map[string]interface{}{"name": "San Carlos Airport"},
//		map[string]interface{}{"name": "Mountain View"}}
//	EqualArrays(t, expected, mp)
//}

//// Tests whether 2 array have the same contents
//func EqualArrays(t *testing.T, a1 []interface{}, a2 interface{}) {
//	// Test that the lengths are the same and every element in a1 is in a2
//	require.Len(t, a2, len(a1))
//	for _, v := range a1 {
//		require.Contains(t, a2, v)
//	}
//}
>>>>>>> bd00259f
<|MERGE_RESOLUTION|>--- conflicted
+++ resolved
@@ -16,258 +16,6 @@
 
 package query
 
-<<<<<<< HEAD
-import (
-	"context"
-	"encoding/json"
-	"io/ioutil"
-	"testing"
-	"time"
-
-	"github.com/stretchr/testify/require"
-	"github.com/twpayne/go-geom"
-
-	"github.com/dgraph-io/dgraph/group"
-	"github.com/dgraph-io/dgraph/posting"
-	"github.com/dgraph-io/dgraph/schema"
-	"github.com/dgraph-io/dgraph/store"
-	"github.com/dgraph-io/dgraph/types"
-	"github.com/dgraph-io/dgraph/worker"
-)
-
-func createTestStore(t *testing.T) (string, *store.Store) {
-	dir, err := ioutil.TempDir("", "storetest_")
-	require.NoError(t, err)
-	ps, err := store.NewStore(dir)
-	require.NoError(t, err)
-
-	schema.ParseBytes([]byte(`scalar geometry:geo @index`))
-	posting.Init(ps)
-	return dir, ps
-}
-
-func addGeoData(t *testing.T, ps *store.Store, uid uint64, p geom.T, name string) {
-	g := types.Geo{p}
-	value, err := g.MarshalBinary()
-	require.NoError(t, err)
-	addEdgeToTypedValue(t, ps, "geometry", uid, types.GeoID, value)
-	addEdgeToTypedValue(t, ps, "name", uid, types.StringID, []byte(name))
-}
-
-func createTestData(t *testing.T, ps *store.Store) {
-	dir, err := ioutil.TempDir("", "wal")
-	require.NoError(t, err)
-	group.ParseGroupConfig("")
-	worker.StartRaftNodes(dir)
-
-	p := geom.NewPoint(geom.XY).MustSetCoords(geom.Coord{-122.082506, 37.4249518})
-	addGeoData(t, ps, 1, p, "Googleplex")
-
-	p = geom.NewPoint(geom.XY).MustSetCoords(geom.Coord{-122.080668, 37.426753})
-	addGeoData(t, ps, 2, p, "Shoreline Amphitheater")
-
-	p = geom.NewPoint(geom.XY).MustSetCoords(geom.Coord{-122.2527428, 37.513653})
-	addGeoData(t, ps, 3, p, "San Carlos Airport")
-
-	poly := geom.NewPolygon(geom.XY).MustSetCoords([][]geom.Coord{
-		{{-121.6, 37.1}, {-122.4, 37.3}, {-122.6, 37.8}, {-122.5, 38.3}, {-121.9, 38}, {-121.6, 37.1}},
-	})
-	addGeoData(t, ps, 4, poly, "SF Bay area")
-	poly = geom.NewPolygon(geom.XY).MustSetCoords([][]geom.Coord{
-		{{-122.06, 37.37}, {-122.1, 37.36}, {-122.12, 37.4}, {-122.11, 37.43}, {-122.04, 37.43}, {-122.06, 37.37}},
-	})
-	addGeoData(t, ps, 5, poly, "Mountain View")
-	poly = geom.NewPolygon(geom.XY).MustSetCoords([][]geom.Coord{
-		{{-122.25, 37.49}, {-122.28, 37.49}, {-122.27, 37.51}, {-122.25, 37.52}, {-122.24, 37.51}},
-	})
-	addGeoData(t, ps, 6, poly, "San Carlos")
-
-	time.Sleep(200 * time.Millisecond) // Let the index process jobs from channel.
-}
-
-func runQuery(t *testing.T, sg *SubGraph) interface{} {
-	ctx := context.Background()
-	ch := make(chan error)
-	go ProcessGraph(ctx, sg, nil, ch)
-	err := <-ch
-	require.NoError(t, err)
-
-	var l Latency
-	js, err := sg.ToJSON(&l)
-	require.NoError(t, err)
-
-	var v interface{}
-	err = json.Unmarshal(js, &v)
-	require.NoError(t, err)
-	return v
-}
-
-/*
-func TestWithinPoint(t *testing.T) {
-	dir, ps := createTestStore(t)
-	defer os.RemoveAll(dir)
-	defer ps.Close()
-
-	createTestData(t, ps)
-
-	p := geom.NewPoint(geom.XY).MustSetCoords(geom.Coord{-122.082506, 37.4249518})
-	g := types.Geo{p}
-	data, err := g.MarshalBinary()
-	require.NoError(t, err)
-
-	sg := &SubGraph{
-		Attr:      "geometry",
-		GeoFilter: &geo.Filter{Data: data, Type: geo.QueryTypeWithin},
-		Children:  []*SubGraph{&SubGraph{Attr: "name"}},
-	}
-
-	mp := runQuery(t, sg)
-	expected := map[string]interface{}{"name": "Googleplex"}
-	require.Equal(t, expected, mp)
-}
-
-func TestWithinPolygon(t *testing.T) {
-	dir, ps := createTestStore(t)
-	defer os.RemoveAll(dir)
-	defer ps.Close()
-
-	createTestData(t, ps)
-
-	p := geom.NewPolygon(geom.XY).MustSetCoords([][]geom.Coord{
-		{{-122.06, 37.37}, {-122.1, 37.36}, {-122.12, 37.4}, {-122.11, 37.43}, {-122.04, 37.43}, {-122.06, 37.37}},
-	})
-	g := types.Geo{p}
-	data, err := g.MarshalBinary()
-	require.NoError(t, err)
-
-	sg := &SubGraph{
-		Attr:      "geometry",
-		GeoFilter: &geo.Filter{Data: data, Type: geo.QueryTypeWithin},
-		Children:  []*SubGraph{&SubGraph{Attr: "name"}},
-	}
-
-	mp := runQuery(t, sg)
-	expected := []interface{}{map[string]interface{}{"name": "Googleplex"},
-		map[string]interface{}{"name": "Shoreline Amphitheater"}}
-	EqualArrays(t, expected, mp)
-}
-
-func TestContainsPoint(t *testing.T) {
-	dir, ps := createTestStore(t)
-	defer os.RemoveAll(dir)
-	defer ps.Close()
-
-	createTestData(t, ps)
-
-	p := geom.NewPoint(geom.XY).MustSetCoords(geom.Coord{-122.082506, 37.4249518})
-	g := types.Geo{p}
-	data, err := g.MarshalBinary()
-	require.NoError(t, err)
-
-	sg := &SubGraph{
-		Attr:      "geometry",
-		GeoFilter: &geo.Filter{Data: data, Type: geo.QueryTypeContains},
-		Children:  []*SubGraph{&SubGraph{Attr: "name"}},
-	}
-
-	mp := runQuery(t, sg)
-	expected := []interface{}{map[string]interface{}{"name": "SF Bay area"},
-		map[string]interface{}{"name": "Mountain View"}}
-	EqualArrays(t, expected, mp)
-}
-
-func TestNearPoint(t *testing.T) {
-	dir, ps := createTestStore(t)
-	defer os.RemoveAll(dir)
-	defer ps.Close()
-
-	createTestData(t, ps)
-
-	p := geom.NewPoint(geom.XY).MustSetCoords(geom.Coord{-122.082506, 37.4249518})
-	g := types.Geo{p}
-	data, err := g.MarshalBinary()
-	require.NoError(t, err)
-
-	sg := &SubGraph{
-		Attr:      "geometry",
-		GeoFilter: &geo.Filter{Data: data, Type: geo.QueryTypeNear, MaxDistance: 1000},
-		Children:  []*SubGraph{&SubGraph{Attr: "name"}},
-	}
-
-	mp := runQuery(t, sg)
-	expected := []interface{}{map[string]interface{}{"name": "Googleplex"},
-		map[string]interface{}{"name": "Shoreline Amphitheater"}}
-	EqualArrays(t, expected, mp)
-}
-
-func TestIntersectsPolygon1(t *testing.T) {
-	dir, ps := createTestStore(t)
-	defer os.RemoveAll(dir)
-	defer ps.Close()
-
-	createTestData(t, ps)
-
-	p := geom.NewPolygon(geom.XY).MustSetCoords([][]geom.Coord{
-		{{-122.06, 37.37}, {-122.1, 37.36}, {-122.12, 37.4}, {-122.11, 37.43}, {-122.04, 37.43}, {-122.06, 37.37}},
-	})
-	g := types.Geo{p}
-	data, err := g.MarshalBinary()
-	require.NoError(t, err)
-
-	sg := &SubGraph{
-		Attr:      "geometry",
-		GeoFilter: &geo.Filter{Data: data, Type: geo.QueryTypeIntersects},
-		Children:  []*SubGraph{&SubGraph{Attr: "name"}},
-	}
-
-	mp := runQuery(t, sg)
-	expected := []interface{}{map[string]interface{}{"name": "Googleplex"},
-		map[string]interface{}{"name": "Shoreline Amphitheater"},
-		map[string]interface{}{"name": "SF Bay area"},
-		map[string]interface{}{"name": "Mountain View"}}
-	EqualArrays(t, expected, mp)
-}
-
-func TestIntersectsPolygon2(t *testing.T) {
-	dir, ps := createTestStore(t)
-	defer os.RemoveAll(dir)
-	defer ps.Close()
-
-	createTestData(t, ps)
-
-	p := geom.NewPolygon(geom.XY).MustSetCoords([][]geom.Coord{
-		{{-121.6, 37.1}, {-122.4, 37.3}, {-122.6, 37.8}, {-122.5, 38.3}, {-121.9, 38}, {-121.6, 37.1}},
-	})
-	g := types.Geo{p}
-	data, err := g.MarshalBinary()
-	require.NoError(t, err)
-
-	sg := &SubGraph{
-		Attr:      "geometry",
-		GeoFilter: &geo.Filter{Data: data, Type: geo.QueryTypeIntersects},
-		Children:  []*SubGraph{&SubGraph{Attr: "name"}},
-	}
-
-	mp := runQuery(t, sg)
-	expected := []interface{}{map[string]interface{}{"name": "Googleplex"},
-		map[string]interface{}{"name": "Shoreline Amphitheater"},
-		map[string]interface{}{"name": "SF Bay area"},
-		map[string]interface{}{"name": "San Carlos"},
-		map[string]interface{}{"name": "San Carlos Airport"},
-		map[string]interface{}{"name": "Mountain View"}}
-	EqualArrays(t, expected, mp)
-}
-
-// Tests whether 2 array have the same contents
-func EqualArrays(t *testing.T, a1 []interface{}, a2 interface{}) {
-	// Test that the lengths are the same and every element in a1 is in a2
-	require.Len(t, a2, len(a1))
-	for _, v := range a1 {
-		require.Contains(t, a2, v)
-	}
-}
-*/
-=======
 // Temporarily disable geo tests.
 
 //import (
@@ -519,5 +267,4 @@
 //	for _, v := range a1 {
 //		require.Contains(t, a2, v)
 //	}
-//}
->>>>>>> bd00259f
+//}