--- conflicted
+++ resolved
@@ -55,13 +55,8 @@
 	},
 }
 
-<<<<<<< HEAD
-var ErrStop = errors.Errorf("STOP")
-var ErrFacet = errors.Errorf("Skip the edge")
-=======
-var errStop = x.Errorf("STOP")
-var errFacet = x.Errorf("Skip the edge")
->>>>>>> e3af1aeb
+var errStop = errors.Errorf("STOP")
+var errFacet = errors.Errorf("Skip the edge")
 
 type priorityQueue []*queueItem
 
