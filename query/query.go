/*
 * Copyright 2015 DGraph Labs, Inc.
 *
 * Licensed under the Apache License, Version 2.0 (the "License");
 * you may not use this file except in compliance with the License.
 * You may obtain a copy of the License at
 *
 * 		http://www.apache.org/licenses/LICENSE-2.0
 *
 * Unless required by applicable law or agreed to in writing, software
 * distributed under the License is distributed on an "AS IS" BASIS,
 * WITHOUT WARRANTIES OR CONDITIONS OF ANY KIND, either express or implied.
 * See the License for the specific language governing permissions and
 * limitations under the License.
 */

package query

import (
	"bytes"
	"context"
	"encoding/json"
	"errors"
	"fmt"
	"log"
	"strconv"
	"strings"
	"sync"
	"time"

	farm "github.com/dgryski/go-farm"
	"github.com/google/flatbuffers/go"

	"github.com/dgraph-io/dgraph/algo"
	"github.com/dgraph-io/dgraph/geo"
	"github.com/dgraph-io/dgraph/gql"
	"github.com/dgraph-io/dgraph/query/graph"
	"github.com/dgraph-io/dgraph/schema"
	"github.com/dgraph-io/dgraph/task"
	"github.com/dgraph-io/dgraph/tok"
	"github.com/dgraph-io/dgraph/types"
	"github.com/dgraph-io/dgraph/worker"
	"github.com/dgraph-io/dgraph/x"
)

/*
 * QUERY:
 * Let's take this query from GraphQL as example:
 * {
 *   me {
 *     id
 *     firstName
 *     lastName
 *     birthday {
 *       month
 *       day
 *     }
 *     friends {
 *       name
 *     }
 *   }
 * }
 *
 * REPRESENTATION:
 * This would be represented in SubGraph format internally, as such:
 * SubGraph [result uid = me]
 *    |
 *  Children
 *    |
 *    --> SubGraph [Attr = "xid"]
 *    --> SubGraph [Attr = "firstName"]
 *    --> SubGraph [Attr = "lastName"]
 *    --> SubGraph [Attr = "birthday"]
 *           |
 *         Children
 *           |
 *           --> SubGraph [Attr = "month"]
 *           --> SubGraph [Attr = "day"]
 *    --> SubGraph [Attr = "friends"]
 *           |
 *         Children
 *           |
 *           --> SubGraph [Attr = "name"]
 *
 * ALGORITHM:
 * This is a rough and simple algorithm of how to process this SubGraph query
 * and populate the results:
 *
 * For a given entity, a new SubGraph can be started off with NewGraph(id).
 * Given a SubGraph, is the Query field empty? [Step a]
 *   - If no, run (or send it to server serving the attribute) query
 *     and populate result.
 * Iterate over children and copy Result Uids to child Query Uids.
 *     Set Attr. Then for each child, use goroutine to run Step:a.
 * Wait for goroutines to finish.
 * Return errors, if any.
 */

// Latency is used to keep track of the latency involved in parsing and processing
// the query. It also contains information about the time it took to convert the
// result into a format(JSON/Protocol Buffer) that the client expects.
type Latency struct {
	Start          time.Time     `json:"-"`
	Parsing        time.Duration `json:"query_parsing"`
	Processing     time.Duration `json:"processing"`
	Json           time.Duration `json:"json_conversion"`
	ProtocolBuffer time.Duration `json:"pb_conversion"`
}

// ToMap converts the latency object to a map.
func (l *Latency) ToMap() map[string]string {
	m := make(map[string]string)
	j := time.Since(l.Start) - l.Processing - l.Parsing
	m["parsing"] = l.Parsing.String()
	m["processing"] = l.Processing.String()
	m["json"] = j.String()
	m["total"] = time.Since(l.Start).String()
	return m
}

type params struct {
	AttrType types.Type
	Alias    string
	Count    int
	Offset   int
	AfterUID uint64
	GetCount uint16
	GetUID   bool
	Order    string
	isDebug  bool
}

// SubGraph is the way to represent data internally. It contains both the
// query and the response. Once generated, this can then be encoded to other
// client convenient formats, like GraphQL / JSON.
type SubGraph struct {
	Attr      string
	Children  []*SubGraph
	Params    params
	Filter    *gql.FilterTree
	GeoFilter *geo.Filter // TODO: We shouldn't have a special case for this.

	Counts *x.CountList
	Values *x.ValueList
	Result []*algo.UIDList

	// srcUIDs is a list of unique source UIDs. They are always copies of destUIDs
	// of parent nodes in GraphQL structure.
	SrcUIDs *algo.UIDList

	// destUIDs is a list of destination UIDs, after applying filters, pagination.
	DestUIDs *algo.UIDList
}

func mergeInterfaces(i1 interface{}, i2 interface{}) interface{} {
	switch i1.(type) {
	case map[string]interface{}:
		m1 := i1.(map[string]interface{})
		if m2, ok := i2.(map[string]interface{}); ok {
			for k1, v1 := range m1 {
				m2[k1] = v1
			}
			return m2
		}
		break
	}
	return []interface{}{i1, i2}
}

// postTraverse traverses the subgraph recursively and returns final result for the query.
func postTraverse(sg *SubGraph) (map[uint64]interface{}, error) {
	// No need to check for nil as Size() will return 0 in that case.
	if sg.SrcUIDs.Size() == 0 {
		return nil, nil
	}
	result := make(map[uint64]interface{})
	// Get results from all children first.
	cResult := make(map[uint64]interface{})

	// ignoreUids would contain those UIDs whose scalar childlren dont obey the
	// types specified in the schema.
	ignoreUids := make(map[uint64]bool)
	for _, child := range sg.Children {
		m, err := postTraverse(child)
		if err != nil {
			return result, err
		}

		// condFlag is used to ensure that the child is a required part of the
		// current node according to schema. Only then should we check for its
		// validity.
		var condFlag bool
		if obj, ok := schema.TypeOf(sg.Attr).(types.Object); ok {
			if _, ok := obj.Fields[child.Attr]; ok {
				condFlag = true
			}
		}

		// Merge results from all children, one by one.
		for k, v := range m {
			if _, ok := v.(map[string]interface{})["_inv_"]; ok {
				if condFlag {
					ignoreUids[k] = true
					delete(cResult, k)
				} else {
					continue
				}
			}
			if ignoreUids[k] {
				continue
			}

			if val, present := cResult[k]; !present {
				cResult[k] = v
			} else {
				cResult[k] = mergeInterfaces(val, v)
			}
		}
	}

	r := sg.Result
<<<<<<< HEAD
	x.Assertf(sg.SrcUIDs.Size() == len(r),
		"Result uidmatrixlength: %v. Query uidslength: %v", sg.SrcUIDs.Size(), len(r))
	x.Assertf(sg.SrcUIDs.Size() == sg.Values.ValuesLength(),
		"Result valuelength: %v. Query uidslength: %v", sg.SrcUIDs.Size(), sg.Values.ValuesLength())
=======
	x.AssertTruef(sg.srcUIDs.Size() == len(r),
		"Result uidmatrixlength: %v. Query uidslength: %v", sg.srcUIDs.Size(), len(r))
	x.AssertTruef(sg.srcUIDs.Size() == sg.Values.ValuesLength(),
		"Result valuelength: %v. Query uidslength: %v", sg.srcUIDs.Size(), sg.Values.ValuesLength())
>>>>>>> c9c97952

	// Generate a matrix of maps
	// Row -> .....
	// Col
	//  |
	//  v
	//  map{_uid_ = uid}
	// If some result is present from children results, then merge.
	// Otherwise, this would only contain the _uid_ property.
	// result[uid in row] = map[cur attribute ->
	//                          list of maps of {uid, uid + children result}]
	//

	if sg.Counts != nil && sg.Counts.CountLength() > 0 {
		for i := 0; i < sg.Counts.CountLength(); i++ {
			co := sg.Counts.Count(i)
			m := make(map[string]interface{})
			m["_count_"] = co
			mp := make(map[string]interface{})
			if sg.Params.Alias != "" {
				mp[sg.Params.Alias] = m
			} else {
				mp[sg.Attr] = m
			}
			result[sg.SrcUIDs.Get(i)] = mp
		}
	}

	for i, ul := range r {
		l := make([]interface{}, 0, ul.Size())
		for j := 0; j < ul.Size(); j++ {
			uid := ul.Get(j)
			m := make(map[string]interface{})
			if sg.Params.GetUID || sg.Params.isDebug {
				m["_uid_"] = fmt.Sprintf("%#x", uid)
			}
			if ival, present := cResult[uid]; !present {
				l = append(l, m)
			} else {
				l = append(l, mergeInterfaces(m, ival))
			}
		}
		if len(l) > 0 {
			m := make(map[string]interface{})
			if sg.Params.Alias != "" {
				m[sg.Params.Alias] = l
			} else {
				m[sg.Attr] = l
			}
			if sg.GeoFilter != nil {
				x.AssertTruef(len(l) == 1, "There should be exactly 1 uid at the top level.")
				// remove the top level attr from the result, that is only used
				// for filtering the results.
				result[sg.SrcUIDs.Get(i)] = l[0]
			} else {
				result[sg.SrcUIDs.Get(i)] = m
			}
		}
	}

	values := sg.Values
	var tv task.Value
	for i := 0; i < values.ValuesLength(); i++ {
		if ok := values.Values(&tv, i); !ok {
			return result, x.Errorf("While parsing value")
		}
		valBytes := tv.ValBytes()
		m := make(map[string]interface{})
		if bytes.Equal(valBytes, nil) {

			// We do this, because we typically do set values, even though
			// they might be nil. This is to ensure that the index of the query uids
			// and the index of the results can remain in sync.
			if sg.Params.AttrType != nil && sg.Params.AttrType.IsScalar() {
				m["_inv_"] = true
				result[sg.SrcUIDs.Get(i)] = m
			}
			continue
		}
		val, err := getValue(tv)
		if err != nil {
			return result, err
		}

		if pval, present := result[sg.SrcUIDs.Get(i)]; present {
			log.Fatalf("prev: %v _uid_: %v new: %v"+
				" Previous value detected. A uid -> list of uids / value. Not both",
				pval, sg.SrcUIDs.Get(i), val)
		}
		if sg.Params.GetUID || sg.Params.isDebug {
			m["_uid_"] = fmt.Sprintf("%#x", sg.SrcUIDs.Get(i))
		}

		globalType := schema.TypeOf(sg.Attr)
		schemaType := sg.Params.AttrType
		lval := val

		if schemaType != nil {
			// type assertion for scalar type values
			if !schemaType.IsScalar() {
				return result, x.Errorf("Unknown Scalar:%v. Leaf predicate:'%v' must be"+
					" one of the scalar types defined in the schema.", sg.Params.AttrType, sg.Attr)
			}
			// Convert to schema type.
			st := schemaType.(types.Scalar)
			lval, err = st.Convert(val)
			if err != nil {
				// We ignore schema conversion errors and not include the values in the result
				m["_inv_"] = true
				result[sg.SrcUIDs.Get(i)] = m
				continue
			}
		} else if globalType != nil {
			// type assertion for optional scalars which aren't part of objects.
			if !globalType.IsScalar() {
				return result, x.Errorf("Unknown Scalar:%v. Leaf predicate:'%v' must be"+
					" one of the scalar types defined in the schema.", sg.Params.AttrType, sg.Attr)
			}
			gt := globalType.(types.Scalar)
			lval, err = gt.Convert(val)
			if err != nil {
				// We ignore schema conversion errors and not include the values in the result
				continue
			}
		}

		if sg.Params.Alias != "" {
			m[sg.Params.Alias] = lval
		} else {
			m[sg.Attr] = lval
		}

		result[sg.SrcUIDs.Get(i)] = m
	}
	return result, nil
}

// gets the value from the task.
func getValue(tv task.Value) (types.Value, error) {
	vType := tv.ValType()
	valBytes := tv.ValBytes()
	val := types.ValueForType(types.TypeID(vType))
	if val == nil {
		return nil, x.Errorf("Invalid type: %v", vType)
	}
	err := val.UnmarshalBinary(valBytes)
	if err != nil {
		return nil, err
	}
	return val, nil
}

// ToJSON converts the internal subgraph object to JSON format which is then sent
// to the HTTP client.
func (sg *SubGraph) ToJSON(l *Latency) ([]byte, error) {
	r, err := postTraverse(sg)
	if err != nil {
		return nil, err
	}
	l.Json = time.Since(l.Start) - l.Parsing - l.Processing

	var a []map[string]interface{}
	// r is a map, and we don't know it's key. So iterate over it, even though it only has 1 result.
	for _, ival := range r {
		var m map[string]interface{}
		if ival != nil {
			m = ival.(map[string]interface{})
		} else {
			m = make(map[string]interface{})
		}
		if sg.Params.isDebug {
			m["server_latency"] = l.ToMap()
		}
		if len(r) == 1 {
			return json.Marshal(m)
		}
		a = append(a, m)
	}
	return json.Marshal(a)
}

var nodePool = sync.Pool{
	New: func() interface{} {
		return &graph.Node{}
	},
}

var nodeCh chan *graph.Node

func release() {
	for n := range nodeCh {
		// In case of mutations, n is nil
		if n == nil {
			continue
		}
		for i := 0; i < len(n.Children); i++ {
			nodeCh <- n.Children[i]
		}
		*n = graph.Node{}
		nodePool.Put(n)
	}
}

func init() {
	nodeCh = make(chan *graph.Node, 1000)
	go release()
}

// This method gets the values and children for a subgraph.
func (sg *SubGraph) preTraverse(uid uint64, dst *graph.Node) error {
	var properties []*graph.Property
	var children []*graph.Node

	invalidUids := make(map[uint64]bool)
	// We go through all predicate children of the subgraph.
	for _, pc := range sg.Children {
		idx := pc.SrcUIDs.IndexOf(uid)

		if idx == -1 {
			log.Fatal("Attribute with uid not found in child Query uids.")
			return x.Errorf("Attribute with uid not found")
		}

		ul := pc.Result[idx]
		if sg.Counts != nil && sg.Counts.CountLength() > 0 {
			c := types.Int32(sg.Counts.Count(idx))
			p := createProperty("_count_", &c)
			uc := &graph.Node{
				Attribute:  pc.Attr,
				Properties: []*graph.Property{p},
			}
			children = append(children, uc)
		} else if ul.Size() > 0 || len(pc.Children) > 0 {
			// We create as many predicate entity children as the length of uids for
			// this predicate.
			for i := 0; i < ul.Size(); i++ {
				uid := ul.Get(i)
				uc := nodePool.Get().(*graph.Node)
				uc.Attribute = pc.Attr
				if sg.Params.GetUID || sg.Params.isDebug {
					uc.Uid = uid
				}
				if rerr := pc.preTraverse(uid, uc); rerr != nil {
					if rerr.Error() == "_INV_" {
						invalidUids[uid] = true
					} else {
						log.Printf("Error while traversal: %v", rerr)
						return rerr
					}
				}
				if !invalidUids[uid] {
					children = append(children, uc)
				}
			}
		} else {
			var tv task.Value
			if ok := pc.Values.Values(&tv, idx); !ok {
				return x.Errorf("While parsing value")
			}

			valBytes := tv.ValBytes()
			v, err := getValue(tv)
			if err != nil {
				return err
			}

			if pc.Attr == "_xid_" {
				txt, err := v.MarshalText()
				if err != nil {
					return err
				}
				dst.Xid = string(txt)
				// We don't want to add _uid_ to properties map.
			} else if pc.Attr == "_uid_" {
				continue
			} else {
				globalType := schema.TypeOf(pc.Attr)
				schemaType := pc.Params.AttrType
				sv := v

				if schemaType != nil {
					//do type checking on response values
					if !schemaType.IsScalar() {
						return x.Errorf("Unknown Scalar:%v. Leaf predicate:'%v' must be"+
							" one of the scalar types defined in the schema.", pc.Params.AttrType, pc.Attr)
					}
					st := schemaType.(types.Scalar)
					// Convert to schema type.
					sv, err = st.Convert(v)
					if bytes.Equal(valBytes, nil) || err != nil {
						// skip values that don't convert.
						return x.Errorf("_INV_")
					}
				} else if globalType != nil {
					// Try to coerce types if this is an optional scalar outside an object
					// definition.
					if !globalType.IsScalar() {
						return x.Errorf("Leaf predicate:'%v' must be a scalar.", pc.Attr)
					}
					gt := globalType.(types.Scalar)
					// Convert to schema type.
					sv, err = gt.Convert(v)
					if bytes.Equal(valBytes, nil) || err != nil {
						continue
					}
				}
				p := createProperty(pc.Attr, sv)
				properties = append(properties, p)
			}
		}
	}

	dst.Properties, dst.Children = properties, children
	return nil
}

func createProperty(prop string, v types.Value) *graph.Property {
	pval := toProtoValue(v)
	return &graph.Property{Prop: prop, Value: pval}
}

// ToProtocolBuffer method transforms the predicate based subgraph to an
// predicate-entity based protocol buffer subgraph.
func (sg *SubGraph) ToProtocolBuffer(l *Latency) (*graph.Node, error) {
	n := &graph.Node{
		Attribute: sg.Attr,
	}
	if sg.SrcUIDs == nil {
		return n, nil
	}

	x.AssertTrue(len(sg.Result) == 1)
	ul := sg.Result[0]
	if sg.Params.GetUID || sg.Params.isDebug {
		n.Uid = ul.Get(0)
	}

	if rerr := sg.preTraverse(ul.Get(0), n); rerr != nil {
		return n, rerr
	}

	l.ProtocolBuffer = time.Since(l.Start) - l.Parsing - l.Processing
	return n, nil
}

func isPresent(list []string, str string) bool {
	for _, v := range list {
		if v == str {
			return true
		}
	}
	return false
}

func treeCopy(ctx context.Context, gq *gql.GraphQuery, sg *SubGraph) error {
	// Typically you act on the current node, and leave recursion to deal with
	// children. But, in this case, we don't want to muck with the current
	// node, because of the way we're dealing with the root node.
	// So, we work on the children, and then recurse for grand children.

	var scalars []string
	// Add scalar children nodes based on schema
	if obj, ok := sg.Params.AttrType.(types.Object); ok {
		// Add scalar fields in the level to children
		list := schema.ScalarList(obj.Name)
		for _, it := range list {
			args := params{
				AttrType: it.Typ,
				isDebug:  sg.Params.isDebug,
			}
			dst := &SubGraph{
				Attr:   it.Field,
				Params: args,
			}
			sg.Children = append(sg.Children, dst)
			scalars = append(scalars, it.Field)
		}
	}

	for _, gchild := range gq.Children {
		if isPresent(scalars, gchild.Attr) {
			continue
		}
		if gchild.Attr == "_count_" {
			if len(gq.Children) > 1 {
				return errors.New("Cannot have other attributes with count")
			}
			if gchild.Children != nil {
				return errors.New("Count cannot have other attributes")
			}
			sg.Params.GetCount = 1
			break
		}
		if gchild.Attr == "_uid_" {
			sg.Params.GetUID = true
		}

		// Determine the type of current node.
		var attrType types.Type
		if sg.Params.AttrType != nil {
			if objType, ok := sg.Params.AttrType.(types.Object); ok {
				attrType = schema.TypeOf(objType.Fields[gchild.Attr])
			}
		} else {
			// Child is explicitly specified as some type.
			if objType := schema.TypeOf(gchild.Attr); objType != nil {
				if o, ok := objType.(types.Object); ok && o.Name == gchild.Attr {
					attrType = objType
				}
			}
		}
		args := params{
			AttrType: attrType,
			Alias:    gchild.Alias,
			isDebug:  sg.Params.isDebug,
		}
		dst := &SubGraph{
			Attr:   gchild.Attr,
			Params: args,
			Filter: gchild.Filter,
		}
		if v, ok := gchild.Args["offset"]; ok {
			offset, err := strconv.ParseInt(v, 0, 32)
			if err != nil {
				return err
			}
			dst.Params.Offset = int(offset)
		}
		if v, ok := gchild.Args["after"]; ok {
			after, err := strconv.ParseUint(v, 0, 64)
			if err != nil {
				return err
			}
			dst.Params.AfterUID = uint64(after)
		}
		if v, ok := gchild.Args["first"]; ok {
			first, err := strconv.ParseInt(v, 0, 32)
			if err != nil {
				return err
			}
			dst.Params.Count = int(first)
		}
		if v, ok := gchild.Args["order"]; ok {
			dst.Params.Order = v
		}
		sg.Children = append(sg.Children, dst)
		err := treeCopy(ctx, gchild, dst)
		if err != nil {
			return err
		}
	}
	return nil
}

// ToSubGraph converts the GraphQuery into the internal SubGraph instance type.
func ToSubGraph(ctx context.Context, gq *gql.GraphQuery) (*SubGraph, error) {
	sg, err := newGraph(ctx, gq)
	if err != nil {
		return nil, err
	}
	err = treeCopy(ctx, gq, sg)
	return sg, err
}

// newGraph returns the SubGraph and its task query.
func newGraph(ctx context.Context, gq *gql.GraphQuery) (*SubGraph, error) {
	euid, exid := gq.UID, gq.XID
	// This would set the Result field in SubGraph,
	// and populate the children for attributes.
	if len(exid) > 0 {
		x.AssertTruef(!strings.HasPrefix(exid, "_new_:"), "Query shouldn't contain _new_")
		euid = farm.Fingerprint64([]byte(exid))
		x.Trace(ctx, "Xid: %v Uid: %v", exid, euid)
	}

	if euid == 0 {
		err := x.Errorf("Invalid query, query internal id is zero")
		x.TraceError(ctx, err)
		return nil, err
	}

	// sg is to be returned.
	args := params{
		AttrType: schema.TypeOf(gq.Attr),
		isDebug:  gq.Attr == "debug",
	}
	sg := &SubGraph{
		Attr:    gq.Attr,
		Params:  args,
		Filter:  gq.Filter,
		SrcUIDs: algo.NewUIDList([]uint64{euid}),
	}

	{
		// Encode uid into result flatbuffer.
		b := flatbuffers.NewBuilder(0)
		b.Finish(algo.NewUIDList([]uint64{euid}).AddTo(b))
		buf := b.FinishedBytes()
		tl := task.GetRootAsUidList(buf, 0)
		ul := new(algo.UIDList)
		ul.FromTask(tl)
		sg.Result = []*algo.UIDList{ul}
	}

	{
		// Also need to add nil value to keep this consistent.
		sg.Values = createNilValuesList(1)
	}
	return sg, nil
}

func createNilValuesList(count int) *x.ValueList {
	b := flatbuffers.NewBuilder(0)
	offsets := make([]flatbuffers.UOffsetT, count)
	for i := 0; i < count; i++ {
		bvo := b.CreateByteVector(x.Nilbyte)
		task.ValueStart(b)
		task.ValueAddVal(b, bvo)
		offsets[i] = task.ValueEnd(b)
	}

	task.ValueListStartValuesVector(b, count)
	for i := 0; i < count; i++ {
		b.PrependUOffsetT(offsets[i])
	}
	voffset := b.EndVector(count)

	task.ValueListStart(b)
	task.ValueListAddValues(b, voffset)
	b.Finish(task.ValueListEnd(b))
	buf := b.FinishedBytes()

	out := new(x.ValueList)
	x.Check(out.UnmarshalBinary(buf))
	return out
}

// createTaskQuery generates the query buffer.
func createTaskQuery(sg *SubGraph, uids *algo.UIDList, tokens []string,
	intersect *algo.UIDList) []byte {
	x.AssertTrue(uids == nil || tokens == nil)

	b := flatbuffers.NewBuilder(0)
	var vend flatbuffers.UOffsetT
	if uids != nil {
		task.QueryStartUidsVector(b, uids.Size())
		for i := uids.Size() - 1; i >= 0; i-- {
			b.PrependUint64(uids.Get(i))
		}
		vend = b.EndVector(uids.Size())
	} else {
		offsets := make([]flatbuffers.UOffsetT, 0, len(tokens))
		for _, token := range tokens {
			offsets = append(offsets, b.CreateString(token))
		}
		task.QueryStartTokensVector(b, len(tokens))
		for i := len(tokens) - 1; i >= 0; i-- {
			b.PrependUOffsetT(offsets[i])
		}
		vend = b.EndVector(len(tokens))
	}

	var intersectOffset flatbuffers.UOffsetT
	if intersect != nil {
		x.AssertTrue(uids == nil)
		x.AssertTrue(len(tokens) > 0)
		intersectOffset = intersect.AddTo(b)
	}

	ao := b.CreateString(sg.Attr)
	task.QueryStart(b)
	task.QueryAddAttr(b, ao)
	if uids != nil {
		task.QueryAddUids(b, vend)
	} else {
		task.QueryAddTokens(b, vend)
	}
	if intersect != nil {
		task.QueryAddToIntersect(b, intersectOffset)
	}
	task.QueryAddCount(b, int32(sg.Params.Count))
	task.QueryAddOffset(b, int32(sg.Params.Offset))
	task.QueryAddAfterUid(b, sg.Params.AfterUID)
	task.QueryAddGetCount(b, sg.Params.GetCount)

	b.Finish(task.QueryEnd(b))
	return b.FinishedBytes()
}

// ProcessGraph processes the SubGraph instance accumulating result for the query
// from different instances. Note: taskQuery is nil for root node.
func ProcessGraph(ctx context.Context, sg *SubGraph, taskQuery []byte, rch chan error) {
	var err error
	if taskQuery != nil {
		resultBuf, err := worker.ProcessTaskOverNetwork(ctx, taskQuery)
		if err != nil {
			x.TraceError(ctx, x.Wrapf(err, "Error while processing task"))
			rch <- err
			return
		}

		r := task.GetRootAsResult(resultBuf, 0)

		// Extract UIDLists from task.Result.
		sg.Result = algo.FromTaskResult(r)

		// Extract values from task.Result.
		sg.Values = new(x.ValueList)
		x.Assert(r.Values(&sg.Values.ValueList) != nil)
		if sg.Values.ValuesLength() > 0 {
			var v task.Value
			if sg.Values.Values(&v, 0) {
				x.Trace(ctx, "Sample value for attr: %v Val: %v", sg.Attr, string(v.ValBytes()))
			}
		}

		// Extract counts from task.Result.
		sg.Counts = new(x.CountList)
		x.Assert(r.Count(&sg.Counts.CountList) != nil)
	}

	if sg.Params.GetCount == 1 {
		x.Trace(ctx, "Zero uids. Only count requested")
		rch <- nil
		return
	}

	if err = sg.applyGeoQuery(ctx); err != nil {
		rch <- err
		return
	}

	sg.DestUIDs = algo.MergeLists(sg.Result)
	if err != nil {
		x.TraceError(ctx, x.Wrapf(err, "Error while processing task"))
		rch <- err
		return
	}

	if sg.DestUIDs.Size() == 0 {
		// Looks like we're done here. Be careful with nil srcUIDs!
		x.Trace(ctx, "Zero uids. Num attr children: %v", len(sg.Children))
		rch <- nil
		return
	}

	// Apply filters if any.
	if err = sg.applyFilter(ctx); err != nil {
		rch <- err
		return
	}

	if len(sg.Params.Order) == 0 {
		// There is no ordering. Just apply pagination and return.
		if err = sg.applyPagination(ctx); err != nil {
			rch <- err
			return
		}
	} else {
		// We need to sort first before pagination.
		if err = sg.applyOrderAndPagination(ctx); err != nil {
			rch <- err
			return
		}
	}

	var processed, leftToProcess []*SubGraph
	// First iterate over the value nodes and check for validity.
	childChan := make(chan error, len(sg.Children))
	for i := 0; i < len(sg.Children); i++ {
		child := sg.Children[i]
		child.SrcUIDs = sg.DestUIDs // Make the connection.
		if child.Params.AttrType == nil || child.Params.AttrType.IsScalar() {
			processed = append(processed, child)
			taskQuery := createTaskQuery(child, sg.DestUIDs, nil, nil)
			go ProcessGraph(ctx, child, taskQuery, childChan)
		} else {
			leftToProcess = append(leftToProcess, child)
			childChan <- nil
		}
	}

	// Now get all the results back.
	for i := 0; i < len(sg.Children); i++ {
		select {
		case err = <-childChan:
			x.Trace(ctx, "Reply from child. Index: %v Attr: %v", i, sg.Children[i].Attr)
			if err != nil {
				x.TraceError(ctx, x.Wrapf(err, "Error while processing child task"))
				rch <- err
				return
			}
		case <-ctx.Done():
			x.TraceError(ctx, x.Wrapf(ctx.Err(), "Context done before full execution"))
			rch <- ctx.Err()
			return
		}
	}

	// If all the child nodes are processed, return.
	if len(leftToProcess) == 0 {
		rch <- nil
		return
	}

	sgObj, ok := schema.TypeOf(sg.Attr).(types.Object)
	invalidUids := make(map[uint64]bool)
	// Check the results of the child and eliminate uids without all results.
	if ok {
		for _, node := range processed {
			if _, present := sgObj.Fields[node.Attr]; !present {
				continue
			}
			var tv task.Value
			for i := 0; i < node.Values.ValuesLength(); i++ {
				uid := sg.DestUIDs.Get(i)
				if ok := node.Values.Values(&tv, i); !ok {
					invalidUids[uid] = true
				}

				valBytes := tv.ValBytes()
				v, err := getValue(tv)
				if err != nil || bytes.Equal(valBytes, nil) {
					// The value is not as requested in schema.
					invalidUids[uid] = true
					continue
				}

				// type assertion for scalar type values.
				if !node.Params.AttrType.IsScalar() {
					rch <- x.Errorf("Fatal mistakes in type.")
				}

				// Check if compatible with schema type.
				schemaType := node.Params.AttrType.(types.Scalar)
				if _, err = schemaType.Convert(v); err != nil {
					invalidUids[uid] = true
				}
			}
		}
	}

	// Filter out the invalid UIDs.
	sg.DestUIDs.ApplyFilter(func(uid uint64, idx int) bool {
		return !invalidUids[uid]
	})

	// Now process next level with valid UIDs.
	childChan = make(chan error, len(leftToProcess))
	for _, child := range leftToProcess {
		taskQuery := createTaskQuery(child, sg.DestUIDs, nil, nil)
		go ProcessGraph(ctx, child, taskQuery, childChan)
	}

	// Now get the results back.
	for i := 0; i < len(leftToProcess); i++ {
		select {
		case err = <-childChan:
			x.Trace(ctx, "Reply from child. Index: %v Attr: %v", i, sg.Children[i].Attr)
			if err != nil {
				x.Trace(ctx, "Error while processing child task: %v", err)
				rch <- err
				return
			}
		case <-ctx.Done():
			x.Trace(ctx, "Context done before full execution: %v", ctx.Err())
			rch <- ctx.Err()
			return
		}
	}

	rch <- nil
}

// applyFilter applies filters to sg.sorted.
func (sg *SubGraph) applyFilter(ctx context.Context) error {
	if sg.Filter == nil { // No filter.
		return nil
	}
	newSorted, err := runFilter(ctx, sg.DestUIDs, sg.Filter)
	if err != nil {
		return err
	}
	sg.DestUIDs = newSorted
	// For each posting list, intersect with sg.destUIDs.
	for _, l := range sg.Result {
		l.Intersect(sg.DestUIDs)
	}
	return nil
}

// runFilter traverses filter tree and produce a filtered list of UIDs.
// Input "destUIDs" is the very original list of destination UIDs of a SubGraph.
func runFilter(ctx context.Context, destUIDs *algo.UIDList,
	filter *gql.FilterTree) (*algo.UIDList, error) {
	if len(filter.FuncName) > 0 { // Leaf node.
		filter.FuncName = strings.ToLower(filter.FuncName) // Not sure if needed.
		isAnyOf := filter.FuncName == "anyof"
		isAllOf := filter.FuncName == "allof"
		x.AssertTruef(isAnyOf || isAllOf, "FuncName invalid: %s", filter.FuncName)
		x.AssertTruef(len(filter.FuncArgs) == 2,
			"Expect exactly two arguments: pred and predValue")

		attr := filter.FuncArgs[0]
		sg := &SubGraph{Attr: attr}
		sgChan := make(chan error, 1)

		// Tokenize FuncArgs[1].
		tokenizer, err := tok.NewTokenizer([]byte(filter.FuncArgs[1]))
		if err != nil {
			return nil, x.Errorf("Could not create tokenizer: %v", filter.FuncArgs[1])
		}
		defer tokenizer.Destroy()
		x.AssertTrue(tokenizer != nil)
		tokens := tokenizer.Tokens()
		taskQuery := createTaskQuery(sg, nil, tokens, destUIDs)
		go ProcessGraph(ctx, sg, taskQuery, sgChan)
		select {
		case <-ctx.Done():
			return nil, x.Wrap(ctx.Err())
		case err = <-sgChan:
			if err != nil {
				return nil, err
			}
		}

		x.AssertTrue(len(sg.Result) == len(tokens))
		if isAnyOf {
			return algo.MergeLists(sg.Result), nil
		}
		return algo.IntersectLists(sg.Result), nil
	}

	// For now, we only handle AND and OR.
	if filter.Op != "&" && filter.Op != "|" {
		return destUIDs, x.Errorf("Unknown operator %v", filter.Op)
	}

	// Get UIDs for child filters.
	type resultPair struct {
		uid *algo.UIDList
		err error
	}
	resultChan := make(chan resultPair)
	for _, c := range filter.Child {
		go func(c *gql.FilterTree) {
			r, err := runFilter(ctx, destUIDs, c)
			resultChan <- resultPair{r, err}
		}(c)
	}
	lists := make([]*algo.UIDList, 0, len(filter.Child))
	// Collect the results from above goroutines.
	for i := 0; i < len(filter.Child); i++ {
		r := <-resultChan
		if r.err != nil {
			return destUIDs, r.err
		}
		lists = append(lists, r.uid)
	}

	// Either merge or intersect the UID lists.
	if filter.Op == "|" {
		return algo.MergeLists(lists), nil
	}
	x.AssertTrue(filter.Op == "&")
	return algo.IntersectLists(lists), nil
}

// pageRange returns start and end indices given pagination params. Note that n
// is the size of the input list.
func pageRange(p *params, n int) (int, int) {
	if p.Count == 0 && p.Offset == 0 {
		return 0, n
	}
	if p.Count < 0 {
		// Items from the back of the array, like Python arrays. Do a postive mod n.
		return (((n + p.Count) % n) + n) % n, n
	}
	start := p.Offset
	if start < 0 {
		start = 0
	}
	if p.Count == 0 { // No count specified. Just take the offset parameter.
		return start, n
	}
	end := start + p.Count
	if end > n {
		end = n
	}
	return start, end
}

// applyWindow applies windowing to sg.sorted.
func (sg *SubGraph) applyPagination(ctx context.Context) error {
	params := sg.Params
	if params.Count == 0 && params.Offset == 0 { // No pagination.
		return nil
	}
<<<<<<< HEAD
	x.Assert(sg.SrcUIDs.Size() == len(sg.Result))
=======
	x.AssertTrue(sg.srcUIDs.Size() == len(sg.Result))
>>>>>>> c9c97952
	for _, l := range sg.Result {
		l.Intersect(sg.DestUIDs)
		start, end := pageRange(&sg.Params, l.Size())
		l.Slice(start, end)
	}
	// Re-merge the UID matrix.
	sg.DestUIDs = algo.MergeLists(sg.Result)
	return nil
}

// applyOrderAndPagination orders each posting list by a given attribute
// before applying pagination.
func (sg *SubGraph) applyOrderAndPagination(ctx context.Context) error {
	if len(sg.Params.Order) == 0 {
		return nil
	}
	if sg.Params.Count == 0 {
		// Only retrieve up to 1000 results by default.
		sg.Params.Count = 1000
	}

	b := flatbuffers.NewBuilder(0)
	ao := b.CreateString(sg.Params.Order)

	// Add UID matrix.
	uidOffsets := make([]flatbuffers.UOffsetT, 0, len(sg.Result))
	for _, ul := range sg.Result {
		uidOffsets = append(uidOffsets, ul.AddTo(b))
	}

	task.SortStartUidmatrixVector(b, len(uidOffsets))
	for i := len(uidOffsets) - 1; i >= 0; i-- {
		b.PrependUOffsetT(uidOffsets[i])
	}
	uEnd := b.EndVector(len(uidOffsets))

	task.SortStart(b)
	task.SortAddAttr(b, ao)
	task.SortAddUidmatrix(b, uEnd)
	task.SortAddOffset(b, int32(sg.Params.Offset))
	task.SortAddCount(b, int32(sg.Params.Count))
	b.Finish(task.SortEnd(b))

	resultData, err := worker.SortOverNetwork(ctx, b.FinishedBytes())
	if err != nil {
		return err
	}

	// Copy result into our UID matrix.
	result := task.GetRootAsSortResult(resultData, 0)
	x.AssertTrue(result.UidmatrixLength() == len(sg.Result))
	sg.Result = algo.FromSortResult(result)

	// Update sg.destUID. Iterate over the UID matrix (which is not sorted by
	// UID). For each element in UID matrix, we do a binary search in the
	// current destUID and mark it. Then we scan over this bool array and
	// rebuild destUIDs.
	included := make([]bool, sg.DestUIDs.Size())
	for _, ul := range sg.Result {
		for i := 0; i < ul.Size(); i++ {
			uid := ul.Get(i)
			idx := sg.DestUIDs.IndexOf(uid) // Binary search.
			if idx >= 0 {
				included[idx] = true
			}
		}
	}
	sg.DestUIDs.ApplyFilter(
		func(uid uint64, idx int) bool { return included[idx] })
	return nil
}<|MERGE_RESOLUTION|>--- conflicted
+++ resolved
@@ -219,17 +219,10 @@
 	}
 
 	r := sg.Result
-<<<<<<< HEAD
-	x.Assertf(sg.SrcUIDs.Size() == len(r),
+	x.AssertTruef(sg.SrcUIDs.Size() == len(r),
 		"Result uidmatrixlength: %v. Query uidslength: %v", sg.SrcUIDs.Size(), len(r))
-	x.Assertf(sg.SrcUIDs.Size() == sg.Values.ValuesLength(),
+	x.AssertTruef(sg.SrcUIDs.Size() == sg.Values.ValuesLength(),
 		"Result valuelength: %v. Query uidslength: %v", sg.SrcUIDs.Size(), sg.Values.ValuesLength())
-=======
-	x.AssertTruef(sg.srcUIDs.Size() == len(r),
-		"Result uidmatrixlength: %v. Query uidslength: %v", sg.srcUIDs.Size(), len(r))
-	x.AssertTruef(sg.srcUIDs.Size() == sg.Values.ValuesLength(),
-		"Result valuelength: %v. Query uidslength: %v", sg.srcUIDs.Size(), sg.Values.ValuesLength())
->>>>>>> c9c97952
 
 	// Generate a matrix of maps
 	// Row -> .....
@@ -838,7 +831,7 @@
 
 		// Extract values from task.Result.
 		sg.Values = new(x.ValueList)
-		x.Assert(r.Values(&sg.Values.ValueList) != nil)
+		x.AssertTrue(r.Values(&sg.Values.ValueList) != nil)
 		if sg.Values.ValuesLength() > 0 {
 			var v task.Value
 			if sg.Values.Values(&v, 0) {
@@ -848,7 +841,7 @@
 
 		// Extract counts from task.Result.
 		sg.Counts = new(x.CountList)
-		x.Assert(r.Count(&sg.Counts.CountList) != nil)
+		x.AssertTrue(r.Count(&sg.Counts.CountList) != nil)
 	}
 
 	if sg.Params.GetCount == 1 {
@@ -1128,11 +1121,7 @@
 	if params.Count == 0 && params.Offset == 0 { // No pagination.
 		return nil
 	}
-<<<<<<< HEAD
-	x.Assert(sg.SrcUIDs.Size() == len(sg.Result))
-=======
-	x.AssertTrue(sg.srcUIDs.Size() == len(sg.Result))
->>>>>>> c9c97952
+	x.AssertTrue(sg.SrcUIDs.Size() == len(sg.Result))
 	for _, l := range sg.Result {
 		l.Intersect(sg.DestUIDs)
 		start, end := pageRange(&sg.Params, l.Size())
