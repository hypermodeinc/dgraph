/*
 * Copyright 2015 DGraph Labs, Inc.
 *
 * Licensed under the Apache License, Version 2.0 (the "License");
 * you may not use this file except in compliance with the License.
 * You may obtain a copy of the License at
 *
 * 		http://www.apache.org/licenses/LICENSE-2.0
 *
 * Unless required by applicable law or agreed to in writing, software
 * distributed under the License is distributed on an "AS IS" BASIS,
 * WITHOUT WARRANTIES OR CONDITIONS OF ANY KIND, either express or implied.
 * See the License for the specific language governing permissions and
 * limitations under the License.
 */

package query

import (
	"bytes"
	"context"
	"encoding/json"
	"errors"
	"fmt"
	"log"
	"strconv"
	"strings"
	"sync"
	"time"

	farm "github.com/dgryski/go-farm"
	"github.com/google/flatbuffers/go"

	"github.com/dgraph-io/dgraph/algo"
	"github.com/dgraph-io/dgraph/gql"
	"github.com/dgraph-io/dgraph/query/graph"
	"github.com/dgraph-io/dgraph/schema"
	"github.com/dgraph-io/dgraph/task"
	"github.com/dgraph-io/dgraph/types"
	"github.com/dgraph-io/dgraph/worker"
	"github.com/dgraph-io/dgraph/x"
)

/*
 * QUERY:
 * Let's take this query from GraphQL as example:
 * {
 *   me {
 *     id
 *     firstName
 *     lastName
 *     birthday {
 *       month
 *       day
 *     }
 *     friends {
 *       name
 *     }
 *   }
 * }
 *
 * REPRESENTATION:
 * This would be represented in SubGraph format internally, as such:
 * SubGraph [result uid = me]
 *    |
 *  Children
 *    |
 *    --> SubGraph [Attr = "xid"]
 *    --> SubGraph [Attr = "firstName"]
 *    --> SubGraph [Attr = "lastName"]
 *    --> SubGraph [Attr = "birthday"]
 *           |
 *         Children
 *           |
 *           --> SubGraph [Attr = "month"]
 *           --> SubGraph [Attr = "day"]
 *    --> SubGraph [Attr = "friends"]
 *           |
 *         Children
 *           |
 *           --> SubGraph [Attr = "name"]
 *
 * ALGORITHM:
 * This is a rough and simple algorithm of how to process this SubGraph query
 * and populate the results:
 *
 * For a given entity, a new SubGraph can be started off with NewGraph(id).
 * Given a SubGraph, is the Query field empty? [Step a]
 *   - If no, run (or send it to server serving the attribute) query
 *     and populate result.
 * Iterate over children and copy Result Uids to child Query Uids.
 *     Set Attr. Then for each child, use goroutine to run Step:a.
 * Wait for goroutines to finish.
 * Return errors, if any.
 */

// Latency is used to keep track of the latency involved in parsing and processing
// the query. It also contains information about the time it took to convert the
// result into a format(JSON/Protocol Buffer) that the client expects.
type Latency struct {
	Start          time.Time     `json:"-"`
	Parsing        time.Duration `json:"query_parsing"`
	Processing     time.Duration `json:"processing"`
	Json           time.Duration `json:"json_conversion"`
	ProtocolBuffer time.Duration `json:"pb_conversion"`
}

// ToMap converts the latency object to a map.
func (l *Latency) ToMap() map[string]string {
	m := make(map[string]string)
	j := time.Since(l.Start) - l.Processing - l.Parsing
	m["parsing"] = l.Parsing.String()
	m["processing"] = l.Processing.String()
	m["json"] = j.String()
	m["total"] = time.Since(l.Start).String()
	return m
}

type params struct {
	AttrType types.Type
	Alias    string
	Count    int
	Offset   int
	AfterUID uint64
	GetCount uint16
	GetUID   bool
	Order    string
	isDebug  bool
}

// SubGraph is the way to represent data internally. It contains both the
// query and the response. Once generated, this can then be encoded to other
// client convenient formats, like GraphQL / JSON.
type SubGraph struct {
	Attr     string
	Children []*SubGraph
	Params   params
	Filter   *gql.FilterTree

	Counts *x.CountList
	Values *x.ValueList
	Result []*algo.UIDList

	// SrcUIDs is a list of unique source UIDs. They are always copies of destUIDs
	// of parent nodes in GraphQL structure.
	SrcUIDs *algo.UIDList

	// destUIDs is a list of destination UIDs, after applying filters, pagination.
	DestUIDs *algo.UIDList
}

<<<<<<< HEAD
func mergeInterfaces(i1 interface{}, i2 interface{}) interface{} {
	switch i1.(type) {
	case map[string]interface{}:
		m1 := i1.(map[string]interface{})
		if m2, ok := i2.(map[string]interface{}); ok {
			for k1, v1 := range m1 {
				m2[k1] = v1
			}
			return m2
		}
		break
	}
	return []interface{}{i1, i2}
}

// postTraverse traverses the subgraph recursively and returns final result for the query.
func postTraverse(sg *SubGraph) (map[uint64]interface{}, error) {
	// No need to check for nil as Size() will return 0 in that case.
	if sg.SrcUIDs.Size() == 0 {
		return nil, nil
	}
	result := make(map[uint64]interface{})
	// Get results from all children first.
	cResult := make(map[uint64]interface{})

	// ignoreUids would contain those UIDs whose scalar childlren dont obey the
	// types specified in the schema.
	ignoreUids := make(map[uint64]bool)
	for _, child := range sg.Children {
		m, err := postTraverse(child)
		if err != nil {
			return result, err
		}

		// condFlag is used to ensure that the child is a required part of the
		// current node according to schema. Only then should we check for its
		// validity.
		var condFlag bool
		if obj, ok := schema.TypeOf(sg.Attr).(types.Object); ok {
			if _, ok := obj.Fields[child.Attr]; ok {
				condFlag = true
			}
		}

		// Merge results from all children, one by one.
		for k, v := range m {
			if _, ok := v.(map[string]interface{})["_inv_"]; ok {
				if condFlag {
					ignoreUids[k] = true
					delete(cResult, k)
				} else {
					continue
				}
			}
			if ignoreUids[k] {
				continue
			}

			if val, present := cResult[k]; !present {
				cResult[k] = v
			} else {
				cResult[k] = mergeInterfaces(val, v)
			}
		}
	}

	r := sg.Result
	x.AssertTruef(sg.SrcUIDs.Size() == len(r),
		"Result uidmatrixlength: %v. Query uidslength: %v", len(r), sg.SrcUIDs.Size())
	x.AssertTruef(sg.SrcUIDs.Size() == sg.Values.ValuesLength(),
		"Result valuelength: %v. Query uidslength: %v at node %v", sg.Values.ValuesLength(), sg.SrcUIDs.Size(), sg.Attr)

	// generate a matrix of maps
	// Row -> .....
	// Col
	//  |
	//  v
	//  map{_uid_ = uid}
	// If some result is present from children results, then merge.
	// Otherwise, this would only contain the _uid_ property.
	// result[uid in row] = map[cur attribute ->
	//                          list of maps of {uid, uid + children result}]
	//

	if sg.Counts != nil && sg.Counts.CountLength() > 0 {
		for i := 0; i < sg.Counts.CountLength(); i++ {
			co := sg.Counts.Count(i)
			m := make(map[string]interface{})
			m["_count_"] = co
			mp := make(map[string]interface{})
			if sg.Params.Alias != "" {
				mp[sg.Params.Alias] = m
			} else {
				mp[sg.Attr] = m
			}
			result[sg.SrcUIDs.Get(i)] = mp
		}
	}

	for i, ul := range r {
		l := make([]interface{}, 0, ul.Size())
		for j := 0; j < ul.Size(); j++ {
			uid := ul.Get(j)
			m := make(map[string]interface{})
			if sg.Params.GetUID || sg.Params.isDebug {
				m["_uid_"] = fmt.Sprintf("%#x", uid)
			}
			if ival, present := cResult[uid]; !present {
				l = append(l, m)
			} else {
				l = append(l, mergeInterfaces(m, ival))
			}
		}
		if len(l) > 0 {
			m := make(map[string]interface{})
			if sg.Params.Alias != "" {
				m[sg.Params.Alias] = l
			} else {
				m[sg.Attr] = l
			}
			result[sg.SrcUIDs.Get(i)] = m
		}
	}

	values := sg.Values
	var tv task.Value
	for i := 0; i < values.ValuesLength(); i++ {
		if ok := values.Values(&tv, i); !ok {
			return result, x.Errorf("While parsing value")
		}
		valBytes := tv.ValBytes()
		m := make(map[string]interface{})
		if bytes.Equal(valBytes, nil) {

			// We do this, because we typically do set values, even though
			// they might be nil. This is to ensure that the index of the query uids
			// and the index of the results can remain in sync.
			if sg.Params.AttrType != nil && sg.Params.AttrType.IsScalar() {
				m["_inv_"] = true
				result[sg.SrcUIDs.Get(i)] = m
			}
			continue
		}
		val, err := getValue(tv)
		if err != nil {
			return result, err
		}

		if pval, present := result[sg.SrcUIDs.Get(i)]; present {
			log.Fatalf("prev: %v _uid_: %v new: %v"+
				" Previous value detected. A uid -> list of uids / value. Not both",
				pval, sg.SrcUIDs.Get(i), val)
		}
		if sg.Params.GetUID || sg.Params.isDebug {
			m["_uid_"] = fmt.Sprintf("%#x", sg.SrcUIDs.Get(i))
		}

		globalType := schema.TypeOf(sg.Attr)
		schemaType := sg.Params.AttrType
		lval := val

		if schemaType != nil {
			// type assertion for scalar type values
			if !schemaType.IsScalar() {
				return result, x.Errorf("Unknown Scalar:%v. Leaf predicate:'%v' must be"+
					" one of the scalar types defined in the schema.", sg.Params.AttrType, sg.Attr)
			}
			// Convert to schema type.
			st := schemaType.(types.Scalar)
			lval, err = st.Convert(val)
			if err != nil {
				// We ignore schema conversion errors and not include the values in the result
				m["_inv_"] = true
				result[sg.SrcUIDs.Get(i)] = m
				continue
			}
		} else if globalType != nil {
			// type assertion for optional scalars which aren't part of objects.
			if !globalType.IsScalar() {
				return result, x.Errorf("Unknown Scalar:%v. Leaf predicate:'%v' must be"+
					" one of the scalar types defined in the schema.", sg.Params.AttrType, sg.Attr)
			}
			gt := globalType.(types.Scalar)
			lval, err = gt.Convert(val)
			if err != nil {
				// We ignore schema conversion errors and not include the values in the result
				continue
			}
		}

		if sg.Params.Alias != "" {
			m[sg.Params.Alias] = lval
		} else {
			m[sg.Attr] = lval
		}

		result[sg.SrcUIDs.Get(i)] = m
	}
	return result, nil
}

// gets the value from the task.
=======
// getValue gets the value from the task.
>>>>>>> e7bb0910
func getValue(tv task.Value) (types.Value, error) {
	vType := tv.ValType()
	valBytes := tv.ValBytes()
	val := types.ValueForType(types.TypeID(vType))
	if val == nil {
		return nil, x.Errorf("Invalid type: %v", vType)
	}
	if err := val.UnmarshalBinary(valBytes); err != nil {
		return nil, err
	}
	return val, nil
}

var nodePool = sync.Pool{
	New: func() interface{} {
		return &graph.Node{}
	},
}

var nodeCh chan *graph.Node

func release() {
	for n := range nodeCh {
		// In case of mutations, n is nil
		if n == nil {
			continue
		}
		for i := 0; i < len(n.Children); i++ {
			nodeCh <- n.Children[i]
		}
		*n = graph.Node{}
		nodePool.Put(n)
	}
}

func init() {
	nodeCh = make(chan *graph.Node, 1000)
	go release()
}

// This method gets the values and children for a subgraph.
func (sg *SubGraph) preTraverse(uid uint64, dst outputNode) error {
	invalidUids := make(map[uint64]bool)
	// We go through all predicate children of the subgraph.
	for _, pc := range sg.Children {
		idx := pc.SrcUIDs.IndexOf(uid)
		x.AssertTruef(idx >= 0, "Attribute with uid not found in child Query uids")
		ul := pc.Result[idx]

		if pc.Counts != nil && pc.Counts.CountLength() > 0 {
			c := types.Int32(pc.Counts.Count(idx))
			uc := dst.New(pc.Attr)
			uc.AddValue("_count_", &c)
			dst.AddChild(pc.Attr, uc)
		} else if ul.Size() > 0 || len(pc.Children) > 0 {
			// We create as many predicate entity children as the length of uids for
			// this predicate.
			for i := 0; i < ul.Size(); i++ {
				uid := ul.Get(i)
				if invalidUids[uid] {
					continue
				}
				uc := dst.New(pc.Attr)
				if sg.Params.GetUID || sg.Params.isDebug {
					uc.SetUID(uid)
				}
				if rerr := pc.preTraverse(uid, uc); rerr != nil {
					if rerr.Error() == "_INV_" {
						invalidUids[uid] = true
						continue // next UID.
					}
					// Some other error.
					log.Printf("Error while traversal: %v", rerr)
					return rerr
				}
				dst.AddChild(pc.Attr, uc)
			}
		} else {
			var tv task.Value
			if ok := pc.Values.Values(&tv, idx); !ok {
				return x.Errorf("While parsing value")
			}

			v, err := getValue(tv)
			if err != nil {
				return err
			}

			if pc.Attr == "_xid_" {
				txt, err := v.MarshalText()
				if err != nil {
					return err
				}
				dst.SetXID(string(txt))
			} else if pc.Attr == "_uid_" {
				dst.SetUID(uid)
			} else {
				globalType := schema.TypeOf(pc.Attr)
				schemaType := pc.Params.AttrType
				sv := v
				if schemaType != nil {
					// Do type checking on response values
					if !schemaType.IsScalar() {
						return x.Errorf("Unknown Scalar:%v. Leaf predicate:'%v' must be"+
							" one of the scalar types defined in the schema.", pc.Params.AttrType, pc.Attr)
					}
					st := schemaType.(types.Scalar)
					// Convert to schema type.
					sv, err = st.Convert(v)
					if bytes.Equal(tv.ValBytes(), nil) || err != nil {
						// skip values that don't convert.
						return x.Errorf("_INV_")
					}
				} else if globalType != nil {
					// Try to coerce types if this is an optional scalar outside an
					// object definition.
					if !globalType.IsScalar() {
						return x.Errorf("Leaf predicate:'%v' must be a scalar.", pc.Attr)
					}
					gt := globalType.(types.Scalar)
					// Convert to schema type.
					sv, err = gt.Convert(v)
					if bytes.Equal(tv.ValBytes(), nil) || err != nil {
						continue
					}
				}
				dst.AddValue(pc.Attr, sv)
			}
		}
	}
	return nil
}

func createProperty(prop string, v types.Value) *graph.Property {
	pval := toProtoValue(v)
	return &graph.Property{Prop: prop, Value: pval}
}

func isPresent(list []string, str string) bool {
	for _, v := range list {
		if v == str {
			return true
		}
	}
	return false
}

func treeCopy(ctx context.Context, gq *gql.GraphQuery, sg *SubGraph) error {
	// Typically you act on the current node, and leave recursion to deal with
	// children. But, in this case, we don't want to muck with the current
	// node, because of the way we're dealing with the root node.
	// So, we work on the children, and then recurse for grand children.

	var scalars []string
	// Add scalar children nodes based on schema
	if obj, ok := sg.Params.AttrType.(types.Object); ok {
		// Add scalar fields in the level to children
		list := schema.ScalarList(obj.Name)
		for _, it := range list {
			args := params{
				AttrType: it.Typ,
				isDebug:  sg.Params.isDebug,
			}
			dst := &SubGraph{
				Attr:   it.Field,
				Params: args,
			}
			sg.Children = append(sg.Children, dst)
			scalars = append(scalars, it.Field)
		}
	}

	for _, gchild := range gq.Children {
		if isPresent(scalars, gchild.Attr) {
			continue
		}
		if gchild.Attr == "_count_" {
			if len(gq.Children) > 1 {
				return errors.New("Cannot have other attributes with count")
			}
			if gchild.Children != nil {
				return errors.New("Count cannot have other attributes")
			}
			sg.Params.GetCount = 1
			break
		}
		if gchild.Attr == "_uid_" {
			sg.Params.GetUID = true
		}

		// Determine the type of current node.
		var attrType types.Type
		if sg.Params.AttrType != nil {
			if objType, ok := sg.Params.AttrType.(types.Object); ok {
				attrType = schema.TypeOf(objType.Fields[gchild.Attr])
			}
		} else {
			// Child is explicitly specified as some type.
			if objType := schema.TypeOf(gchild.Attr); objType != nil {
				if o, ok := objType.(types.Object); ok && o.Name == gchild.Attr {
					attrType = objType
				}
			}
		}
		args := params{
			AttrType: attrType,
			Alias:    gchild.Alias,
			isDebug:  sg.Params.isDebug,
		}
		dst := &SubGraph{
			Attr:   gchild.Attr,
			Params: args,
			Filter: gchild.Filter,
		}
		if v, ok := gchild.Args["offset"]; ok {
			offset, err := strconv.ParseInt(v, 0, 32)
			if err != nil {
				return err
			}
			dst.Params.Offset = int(offset)
		}
		if v, ok := gchild.Args["after"]; ok {
			after, err := strconv.ParseUint(v, 0, 64)
			if err != nil {
				return err
			}
			dst.Params.AfterUID = uint64(after)
		}
		if v, ok := gchild.Args["first"]; ok {
			first, err := strconv.ParseInt(v, 0, 32)
			if err != nil {
				return err
			}
			dst.Params.Count = int(first)
		}
		if v, ok := gchild.Args["order"]; ok {
			dst.Params.Order = v
		}
		sg.Children = append(sg.Children, dst)
		err := treeCopy(ctx, gchild, dst)
		if err != nil {
			return err
		}
	}
	return nil
}

// ToSubGraph converts the GraphQuery into the internal SubGraph instance type.
func ToSubGraph(ctx context.Context, gq *gql.GraphQuery) (*SubGraph, error) {
	sg, err := newGraph(ctx, gq)
	if err != nil {
		return nil, err
	}
	err = treeCopy(ctx, gq, sg)
	return sg, err
}

// newGraph returns the SubGraph and its task query.
func newGraph(ctx context.Context, gq *gql.GraphQuery) (*SubGraph, error) {
	euid, exid := gq.UID, gq.XID
	// This would set the Result field in SubGraph,
	// and populate the children for attributes.
	if len(exid) > 0 {
		x.AssertTruef(!strings.HasPrefix(exid, "_new_:"), "Query shouldn't contain _new_")
		euid = farm.Fingerprint64([]byte(exid))
		x.Trace(ctx, "Xid: %v Uid: %v", exid, euid)
	}

	if euid == 0 && gq.Gen == nil {
		err := x.Errorf("Invalid query, query internal id is zero and generator is nil")
		x.TraceError(ctx, err)
		return nil, err
	}

	// sg is to be returned.
	args := params{
		AttrType: schema.TypeOf(gq.Attr),
		isDebug:  gq.Attr == "debug",
	}

	sg := &SubGraph{
		Attr:   gq.Attr,
		Params: args,
		Filter: gq.Filter,
<<<<<<< HEAD
	}
	if gq.Gen != nil {
		err := sg.applyGenerator(ctx, gq.Gen)
		if err != nil {
			return nil, x.Wrapf(err, "Error while applying generator")
		}
	} else {
		sg.SrcUIDs = algo.NewUIDList([]uint64{euid})
		{
			if euid != 0 {
				sg.Result = []*algo.UIDList{algo.NewUIDList([]uint64{euid})}
				// Also need to add nil value to keep this consistent.
				sg.Values = createNilValuesList(1)
			}
		}
=======
	}
	if gq.Gen != nil {
		err := sg.applyGenerator(ctx, gq.Gen)
		if err != nil {
			return nil, err
		}
	} else {
		sg.SrcUIDs = algo.NewUIDList([]uint64{euid})
		if euid != 0 {
			sg.Result = []*algo.UIDList{algo.NewUIDList([]uint64{euid})}
		}
	}
	{
		// Also need to add nil value to keep this consistent.
		sg.Values = createNilValuesList(1)
>>>>>>> e7bb0910
	}
	return sg, nil
}

func createNilValuesList(count int) *x.ValueList {
	b := flatbuffers.NewBuilder(0)
	offsets := make([]flatbuffers.UOffsetT, count)
	for i := 0; i < count; i++ {
		bvo := b.CreateByteVector(x.Nilbyte)
		task.ValueStart(b)
		task.ValueAddVal(b, bvo)
		offsets[i] = task.ValueEnd(b)
	}

	task.ValueListStartValuesVector(b, count)
	for i := 0; i < count; i++ {
		b.PrependUOffsetT(offsets[i])
	}
	voffset := b.EndVector(count)

	task.ValueListStart(b)
	task.ValueListAddValues(b, voffset)
	b.Finish(task.ValueListEnd(b))
	buf := b.FinishedBytes()

	out := new(x.ValueList)
	x.Check(out.UnmarshalBinary(buf))
	return out
}

// createTaskQuery generates the query buffer.
func createTaskQuery(sg *SubGraph, uids *algo.UIDList, tokens []string,
	intersect *algo.UIDList) []byte {
	x.AssertTrue(uids == nil || tokens == nil)

	b := flatbuffers.NewBuilder(0)
	var vend flatbuffers.UOffsetT
	if uids != nil {
		task.QueryStartUidsVector(b, uids.Size())
		for i := uids.Size() - 1; i >= 0; i-- {
			b.PrependUint64(uids.Get(i))
		}
		vend = b.EndVector(uids.Size())
	} else {
		offsets := make([]flatbuffers.UOffsetT, 0, len(tokens))
		for _, token := range tokens {
			offsets = append(offsets, b.CreateString(token))
		}
		task.QueryStartTokensVector(b, len(tokens))
		for i := len(tokens) - 1; i >= 0; i-- {
			b.PrependUOffsetT(offsets[i])
		}
		vend = b.EndVector(len(tokens))
	}

	var intersectOffset flatbuffers.UOffsetT
	if intersect != nil {
		x.AssertTrue(uids == nil)
		x.AssertTrue(len(tokens) > 0)
		intersectOffset = intersect.AddTo(b)
	}

	ao := b.CreateString(sg.Attr)
	task.QueryStart(b)
	task.QueryAddAttr(b, ao)
	if uids != nil {
		task.QueryAddUids(b, vend)
	} else {
		task.QueryAddTokens(b, vend)
	}
	if intersect != nil {
		task.QueryAddToIntersect(b, intersectOffset)
	}
	task.QueryAddCount(b, int32(sg.Params.Count))
	task.QueryAddOffset(b, int32(sg.Params.Offset))
	task.QueryAddAfterUid(b, sg.Params.AfterUID)
	task.QueryAddGetCount(b, sg.Params.GetCount)

	b.Finish(task.QueryEnd(b))
	return b.FinishedBytes()
}

// ProcessGraph processes the SubGraph instance accumulating result for the query
// from different instances. Note: taskQuery is nil for root node.
func ProcessGraph(ctx context.Context, sg *SubGraph, taskQuery []byte, rch chan error) {
	var err error
	if taskQuery != nil {
		resultBuf, err := worker.ProcessTaskOverNetwork(ctx, taskQuery)
		if err != nil {
			x.TraceError(ctx, x.Wrapf(err, "Error while processing task"))
			rch <- err
			return
		}

		r := task.GetRootAsResult(resultBuf, 0)

		// Extract UIDLists from task.Result.
		sg.Result = algo.FromTaskResult(r)

		// Extract values from task.Result.
		sg.Values = new(x.ValueList)
		x.AssertTrue(r.Values(&sg.Values.ValueList) != nil)
		if sg.Values.ValuesLength() > 0 {
			var v task.Value
			if sg.Values.Values(&v, 0) {
				x.Trace(ctx, "Sample value for attr: %v Val: %v", sg.Attr, string(v.ValBytes()))
			}
		}

		// Extract counts from task.Result.
		sg.Counts = new(x.CountList)
		x.AssertTrue(r.Count(&sg.Counts.CountList) != nil)
	}

	if sg.Params.GetCount == 1 {
		x.Trace(ctx, "Zero uids. Only count requested")
		rch <- nil
		return
	}

	sg.DestUIDs = algo.MergeLists(sg.Result)
	if err != nil {
		x.TraceError(ctx, x.Wrapf(err, "Error while processing task"))
		rch <- err
		return
	}

	if sg.DestUIDs.Size() == 0 {
		// Looks like we're done here. Be careful with nil srcUIDs!
		x.Trace(ctx, "Zero uids. Num attr children: %v", len(sg.Children))
		rch <- nil
		return
	}

	// Apply filters if any.
	if err = sg.applyFilter(ctx); err != nil {
		rch <- err
		return
	}

	if len(sg.Params.Order) == 0 {
		// There is no ordering. Just apply pagination and return.
		if err = sg.applyPagination(ctx); err != nil {
			rch <- err
			return
		}
	} else {
		// We need to sort first before pagination.
		if err = sg.applyOrderAndPagination(ctx); err != nil {
			rch <- err
			return
		}
	}

	var processed, leftToProcess []*SubGraph
	// First iterate over the value nodes and check for validity.
	childChan := make(chan error, len(sg.Children))
	for i := 0; i < len(sg.Children); i++ {
		child := sg.Children[i]
		child.SrcUIDs = sg.DestUIDs // Make the connection.
		if child.Params.AttrType == nil || child.Params.AttrType.IsScalar() {
			processed = append(processed, child)
			taskQuery := createTaskQuery(child, sg.DestUIDs, nil, nil)
			go ProcessGraph(ctx, child, taskQuery, childChan)
		} else {
			leftToProcess = append(leftToProcess, child)
			childChan <- nil
		}
	}

	// Now get all the results back.
	for i := 0; i < len(sg.Children); i++ {
		select {
		case err = <-childChan:
			x.Trace(ctx, "Reply from child. Index: %v Attr: %v", i, sg.Children[i].Attr)
			if err != nil {
				x.TraceError(ctx, x.Wrapf(err, "Error while processing child task"))
				rch <- err
				return
			}
		case <-ctx.Done():
			x.TraceError(ctx, x.Wrapf(ctx.Err(), "Context done before full execution"))
			rch <- ctx.Err()
			return
		}
	}

	// If all the child nodes are processed, return.
	if len(leftToProcess) == 0 {
		rch <- nil
		return
	}

	sgObj, ok := schema.TypeOf(sg.Attr).(types.Object)
	invalidUids := make(map[uint64]bool)
	// Check the results of the child and eliminate uids without all results.
	if ok {
		for _, node := range processed {
			if _, present := sgObj.Fields[node.Attr]; !present {
				continue
			}
			var tv task.Value
			for i := 0; i < node.Values.ValuesLength(); i++ {
				uid := sg.DestUIDs.Get(i)
				if ok := node.Values.Values(&tv, i); !ok {
					invalidUids[uid] = true
				}

				valBytes := tv.ValBytes()
				v, err := getValue(tv)
				if err != nil || bytes.Equal(valBytes, nil) {
					// The value is not as requested in schema.
					invalidUids[uid] = true
					continue
				}

				// type assertion for scalar type values.
				if !node.Params.AttrType.IsScalar() {
					rch <- x.Errorf("Fatal mistakes in type.")
				}

				// Check if compatible with schema type.
				schemaType := node.Params.AttrType.(types.Scalar)
				if _, err = schemaType.Convert(v); err != nil {
					invalidUids[uid] = true
				}
			}
		}
	}

	// Filter out the invalid UIDs.
	sg.DestUIDs.ApplyFilter(func(uid uint64, idx int) bool {
		return !invalidUids[uid]
	})

	// Now process next level with valid UIDs.
	childChan = make(chan error, len(leftToProcess))
	for _, child := range leftToProcess {
		taskQuery := createTaskQuery(child, sg.DestUIDs, nil, nil)
		go ProcessGraph(ctx, child, taskQuery, childChan)
	}

	// Now get the results back.
	for i := 0; i < len(leftToProcess); i++ {
		select {
		case err = <-childChan:
			x.Trace(ctx, "Reply from child. Index: %v Attr: %v", i, sg.Children[i].Attr)
			if err != nil {
				x.Trace(ctx, "Error while processing child task: %v", err)
				rch <- err
				return
			}
		case <-ctx.Done():
			x.Trace(ctx, "Context done before full execution: %v", ctx.Err())
			rch <- ctx.Err()
			return
		}
	}

	rch <- nil
}

func (sg *SubGraph) applyGenerator(ctx context.Context, gen *gql.Generator) error {
	if gen == nil { // No Generator.
		return nil
	}
	newSorted, err := runGenerator(ctx, gen)
	if err != nil {
		return err
	}
	sg.SrcUIDs = newSorted
	for i := 0; i < newSorted.Size(); i++ {
		sg.Result = append(sg.Result, algo.NewUIDList([]uint64{newSorted.Get(i)}))
	}
<<<<<<< HEAD
	sg.Values = createNilValuesList(newSorted.Size())
=======
>>>>>>> e7bb0910
	return nil
}

func runGenerator(ctx context.Context, gen *gql.Generator) (*algo.UIDList, error) {
<<<<<<< HEAD
	if len(gen.FuncName) > 0 { // Leaf node.
		gen.FuncName = strings.ToLower(gen.FuncName) // Not sure if needed.

		switch gen.FuncName {
		case "anyof":
			return anyOf(ctx, nil, gen.FuncArgs[0], gen.FuncArgs[1])
		case "allof":
			return allOf(ctx, nil, gen.FuncArgs[0], gen.FuncArgs[1])
		case "near":
			if len(gen.FuncArgs) != 3 {
				return nil, fmt.Errorf("near generator requires 3 arguments")
			}
			return near(ctx, nil, gen.FuncArgs[0], gen.FuncArgs[1], gen.FuncArgs[2])
		case "within":
			if len(gen.FuncArgs) != 2 {
				return nil, fmt.Errorf("within generator requires 2 arguments")
			}
			return within(ctx, nil, gen.FuncArgs[0], gen.FuncArgs[1])
		case "contains":
			if len(gen.FuncArgs) != 2 {
				return nil, fmt.Errorf("contains generator requires 2 arguments")
			}
			return contains(ctx, nil, gen.FuncArgs[0], gen.FuncArgs[1])
		case "intersects":
			if len(gen.FuncArgs) != 2 {
				return nil, fmt.Errorf("intersects generator requires 2 arguments")
			}
			return intersects(ctx, nil, gen.FuncArgs[0], gen.FuncArgs[1])
		default:
			return nil, fmt.Errorf("Invalid generator")
		}
	}
=======
	if len(gen.FuncName) == 0 {
		return nil, nil
	}
	gen.FuncName = strings.ToLower(gen.FuncName)

	switch gen.FuncName {
	case "anyof":
		return anyOf(ctx, nil, gen.FuncArgs[0], gen.FuncArgs[1])
	case "allof":
		return allOf(ctx, nil, gen.FuncArgs[0], gen.FuncArgs[1])
	case "near":
		maxD, err := strconv.ParseFloat(gen.FuncArgs[2], 64)
		if err != nil {
			return nil, err
		}
		var g types.Geo
		geoD := strings.Replace(gen.FuncArgs[1], "'", "\"", -1)
		if err = g.UnmarshalText([]byte(geoD)); err != nil {
			return nil, err
		}
		gb, err := g.MarshalBinary()
		if err != nil {
			return nil, err
		}
		return generateGeo(ctx, gen.FuncArgs[0], geo.QueryTypeNear, gb, maxD)
	default:
		return nil, fmt.Errorf("Invalid generator")
	}

>>>>>>> e7bb0910
	return nil, nil
}

// applyFilter applies filters to sg.sorted.
func (sg *SubGraph) applyFilter(ctx context.Context) error {
	if sg.Filter == nil { // No filter.
		return nil
	}
	newSorted, err := runFilter(ctx, sg.DestUIDs, sg.Filter)
	if err != nil {
		return err
	}
	sg.DestUIDs = newSorted
	// For each posting list, intersect with sg.destUIDs.
	for _, l := range sg.Result {
		l.Intersect(sg.DestUIDs)
	}
	return nil
}

// runFilter traverses filter tree and produce a filtered list of UIDs.
// Input "destUIDs" is the very original list of destination UIDs of a SubGraph.
func runFilter(ctx context.Context, destUIDs *algo.UIDList,
	filter *gql.FilterTree) (*algo.UIDList, error) {
	if len(filter.FuncName) > 0 { // Leaf node.
<<<<<<< HEAD
		filter.FuncName = strings.ToLower(filter.FuncName) // Not sure if needed.
=======
		filter.FuncName = strings.ToLower(filter.FuncName)
>>>>>>> e7bb0910
		x.AssertTruef(len(filter.FuncArgs) == 2,
			"Expect exactly two arguments: pred and predValue")

		switch filter.FuncName {
		case "anyof":
			return anyOf(ctx, destUIDs, filter.FuncArgs[0], filter.FuncArgs[1])
		case "allof":
			return allOf(ctx, destUIDs, filter.FuncArgs[0], filter.FuncArgs[1])
<<<<<<< HEAD
		case "near":
			if len(filter.FuncArgs) != 3 {
				return nil, fmt.Errorf("near generator requires 3 arguments")
=======
		}
	}

	if filter.Op == "&" {
		// For intersect operator, we process the children serially.
		for _, c := range filter.Child {
			var err error
			if destUIDs, err = runFilter(ctx, destUIDs, c); err != nil {
				return nil, err
>>>>>>> e7bb0910
			}
			return near(ctx, destUIDs, filter.FuncArgs[0], filter.FuncArgs[1], filter.FuncArgs[2])
		case "within":
			if len(filter.FuncArgs) != 2 {
				return nil, fmt.Errorf("within generator requires 2 arguments")
			}
			return within(ctx, destUIDs, filter.FuncArgs[0], filter.FuncArgs[1])
		case "contains":
			if len(filter.FuncArgs) != 2 {
				return nil, fmt.Errorf("contains generator requires 2 arguments")
			}
			return contains(ctx, destUIDs, filter.FuncArgs[0], filter.FuncArgs[1])
		case "intersects":
			if len(filter.FuncArgs) != 2 {
				return nil, fmt.Errorf("intersects generator requires 2 arguments")
			}
			return intersects(ctx, destUIDs, filter.FuncArgs[0], filter.FuncArgs[1])
		default:
			return nil, fmt.Errorf("Invalid filter")
		}
<<<<<<< HEAD
=======
		return destUIDs, nil
>>>>>>> e7bb0910
	}

	// For now, we only handle AND and OR.
	if filter.Op != "|" {
		return destUIDs, x.Errorf("Unknown operator %v", filter.Op)
	}

	// For union operator, we do it in parallel.
	// First, get UIDs for child filters in parallel.
	type resultPair struct {
		uids *algo.UIDList
		err  error
	}
	resultChan := make(chan resultPair, len(filter.Child))
	for _, c := range filter.Child {
		go func(c *gql.FilterTree) {
			r, err := runFilter(ctx, destUIDs, c)
			resultChan <- resultPair{r, err}
		}(c)
	}

	lists := make([]*algo.UIDList, 0, len(filter.Child))
	// Next, collect the results from above goroutines.
	for i := 0; i < len(filter.Child); i++ {
		r := <-resultChan
		if r.err != nil {
			return destUIDs, r.err
		}
		lists = append(lists, r.uids)
	}
	return algo.MergeLists(lists), nil
}

// pageRange returns start and end indices given pagination params. Note that n
// is the size of the input list.
func pageRange(p *params, n int) (int, int) {
	if p.Count == 0 && p.Offset == 0 {
		return 0, n
	}
	if p.Count < 0 {
		// Items from the back of the array, like Python arrays. Do a postive mod n.
		return (((n + p.Count) % n) + n) % n, n
	}
	start := p.Offset
	if start < 0 {
		start = 0
	}
	if p.Count == 0 { // No count specified. Just take the offset parameter.
		return start, n
	}
	end := start + p.Count
	if end > n {
		end = n
	}
	return start, end
}

// applyWindow applies windowing to sg.sorted.
func (sg *SubGraph) applyPagination(ctx context.Context) error {
	params := sg.Params
	if params.Count == 0 && params.Offset == 0 { // No pagination.
		return nil
	}
	x.AssertTrue(sg.SrcUIDs.Size() == len(sg.Result))
	for _, l := range sg.Result {
		l.Intersect(sg.DestUIDs)
		start, end := pageRange(&sg.Params, l.Size())
		l.Slice(start, end)
	}
	// Re-merge the UID matrix.
	sg.DestUIDs = algo.MergeLists(sg.Result)
	return nil
}

// applyOrderAndPagination orders each posting list by a given attribute
// before applying pagination.
func (sg *SubGraph) applyOrderAndPagination(ctx context.Context) error {
	if len(sg.Params.Order) == 0 {
		return nil
	}
	if sg.Params.Count == 0 {
		// Only retrieve up to 1000 results by default.
		sg.Params.Count = 1000
	}

	b := flatbuffers.NewBuilder(0)
	ao := b.CreateString(sg.Params.Order)

	// Add UID matrix.
	uidOffsets := make([]flatbuffers.UOffsetT, 0, len(sg.Result))
	for _, ul := range sg.Result {
		uidOffsets = append(uidOffsets, ul.AddTo(b))
	}

	task.SortStartUidmatrixVector(b, len(uidOffsets))
	for i := len(uidOffsets) - 1; i >= 0; i-- {
		b.PrependUOffsetT(uidOffsets[i])
	}
	uEnd := b.EndVector(len(uidOffsets))

	task.SortStart(b)
	task.SortAddAttr(b, ao)
	task.SortAddUidmatrix(b, uEnd)
	task.SortAddOffset(b, int32(sg.Params.Offset))
	task.SortAddCount(b, int32(sg.Params.Count))
	b.Finish(task.SortEnd(b))

	resultData, err := worker.SortOverNetwork(ctx, b.FinishedBytes())
	if err != nil {
		return err
	}

	// Copy result into our UID matrix.
	result := task.GetRootAsSortResult(resultData, 0)
	x.AssertTrue(result.UidmatrixLength() == len(sg.Result))
	sg.Result = algo.FromSortResult(result)

	// Update sg.destUID. Iterate over the UID matrix (which is not sorted by
	// UID). For each element in UID matrix, we do a binary search in the
	// current destUID and mark it. Then we scan over this bool array and
	// rebuild destUIDs.
	included := make([]bool, sg.DestUIDs.Size())
	for _, ul := range sg.Result {
		for i := 0; i < ul.Size(); i++ {
			uid := ul.Get(i)
			idx := sg.DestUIDs.IndexOf(uid) // Binary search.
			if idx >= 0 {
				included[idx] = true
			}
		}
	}
	sg.DestUIDs.ApplyFilter(
		func(uid uint64, idx int) bool { return included[idx] })
	return nil
}

// outputNode is the generic output / writer for preTraverse.
type outputNode interface {
	AddValue(attr string, v types.Value)
	AddChild(attr string, child outputNode)
	New(attr string) outputNode
	SetUID(uid uint64)
	SetXID(xid string)
}

// protoOutputNode is the proto output for preTraverse.
type protoOutputNode struct {
	*graph.Node
}

// AddValue adds an attribute value for protoOutputNode.
func (p *protoOutputNode) AddValue(attr string, v types.Value) {
	p.Node.Properties = append(p.Node.Properties, createProperty(attr, v))
}

// AddChild adds a child for protoOutputNode.
func (p *protoOutputNode) AddChild(attr string, child outputNode) {
	p.Node.Children = append(p.Node.Children, child.(*protoOutputNode).Node)
}

// New creates a new node for protoOutputNode.
func (p *protoOutputNode) New(attr string) outputNode {
	uc := nodePool.Get().(*graph.Node)
	uc.Attribute = attr
	return &protoOutputNode{uc}
}

// SetUID sets UID of a protoOutputNode.
func (p *protoOutputNode) SetUID(uid uint64) { p.Node.Uid = uid }

// SetXID sets XID of a protoOutputNode.
func (p *protoOutputNode) SetXID(xid string) { p.Node.Xid = xid }

// ToProtocolBuffer does preorder traversal to build a proto buffer. We have
// used postorder traversal before, but preorder seems simpler and faster for
// most cases.
func (sg *SubGraph) ToProtocolBuffer(l *Latency) (*graph.Node, error) {
	var seedNode *protoOutputNode
	if sg.SrcUIDs == nil {
		return seedNode.New(sg.Attr).(*protoOutputNode).Node, nil
	}

	x.AssertTrue(len(sg.Result) == 1)
	n := seedNode.New(sg.Attr)
	ul := sg.Result[0]
	if sg.Params.GetUID || sg.Params.isDebug {
		n.SetUID(ul.Get(0))
	}

	if rerr := sg.preTraverse(ul.Get(0), n); rerr != nil {
		return n.(*protoOutputNode).Node, rerr
	}

	l.ProtocolBuffer = time.Since(l.Start) - l.Parsing - l.Processing
	return n.(*protoOutputNode).Node, nil
}

// jsonOutputNode is the JSON output for preTraverse.
type jsonOutputNode struct {
	data map[string]interface{}
}

// AddValue adds an attribute value for jsonOutputNode.
func (p *jsonOutputNode) AddValue(attr string, v types.Value) {
	p.data[attr] = v
}

// AddChild adds a child for jsonOutputNode.
func (p *jsonOutputNode) AddChild(attr string, child outputNode) {
	a := p.data[attr]
	if a == nil {
		// Need to do this because we cannot cast nil interface to
		// []map[string]interface{}.
		a = make([]map[string]interface{}, 0, 5)
	}
	p.data[attr] = append(a.([]map[string]interface{}),
		child.(*jsonOutputNode).data)
}

// New creates a new node for jsonOutputNode.
func (p *jsonOutputNode) New(attr string) outputNode {
	return &jsonOutputNode{make(map[string]interface{})}
}

// SetUID sets UID of a jsonOutputNode.
func (p *jsonOutputNode) SetUID(uid uint64) {
	p.data["_uid_"] = fmt.Sprintf("%#x", uid)
}

// SetXID sets XID of a jsonOutputNode.
func (p *jsonOutputNode) SetXID(xid string) {
	p.data["_xid_"] = xid
}

// ToJSON converts the internal subgraph object to JSON format which is then\
// sent to the HTTP client.
func (sg *SubGraph) ToJSON(l *Latency) ([]byte, error) {
	var seedNode *jsonOutputNode
	n := seedNode.New(sg.Attr)
	ul := sg.Result[0]
	if sg.Params.GetUID || sg.Params.isDebug {
		n.SetUID(ul.Get(0))
	}

	if err := sg.preTraverse(ul.Get(0), n); err != nil {
		return nil, err
	}
	root := map[string]interface{}{
		sg.Attr: []map[string]interface{}{n.(*jsonOutputNode).data},
	}
	if sg.Params.isDebug {
		root["server_latency"] = l.ToMap()
	}
	return json.Marshal(root)
}<|MERGE_RESOLUTION|>--- conflicted
+++ resolved
@@ -149,212 +149,7 @@
 	DestUIDs *algo.UIDList
 }
 
-<<<<<<< HEAD
-func mergeInterfaces(i1 interface{}, i2 interface{}) interface{} {
-	switch i1.(type) {
-	case map[string]interface{}:
-		m1 := i1.(map[string]interface{})
-		if m2, ok := i2.(map[string]interface{}); ok {
-			for k1, v1 := range m1 {
-				m2[k1] = v1
-			}
-			return m2
-		}
-		break
-	}
-	return []interface{}{i1, i2}
-}
-
-// postTraverse traverses the subgraph recursively and returns final result for the query.
-func postTraverse(sg *SubGraph) (map[uint64]interface{}, error) {
-	// No need to check for nil as Size() will return 0 in that case.
-	if sg.SrcUIDs.Size() == 0 {
-		return nil, nil
-	}
-	result := make(map[uint64]interface{})
-	// Get results from all children first.
-	cResult := make(map[uint64]interface{})
-
-	// ignoreUids would contain those UIDs whose scalar childlren dont obey the
-	// types specified in the schema.
-	ignoreUids := make(map[uint64]bool)
-	for _, child := range sg.Children {
-		m, err := postTraverse(child)
-		if err != nil {
-			return result, err
-		}
-
-		// condFlag is used to ensure that the child is a required part of the
-		// current node according to schema. Only then should we check for its
-		// validity.
-		var condFlag bool
-		if obj, ok := schema.TypeOf(sg.Attr).(types.Object); ok {
-			if _, ok := obj.Fields[child.Attr]; ok {
-				condFlag = true
-			}
-		}
-
-		// Merge results from all children, one by one.
-		for k, v := range m {
-			if _, ok := v.(map[string]interface{})["_inv_"]; ok {
-				if condFlag {
-					ignoreUids[k] = true
-					delete(cResult, k)
-				} else {
-					continue
-				}
-			}
-			if ignoreUids[k] {
-				continue
-			}
-
-			if val, present := cResult[k]; !present {
-				cResult[k] = v
-			} else {
-				cResult[k] = mergeInterfaces(val, v)
-			}
-		}
-	}
-
-	r := sg.Result
-	x.AssertTruef(sg.SrcUIDs.Size() == len(r),
-		"Result uidmatrixlength: %v. Query uidslength: %v", len(r), sg.SrcUIDs.Size())
-	x.AssertTruef(sg.SrcUIDs.Size() == sg.Values.ValuesLength(),
-		"Result valuelength: %v. Query uidslength: %v at node %v", sg.Values.ValuesLength(), sg.SrcUIDs.Size(), sg.Attr)
-
-	// generate a matrix of maps
-	// Row -> .....
-	// Col
-	//  |
-	//  v
-	//  map{_uid_ = uid}
-	// If some result is present from children results, then merge.
-	// Otherwise, this would only contain the _uid_ property.
-	// result[uid in row] = map[cur attribute ->
-	//                          list of maps of {uid, uid + children result}]
-	//
-
-	if sg.Counts != nil && sg.Counts.CountLength() > 0 {
-		for i := 0; i < sg.Counts.CountLength(); i++ {
-			co := sg.Counts.Count(i)
-			m := make(map[string]interface{})
-			m["_count_"] = co
-			mp := make(map[string]interface{})
-			if sg.Params.Alias != "" {
-				mp[sg.Params.Alias] = m
-			} else {
-				mp[sg.Attr] = m
-			}
-			result[sg.SrcUIDs.Get(i)] = mp
-		}
-	}
-
-	for i, ul := range r {
-		l := make([]interface{}, 0, ul.Size())
-		for j := 0; j < ul.Size(); j++ {
-			uid := ul.Get(j)
-			m := make(map[string]interface{})
-			if sg.Params.GetUID || sg.Params.isDebug {
-				m["_uid_"] = fmt.Sprintf("%#x", uid)
-			}
-			if ival, present := cResult[uid]; !present {
-				l = append(l, m)
-			} else {
-				l = append(l, mergeInterfaces(m, ival))
-			}
-		}
-		if len(l) > 0 {
-			m := make(map[string]interface{})
-			if sg.Params.Alias != "" {
-				m[sg.Params.Alias] = l
-			} else {
-				m[sg.Attr] = l
-			}
-			result[sg.SrcUIDs.Get(i)] = m
-		}
-	}
-
-	values := sg.Values
-	var tv task.Value
-	for i := 0; i < values.ValuesLength(); i++ {
-		if ok := values.Values(&tv, i); !ok {
-			return result, x.Errorf("While parsing value")
-		}
-		valBytes := tv.ValBytes()
-		m := make(map[string]interface{})
-		if bytes.Equal(valBytes, nil) {
-
-			// We do this, because we typically do set values, even though
-			// they might be nil. This is to ensure that the index of the query uids
-			// and the index of the results can remain in sync.
-			if sg.Params.AttrType != nil && sg.Params.AttrType.IsScalar() {
-				m["_inv_"] = true
-				result[sg.SrcUIDs.Get(i)] = m
-			}
-			continue
-		}
-		val, err := getValue(tv)
-		if err != nil {
-			return result, err
-		}
-
-		if pval, present := result[sg.SrcUIDs.Get(i)]; present {
-			log.Fatalf("prev: %v _uid_: %v new: %v"+
-				" Previous value detected. A uid -> list of uids / value. Not both",
-				pval, sg.SrcUIDs.Get(i), val)
-		}
-		if sg.Params.GetUID || sg.Params.isDebug {
-			m["_uid_"] = fmt.Sprintf("%#x", sg.SrcUIDs.Get(i))
-		}
-
-		globalType := schema.TypeOf(sg.Attr)
-		schemaType := sg.Params.AttrType
-		lval := val
-
-		if schemaType != nil {
-			// type assertion for scalar type values
-			if !schemaType.IsScalar() {
-				return result, x.Errorf("Unknown Scalar:%v. Leaf predicate:'%v' must be"+
-					" one of the scalar types defined in the schema.", sg.Params.AttrType, sg.Attr)
-			}
-			// Convert to schema type.
-			st := schemaType.(types.Scalar)
-			lval, err = st.Convert(val)
-			if err != nil {
-				// We ignore schema conversion errors and not include the values in the result
-				m["_inv_"] = true
-				result[sg.SrcUIDs.Get(i)] = m
-				continue
-			}
-		} else if globalType != nil {
-			// type assertion for optional scalars which aren't part of objects.
-			if !globalType.IsScalar() {
-				return result, x.Errorf("Unknown Scalar:%v. Leaf predicate:'%v' must be"+
-					" one of the scalar types defined in the schema.", sg.Params.AttrType, sg.Attr)
-			}
-			gt := globalType.(types.Scalar)
-			lval, err = gt.Convert(val)
-			if err != nil {
-				// We ignore schema conversion errors and not include the values in the result
-				continue
-			}
-		}
-
-		if sg.Params.Alias != "" {
-			m[sg.Params.Alias] = lval
-		} else {
-			m[sg.Attr] = lval
-		}
-
-		result[sg.SrcUIDs.Get(i)] = m
-	}
-	return result, nil
-}
-
-// gets the value from the task.
-=======
 // getValue gets the value from the task.
->>>>>>> e7bb0910
 func getValue(tv task.Value) (types.Value, error) {
 	vType := tv.ValType()
 	valBytes := tv.ValBytes()
@@ -639,7 +434,6 @@
 		Attr:   gq.Attr,
 		Params: args,
 		Filter: gq.Filter,
-<<<<<<< HEAD
 	}
 	if gq.Gen != nil {
 		err := sg.applyGenerator(ctx, gq.Gen)
@@ -655,23 +449,6 @@
 				sg.Values = createNilValuesList(1)
 			}
 		}
-=======
-	}
-	if gq.Gen != nil {
-		err := sg.applyGenerator(ctx, gq.Gen)
-		if err != nil {
-			return nil, err
-		}
-	} else {
-		sg.SrcUIDs = algo.NewUIDList([]uint64{euid})
-		if euid != 0 {
-			sg.Result = []*algo.UIDList{algo.NewUIDList([]uint64{euid})}
-		}
-	}
-	{
-		// Also need to add nil value to keep this consistent.
-		sg.Values = createNilValuesList(1)
->>>>>>> e7bb0910
 	}
 	return sg, nil
 }
@@ -946,15 +723,11 @@
 	for i := 0; i < newSorted.Size(); i++ {
 		sg.Result = append(sg.Result, algo.NewUIDList([]uint64{newSorted.Get(i)}))
 	}
-<<<<<<< HEAD
 	sg.Values = createNilValuesList(newSorted.Size())
-=======
->>>>>>> e7bb0910
 	return nil
 }
 
 func runGenerator(ctx context.Context, gen *gql.Generator) (*algo.UIDList, error) {
-<<<<<<< HEAD
 	if len(gen.FuncName) > 0 { // Leaf node.
 		gen.FuncName = strings.ToLower(gen.FuncName) // Not sure if needed.
 
@@ -987,37 +760,6 @@
 			return nil, fmt.Errorf("Invalid generator")
 		}
 	}
-=======
-	if len(gen.FuncName) == 0 {
-		return nil, nil
-	}
-	gen.FuncName = strings.ToLower(gen.FuncName)
-
-	switch gen.FuncName {
-	case "anyof":
-		return anyOf(ctx, nil, gen.FuncArgs[0], gen.FuncArgs[1])
-	case "allof":
-		return allOf(ctx, nil, gen.FuncArgs[0], gen.FuncArgs[1])
-	case "near":
-		maxD, err := strconv.ParseFloat(gen.FuncArgs[2], 64)
-		if err != nil {
-			return nil, err
-		}
-		var g types.Geo
-		geoD := strings.Replace(gen.FuncArgs[1], "'", "\"", -1)
-		if err = g.UnmarshalText([]byte(geoD)); err != nil {
-			return nil, err
-		}
-		gb, err := g.MarshalBinary()
-		if err != nil {
-			return nil, err
-		}
-		return generateGeo(ctx, gen.FuncArgs[0], geo.QueryTypeNear, gb, maxD)
-	default:
-		return nil, fmt.Errorf("Invalid generator")
-	}
-
->>>>>>> e7bb0910
 	return nil, nil
 }
 
@@ -1043,11 +785,7 @@
 func runFilter(ctx context.Context, destUIDs *algo.UIDList,
 	filter *gql.FilterTree) (*algo.UIDList, error) {
 	if len(filter.FuncName) > 0 { // Leaf node.
-<<<<<<< HEAD
-		filter.FuncName = strings.ToLower(filter.FuncName) // Not sure if needed.
-=======
 		filter.FuncName = strings.ToLower(filter.FuncName)
->>>>>>> e7bb0910
 		x.AssertTruef(len(filter.FuncArgs) == 2,
 			"Expect exactly two arguments: pred and predValue")
 
@@ -1056,21 +794,9 @@
 			return anyOf(ctx, destUIDs, filter.FuncArgs[0], filter.FuncArgs[1])
 		case "allof":
 			return allOf(ctx, destUIDs, filter.FuncArgs[0], filter.FuncArgs[1])
-<<<<<<< HEAD
 		case "near":
 			if len(filter.FuncArgs) != 3 {
 				return nil, fmt.Errorf("near generator requires 3 arguments")
-=======
-		}
-	}
-
-	if filter.Op == "&" {
-		// For intersect operator, we process the children serially.
-		for _, c := range filter.Child {
-			var err error
-			if destUIDs, err = runFilter(ctx, destUIDs, c); err != nil {
-				return nil, err
->>>>>>> e7bb0910
 			}
 			return near(ctx, destUIDs, filter.FuncArgs[0], filter.FuncArgs[1], filter.FuncArgs[2])
 		case "within":
@@ -1091,10 +817,6 @@
 		default:
 			return nil, fmt.Errorf("Invalid filter")
 		}
-<<<<<<< HEAD
-=======
-		return destUIDs, nil
->>>>>>> e7bb0910
 	}
 
 	// For now, we only handle AND and OR.
