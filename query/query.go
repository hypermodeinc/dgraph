/*
 * Copyright 2015 DGraph Labs, Inc.
 *
 * Licensed under the Apache License, Version 2.0 (the "License");
 * you may not use this file except in compliance with the License.
 * You may obtain a copy of the License at
 *
 * 		http://www.apache.org/licenses/LICENSE-2.0
 *
 * Unless required by applicable law or agreed to in writing, software
 * distributed under the License is distributed on an "AS IS" BASIS,
 * WITHOUT WARRANTIES OR CONDITIONS OF ANY KIND, either express or implied.
 * See the License for the specific language governing permissions and
 * limitations under the License.
 */

package query

import (
	"bytes"
	"context"
	"encoding/json"
	"errors"
	"fmt"
	"log"
	"strconv"
	"strings"
	"sync"
	"time"

	"github.com/dgraph-io/dgraph/algo"
	"github.com/dgraph-io/dgraph/gql"
	"github.com/dgraph-io/dgraph/query/graph"
	"github.com/dgraph-io/dgraph/schema"
	"github.com/dgraph-io/dgraph/task"
	"github.com/dgraph-io/dgraph/types"
	"github.com/dgraph-io/dgraph/worker"
	"github.com/dgraph-io/dgraph/x"
	farm "github.com/dgryski/go-farm"
	"github.com/google/flatbuffers/go"
)

/*
 * QUERY:
 * Let's take this query from GraphQL as example:
 * {
 *   me {
 *     id
 *     firstName
 *     lastName
 *     birthday {
 *       month
 *       day
 *     }
 *     friends {
 *       name
 *     }
 *   }
 * }
 *
 * REPRESENTATION:
 * This would be represented in SubGraph format internally, as such:
 * SubGraph [result uid = me]
 *    |
 *  Children
 *    |
 *    --> SubGraph [Attr = "xid"]
 *    --> SubGraph [Attr = "firstName"]
 *    --> SubGraph [Attr = "lastName"]
 *    --> SubGraph [Attr = "birthday"]
 *           |
 *         Children
 *           |
 *           --> SubGraph [Attr = "month"]
 *           --> SubGraph [Attr = "day"]
 *    --> SubGraph [Attr = "friends"]
 *           |
 *         Children
 *           |
 *           --> SubGraph [Attr = "name"]
 *
 * ALGORITHM:
 * This is a rough and simple algorithm of how to process this SubGraph query
 * and populate the results:
 *
 * For a given entity, a new SubGraph can be started off with NewGraph(id).
 * Given a SubGraph, is the Query field empty? [Step a]
 *   - If no, run (or send it to server serving the attribute) query
 *     and populate result.
 * Iterate over children and copy Result Uids to child Query Uids.
 *     Set Attr. Then for each child, use goroutine to run Step:a.
 * Wait for goroutines to finish.
 * Return errors, if any.
 */

// Latency is used to keep track of the latency involved in parsing and processing
// the query. It also contains information about the time it took to convert the
// result into a format(JSON/Protocol Buffer) that the client expects.
type Latency struct {
	Start          time.Time     `json:"-"`
	Parsing        time.Duration `json:"query_parsing"`
	Processing     time.Duration `json:"processing"`
	Json           time.Duration `json:"json_conversion"`
	ProtocolBuffer time.Duration `json:"pb_conversion"`
}

// ToMap converts the latency object to a map.
func (l *Latency) ToMap() map[string]string {
	m := make(map[string]string)
	j := time.Since(l.Start) - l.Processing - l.Parsing
	m["parsing"] = l.Parsing.String()
	m["processing"] = l.Processing.String()
	m["json"] = j.String()
	m["total"] = time.Since(l.Start).String()
	return m
}

type params struct {
	AttrType types.Type
	Alias    string
	Count    int
	Offset   int
	AfterUid uint64
	GetCount uint16
	IsRoot   bool
	GetUid   bool
	isDebug  bool
}

// SubGraph is the way to represent data internally. It contains both the
// query and the response. Once generated, this can then be encoded to other
// client convenient formats, like GraphQL / JSON.
type SubGraph struct {
	Attr     string
	Children []*SubGraph
	Params   params
	Filter   *gql.FilterTree

	Query []byte // Contains list of source UIDs.
	//Result []byte // Contains UID matrix or list of values for child attributes.

	Count  *task.CountList
	Values task.ValueList
	Result algo.UIDLists

	// sorted is a list of destination UIDs, after applying filters.
	// One may ask: Doesn't children nodes contain sg.sorted? There is one
	// exception. Imagine a node with no children but we ask for its children's
	// UIDs. The node has a filter. In this case, it has no children to store the
	// filtered UIDs.
	sorted []uint64
}

func mergeInterfaces(i1 interface{}, i2 interface{}) interface{} {
	switch i1.(type) {
	case map[string]interface{}:
		m1 := i1.(map[string]interface{})
		if m2, ok := i2.(map[string]interface{}); ok {
			for k1, v1 := range m1 {
				m2[k1] = v1
			}
			return m2
		}
		break
	}
	return []interface{}{i1, i2}
}

// postTraverse traverses the subgraph recursively and returns final result for the query.
func postTraverse(sg *SubGraph) (map[uint64]interface{}, error) {
	if len(sg.Query) == 0 {
		return nil, nil
	}
	result := make(map[uint64]interface{})
	// Get results from all children first.
	cResult := make(map[uint64]interface{})

	// ignoreUids would contain those UIDs whose scalar childlren dont obey the
	// types specified in the schema.
	ignoreUids := make(map[uint64]bool)
	for _, child := range sg.Children {
		m, err := postTraverse(child)
		if err != nil {
			return result, err
		}

		// condFlag is used to ensure that the child is a required part of the
		// current node according to schema. Only then should we check for its
		// validity.
		var condFlag bool
		if obj, ok := schema.TypeOf(sg.Attr).(types.Object); ok {
			if _, ok := obj.Fields[child.Attr]; ok {
				condFlag = true
			}
		}

		// Merge results from all children, one by one.
		for k, v := range m {
			if _, ok := v.(map[string]interface{})["_inv_"]; ok {
				if condFlag {
					ignoreUids[k] = true
					delete(cResult, k)
				} else {
					continue
				}
			}
			if ignoreUids[k] {
				continue
			}

			if val, present := cResult[k]; !present {
				cResult[k] = v
			} else {
				cResult[k] = mergeInterfaces(val, v)
			}
		}
	}

	// Now read the query and results at current node.
	q := new(task.Query)
	x.ParseTaskQuery(q, sg.Query)

	r := sg.Result
	x.Assertf(q.UidsLength() == r.Size(),
		"Result uidmatrixlength: %v. Query uidslength: %v", q.UidsLength(), r.Size())
	x.Assertf(q.UidsLength() == sg.Values.ValuesLength(),
		"Result valuelength: %v. Query uidslength: %v", q.UidsLength(), sg.Values.ValuesLength())

	// Generate a matrix of maps
	// Row -> .....
	// Col
	//  |
	//  v
	//  map{_uid_ = uid}
	// If some result is present from children results, then merge.
	// Otherwise, this would only contain the _uid_ property.
	// result[uid in row] = map[cur attribute ->
	//                          list of maps of {uid, uid + children result}]
	//

	if sg.Count != nil && sg.Count.CountLength() > 0 {
		log.Printf("~~~~postTraverse: [%s] len=%d", sg.Attr, sg.Count.CountLength())
		for i := 0; i < sg.Count.CountLength(); i++ {
			co := sg.Count.Count(i)
			m := make(map[string]interface{})
			m["_count_"] = co
			mp := make(map[string]interface{})
			if sg.Params.Alias != "" {
				mp[sg.Params.Alias] = m
			} else {
				mp[sg.Attr] = m
			}
			result[q.Uids(i)] = mp
		}
	}

	for i := 0; i < r.Size(); i++ {
		ul := r.Get(i)
		l := make([]interface{}, 0, ul.Size())

		// We want to intersect ul.Uids with this list. Since both are sorted, this
		// intersection is very cheap. We just need to maintain the variable sortedIdx
		// which indexes into sg.sorted (the sorted UID list).
		var sortedIdx int
		for j := 0; j < ul.Size(); j++ {
			uid := ul.Get(j)
			for ; sortedIdx < len(sg.sorted) && sg.sorted[sortedIdx] < uid; sortedIdx++ {
			}
			if sortedIdx >= len(sg.sorted) || sg.sorted[sortedIdx] > uid {
				continue
			}

			m := make(map[string]interface{})
			if sg.Params.GetUid || sg.Params.isDebug {
				m["_uid_"] = fmt.Sprintf("%#x", uid)
			}
			if ival, present := cResult[uid]; !present {
				l = append(l, m)
			} else {
				l = append(l, mergeInterfaces(m, ival))
			}
		}
		if len(l) > 0 {
			m := make(map[string]interface{})
			if sg.Params.Alias != "" {
				m[sg.Params.Alias] = l
			} else {
				m[sg.Attr] = l
			}
			result[q.Uids(i)] = m
		}
	}

	values := sg.Values
	var tv task.Value
	for i := 0; i < values.ValuesLength(); i++ {
		if ok := values.Values(&tv, i); !ok {
			return result, fmt.Errorf("While parsing value")
		}
		valBytes := tv.ValBytes()
		m := make(map[string]interface{})
		if bytes.Equal(valBytes, nil) {

			// We do this, because we typically do set values, even though
			// they might be nil. This is to ensure that the index of the query uids
			// and the index of the results can remain in sync.
			if sg.Params.AttrType != nil && sg.Params.AttrType.IsScalar() {
				m["_inv_"] = true
				result[q.Uids(i)] = m
			}
			continue
		}
		val, storageType, err := getValue(tv)
		if err != nil {
			return result, err
		}

		if pval, present := result[q.Uids(i)]; present {
			log.Fatalf("prev: %v _uid_: %v new: %v"+
				" Previous value detected. A uid -> list of uids / value. Not both",
				pval, q.Uids(i), val)
		}
		if sg.Params.GetUid || sg.Params.isDebug {
			m["_uid_"] = fmt.Sprintf("%#x", q.Uids(i))
		}
		if sg.Params.AttrType == nil {
			// No type defined for attr in type system/schema, hence return the original value
			if sg.Params.Alias != "" {
				m[sg.Params.Alias] = val
			} else {
				m[sg.Attr] = val
			}
		} else {
			// type assertion for scalar type values
			if !sg.Params.AttrType.IsScalar() {
				return result, fmt.Errorf("Unknown Scalar:%v. Leaf predicate:'%v' must be"+
					" one of the scalar types defined in the schema.", sg.Params.AttrType, sg.Attr)
			}
			schemaType := sg.Params.AttrType.(types.Scalar)
			lval := val
			if schemaType != storageType {
				// The schema and storage types do not match, so we do a type conversion.
				var err error
				lval, err = schemaType.Convert(val)
				if err != nil {
					// We ignore schema conversion errors and not include the values in the result
					m["_inv_"] = true
					result[q.Uids(i)] = m
					continue
				}
			}
			if sg.Params.Alias != "" {
				m[sg.Params.Alias] = lval
			} else {
				m[sg.Attr] = lval
			}
		}
		result[q.Uids(i)] = m
	}
	return result, nil
}

// gets the value from the task.
func getValue(tv task.Value) (types.TypeValue, types.Type, error) {
	vType := tv.ValType()
	valBytes := tv.ValBytes()
	stype, _ := types.TypeForID(types.TypeID(vType))
	if stype == nil {
		return nil, nil, x.Errorf("Invalid type: %v", vType)
	}
	if !stype.IsScalar() {
		return nil, nil, x.Errorf("Unknown scalar type :%v", vType)
	}
	val, err := stype.(types.Scalar).Unmarshaler.FromBinary(valBytes)
	if err != nil {
		return nil, nil, err
	}
	return val, stype, nil
}

// ToJSON converts the internal subgraph object to JSON format which is then sent
// to the HTTP client.
func (sg *SubGraph) ToJSON(l *Latency) ([]byte, error) {
	r, err := postTraverse(sg)
	if err != nil {
		return nil, err
	}
	l.Json = time.Since(l.Start) - l.Parsing - l.Processing
	if len(r) != 1 {
		log.Fatal("We don't currently support more than 1 uid at root.")
	}

	// r is a map, and we don't know it's key. So iterate over it, even though it only has 1 result.
	for _, ival := range r {
		var m map[string]interface{}
		if ival != nil {
			m = ival.(map[string]interface{})
		} else {
			m = make(map[string]interface{})
		}
		if sg.Params.isDebug {
			m["server_latency"] = l.ToMap()
		}
		return json.Marshal(m)
	}
	log.Fatal("Runtime should never reach here.")
	return nil, fmt.Errorf("Runtime should never reach here.")
}

// This function performs a binary search on the uids slice and returns the
// index at which it finds the uid, else returns -1
func indexOf(uid uint64, q *task.Query) int {
	low, mid, high := 0, 0, q.UidsLength()-1
	for low <= high {
		mid = (low + high) / 2
		if q.Uids(mid) == uid {
			return mid
		} else if q.Uids(mid) > uid {
			high = mid - 1
		} else {
			low = mid + 1
		}
	}
	return -1
}

var nodePool = sync.Pool{
	New: func() interface{} {
		return &graph.Node{}
	},
}

var nodeCh chan *graph.Node

func release() {
	for n := range nodeCh {
		// In case of mutations, n is nil
		if n == nil {
			continue
		}
		for i := 0; i < len(n.Children); i++ {
			nodeCh <- n.Children[i]
		}
		*n = graph.Node{}
		nodePool.Put(n)
	}
}

func init() {
	nodeCh = make(chan *graph.Node, 1000)
	go release()
}

// This method gets the values and children for a subgraph.
func (sg *SubGraph) preTraverse(uid uint64, dst *graph.Node) error {
	var properties []*graph.Property
	var children []*graph.Node

	invalidUids := make(map[uint64]bool)
	// We go through all predicate children of the subgraph.
	for _, pc := range sg.Children {
		r := pc.Result

		q := new(task.Query)
		x.ParseTaskQuery(q, pc.Query)
		idx := indexOf(uid, q)

		if idx == -1 {
			log.Fatal("Attribute with uid not found in child Query uids.")
			return fmt.Errorf("Attribute with uid not found")
		}

		ul := r.Get(idx)
		var tv task.Value

<<<<<<< HEAD
		if sg.Count != nil && sg.Count.CountLength() > 0 {
			count := strconv.Itoa(int(sg.Count.Count(idx)))
			p := &graph.Property{Prop: "_count_", Val: []byte(count)}
=======
		if r.CountLength() > 0 {
			p := createProperty("_count_", types.Int32(r.Count(idx)))
>>>>>>> 0be661fe
			uc := &graph.Node{
				Attribute:  pc.Attr,
				Properties: []*graph.Property{p},
			}
			children = append(children, uc)

		} else if ul.Size() > 0 {
			// We create as many predicate entity children as the length of uids for
			// this predicate.
			var sortedIdx int // Index into pc.sorted.
			for i := 0; i < ul.Size(); i++ {
				uid := ul.Get(i)
				for ; sortedIdx < len(pc.sorted) && pc.sorted[sortedIdx] < uid; sortedIdx++ {
				}
				if sortedIdx >= len(pc.sorted) || pc.sorted[sortedIdx] > uid {
					continue
				}
				uc := nodePool.Get().(*graph.Node)
				uc.Attribute = pc.Attr
				if sg.Params.GetUid || sg.Params.isDebug {
					uc.Uid = uid
				}
				if rerr := pc.preTraverse(uid, uc); rerr != nil {
					if rerr.Error() == "_INV_" {
						invalidUids[uid] = true
					} else {
						log.Printf("Error while traversal: %v", rerr)
						return rerr
					}
				}
				if !invalidUids[uid] {
					children = append(children, uc)
				}
			}
		} else {
			if ok := pc.Values.Values(&tv, idx); !ok {
				return x.Errorf("While parsing value")
			}
<<<<<<< HEAD
			v := tv.ValBytes()
=======

			valBytes := tv.ValBytes()
			v, storageType, err := getValue(tv)
			if err != nil {
				return err
			}
>>>>>>> 0be661fe

			if pc.Attr == "_xid_" {
				txt, err := v.MarshalText()
				if err != nil {
					return err
				}
				dst.Xid = string(txt)
				// We don't want to add _uid_ to properties map.
			} else if pc.Attr == "_uid_" {
				continue
			} else if pc.Params.AttrType != nil {
				//do type checking on response values
				// type assertion for scalar type values
				if !pc.Params.AttrType.IsScalar() {
					return fmt.Errorf("Unknown Scalar:%v. Leaf predicate:'%v' must be"+
						" one of the scalar types defined in the schema.", pc.Params.AttrType, pc.Attr)
				}
				schemaType := pc.Params.AttrType.(types.Scalar)
				sv := v
				if schemaType != storageType {
					// schema types don't match so we convert
					var err error
					sv, err = schemaType.Convert(v)
					if bytes.Equal(valBytes, nil) || err != nil {
						// skip values that don't convert.
						return fmt.Errorf("_INV_")
					}
				}
				p := createProperty(pc.Attr, sv)
				properties = append(properties, p)
			} else {
				p := createProperty(pc.Attr, v)
				properties = append(properties, p)
			}
		}
	}

	dst.Properties, dst.Children = properties, children
	return nil
}

func createProperty(prop string, v types.TypeValue) *graph.Property {
	pval := toProtoValue(v)
	return &graph.Property{Prop: prop, Value: pval}
}

// ToProtocolBuffer method transforms the predicate based subgraph to an
// predicate-entity based protocol buffer subgraph.
func (sg *SubGraph) ToProtocolBuffer(l *Latency) (*graph.Node, error) {
	n := &graph.Node{
		Attribute: sg.Attr,
	}
	if len(sg.Query) == 0 {
		return n, nil
	}

	x.Assert(sg.Result.Size() == 1)
	ul := sg.Result.Get(0)
	if sg.Params.GetUid || sg.Params.isDebug {
		n.Uid = ul.Get(0)
	}

	if rerr := sg.preTraverse(ul.Get(0), n); rerr != nil {
		return n, rerr
	}

	l.ProtocolBuffer = time.Since(l.Start) - l.Parsing - l.Processing
	return n, nil
}

func isPresent(list []string, str string) bool {
	for _, v := range list {
		if v == str {
			return true
		}
	}
	return false
}

func treeCopy(ctx context.Context, gq *gql.GraphQuery, sg *SubGraph) error {
	// Typically you act on the current node, and leave recursion to deal with
	// children. But, in this case, we don't want to muck with the current
	// node, because of the way we're dealing with the root node.
	// So, we work on the children, and then recurse for grand children.

	var scalars []string
	// Add scalar children nodes based on schema
	if obj, ok := sg.Params.AttrType.(types.Object); ok {
		// Add scalar fields in the level to children
		list := schema.ScalarList(obj.Name)
		for _, it := range list {
			args := params{
				AttrType: it.Typ,
				isDebug:  sg.Params.isDebug,
			}
			dst := &SubGraph{
				Attr:   it.Field,
				Params: args,
			}
			sg.Children = append(sg.Children, dst)
			scalars = append(scalars, it.Field)
		}
	}

	for _, gchild := range gq.Children {
		if isPresent(scalars, gchild.Attr) {
			continue
		}
		if gchild.Attr == "_count_" {
			if len(gq.Children) > 1 {
				return errors.New("Cannot have other attributes with count")
			}
			if gchild.Children != nil {
				return errors.New("Count cannot have other attributes")
			}
			sg.Params.GetCount = 1
			break
		}
		if gchild.Attr == "_uid_" {
			sg.Params.GetUid = true
		}

		// Determine the type of current node.
		var attrType types.Type
		if sg.Params.AttrType != nil {
			if objType, ok := sg.Params.AttrType.(types.Object); ok {
				attrType = schema.TypeOf(objType.Fields[gchild.Attr])
			}
		} else {
			// Child is explicitly specified as some type.
			if objType := schema.TypeOf(gchild.Attr); objType != nil {
				if o, ok := objType.(types.Object); ok && o.Name == gchild.Attr {
					attrType = objType
				}
			}
		}
		args := params{
			AttrType: attrType,
			Alias:    gchild.Alias,
			isDebug:  sg.Params.isDebug,
		}
		dst := &SubGraph{
			Attr:   gchild.Attr,
			Params: args,
			Filter: gchild.Filter,
		}
		if v, ok := gchild.Args["offset"]; ok {
			offset, err := strconv.ParseInt(v, 0, 32)
			if err != nil {
				return err
			}
			dst.Params.Offset = int(offset)
		}
		if v, ok := gchild.Args["after"]; ok {
			after, err := strconv.ParseInt(v, 0, 64)
			if err != nil {
				return err
			}
			dst.Params.AfterUid = uint64(after)
		}
		if v, ok := gchild.Args["first"]; ok {
			first, err := strconv.ParseInt(v, 0, 32)
			if err != nil {
				return err
			}
			dst.Params.Count = int(first)
		}
		sg.Children = append(sg.Children, dst)
		err := treeCopy(ctx, gchild, dst)
		if err != nil {
			return err
		}
	}
	return nil
}

// ToSubGraph converts the GraphQuery into the internal SubGraph instance type.
func ToSubGraph(ctx context.Context, gq *gql.GraphQuery) (*SubGraph, error) {
	sg, err := newGraph(ctx, gq)
	if err != nil {
		return nil, err
	}
	err = treeCopy(ctx, gq, sg)
	return sg, err
}

func newGraph(ctx context.Context, gq *gql.GraphQuery) (*SubGraph, error) {
	euid, exid := gq.UID, gq.XID
	// This would set the Result field in SubGraph,
	// and populate the children for attributes.
	if len(exid) > 0 {
		x.Assertf(!strings.HasPrefix(exid, "_new_:"), "Query shouldn't contain _new_")
		euid = farm.Fingerprint64([]byte(exid))
		x.Trace(ctx, "Xid: %v Uid: %v", exid, euid)
	}

	if euid == 0 {
		err := x.Errorf("Invalid query, query internal id is zero")
		x.TraceError(ctx, err)
		return nil, err
	}

	// sg is to be returned.
	args := params{
		AttrType: schema.TypeOf(gq.Attr),
		IsRoot:   true,
		isDebug:  gq.Attr == "debug",
	}
	sg := &SubGraph{
		Attr:   gq.Attr,
		Params: args,
		Filter: gq.Filter,
	}

	log.Printf("~~~~populating [%s]", sg.Attr)

	{
		// Encode uid into result flatbuffer.
		b := flatbuffers.NewBuilder(0)
		b.Finish(x.UidlistOffset(b, []uint64{euid}))
		buf := b.FinishedBytes()
		ul := new(algo.UIDList)
		x.ParseUidList(&ul.UidList, buf)
		sg.Result = algo.UIDLists{ul}
	}

	{
		// Also need to add nil value to keep this consistent.
		b := flatbuffers.NewBuilder(0)
		bvo := b.CreateByteVector(x.Nilbyte)
		task.ValueStart(b)
		task.ValueAddVal(b, bvo)
		voffset := task.ValueEnd(b)

		task.ValueListStartValuesVector(b, 1)
		b.PrependUOffsetT(voffset)
		voffset = b.EndVector(1)

		task.ValueListStart(b)
		task.ValueListAddValues(b, voffset)
		b.Finish(task.ValueListEnd(b))
		buf := b.FinishedBytes()
		x.ParseValueList(&sg.Values, buf)

		log.Printf("~~~~~~~[%s] %d", sg.Attr, sg.Values.ValuesLength())
	}

	// Also add query for consistency and to allow for ToJSON() later.
	sg.Query = createTaskQuery(sg, []uint64{euid}, nil, nil)
	return sg, nil
}

// createTaskQuery generates the query buffer.
func createTaskQuery(sg *SubGraph, uids []uint64, terms []string, intersect []uint64) []byte {
	x.Assert(uids == nil || terms == nil)

	b := flatbuffers.NewBuilder(0)
	var vend flatbuffers.UOffsetT
	if uids != nil {
		task.QueryStartUidsVector(b, len(uids))
		for i := len(uids) - 1; i >= 0; i-- {
			b.PrependUint64(uids[i])
		}
		vend = b.EndVector(len(uids))
	} else {
		offsets := make([]flatbuffers.UOffsetT, 0, len(terms))
		for _, term := range terms {
			offsets = append(offsets, b.CreateString(term))
		}
		task.QueryStartTermsVector(b, len(terms))
		for i := len(terms) - 1; i >= 0; i-- {
			b.PrependUOffsetT(offsets[i])
		}
		vend = b.EndVector(len(terms))
	}

	var intersectOffset flatbuffers.UOffsetT
	if intersect != nil {
		x.Assert(uids == nil)
		x.Assert(len(terms) > 0)
		intersectOffset = x.UidlistOffset(b, intersect)
	}

	ao := b.CreateString(sg.Attr)
	task.QueryStart(b)
	task.QueryAddAttr(b, ao)
	if uids != nil {
		task.QueryAddUids(b, vend)
	} else {
		task.QueryAddTerms(b, vend)
	}
	if intersect != nil {
		task.QueryAddIntersect(b, intersectOffset)
	}
	task.QueryAddCount(b, int32(sg.Params.Count))
	task.QueryAddOffset(b, int32(sg.Params.Offset))
	task.QueryAddAfterUid(b, sg.Params.AfterUid)
	task.QueryAddGetCount(b, sg.Params.GetCount)

	b.Finish(task.QueryEnd(b))
	return b.FinishedBytes()
}

// ProcessGraph processes the SubGraph instance accumulating result for the query
// from different instances.
func ProcessGraph(ctx context.Context, sg *SubGraph, rch chan error) {
	var err error
	if len(sg.Query) > 0 && !sg.Params.IsRoot {
		resultBuf, err := worker.ProcessTaskOverNetwork(ctx, sg.Query)
		if err != nil {
			x.TraceError(ctx, x.Wrapf(err, "Error while processing task"))
			rch <- err
			return
		}

		r := new(task.Result)
		x.ParseTaskResult(r, resultBuf)

		// Extract UIDLists from task.Result.
		sg.Result = make([]*algo.UIDList, r.UidmatrixLength())
		for i := 0; i < r.UidmatrixLength(); i++ {
			ul := new(algo.UIDList)
			x.Assert(r.Uidmatrix(&ul.UidList, i))
			sg.Result[i] = ul
		}

		// Extract values from task.Result.
		x.Assert(r.Values(&sg.Values) != nil)
		if sg.Values.ValuesLength() > 0 {
			var v task.Value
			if sg.Values.Values(&v, 0) {
				x.Trace(ctx, "Sample value for attr: %v Val: %v", sg.Attr, string(v.ValBytes()))
			}
		}

		// Extract counts from task.Result.
		sg.Count = r.Count(nil)
	}

	if sg.Params.GetCount == 1 {
		x.Trace(ctx, "Zero uids. Only count requested")
		rch <- nil
		return
	}

	sg.sorted = algo.MergeSorted(sg.Result)
	log.Printf("~~~[%s] %v", sg.Attr, sg.sorted)
	if sg.Values.ValuesLength() > 0 {
		log.Printf("~~~values [%s] len=%d", sg.Attr, sg.Values.ValuesLength())
		for i := 0; i < sg.Values.ValuesLength(); i++ {
			var tv task.Value
			if sg.Values.Values(&tv, i) {
				log.Printf("~~~value [%s][%d] = %s", sg.Attr, i, string(tv.ValBytes()))
			}
		}
	}
	if err != nil {
		x.TraceError(ctx, x.Wrapf(err, "Error while processing task"))
		rch <- err
		return
	}

	if len(sg.sorted) == 0 {
		// Looks like we're done here.
		x.Trace(ctx, "Zero uids. Num attr children: %v", len(sg.Children))
		rch <- nil
		return
	}

<<<<<<< HEAD
	// Apply filters if any.
	if err = sg.applyFilter(ctx); err != nil {
		rch <- err
		return
	}

	// Apply offset and count (for pagination).
	if err = sg.applyPagination(ctx); err != nil {
		rch <- err
		return
	}

	// Let's execute it in a tree fashion. Each SubGraph would break off
	// as many goroutines as it's children; which would then recursively
	// do the same thing.
	// Buffered channel to ensure no-blockage.
	childchan := make(chan error, len(sg.Children))
	for i := 0; i < len(sg.Children); i++ {
		child := sg.Children[i]
		child.Query = createTaskQuery(child, sg.sorted, nil, nil)
		go ProcessGraph(ctx, child, childchan)
=======
	var processed, leftToProcess []*SubGraph
	// First iterate over the value nodes and check for validity.
	childchan := make(chan error, len(sg.Children))
	for i := 0; i < len(sg.Children); i++ {
		child := sg.Children[i]
		if child.Params.AttrType == nil || child.Params.AttrType.IsScalar() {
			processed = append(processed, child)
			child.Query = createTaskQuery(child, sorted)
			go ProcessGraph(ctx, child, childchan)
		} else {
			leftToProcess = append(leftToProcess, child)
			childchan <- nil
		}
>>>>>>> 0be661fe
	}

	// Now get all the results back.
	for i := 0; i < len(sg.Children); i++ {
		select {
		case err = <-childchan:
			x.Trace(ctx, "Reply from child. Index: %v Attr: %v", i, sg.Children[i].Attr)
			if err != nil {
				x.TraceError(ctx, x.Wrapf(err, "Error while processing child task"))
				rch <- err
				return
			}
		case <-ctx.Done():
			x.TraceError(ctx, x.Wrapf(ctx.Err(), "Context done before full execution"))
			rch <- ctx.Err()
			return
		}
	}

	// If all the child nodes are processed, return.
	if len(leftToProcess) == 0 {
		rch <- nil
		return
	}

	sgObj, ok := schema.TypeOf(sg.Attr).(types.Object)
	invalidUids := make(map[uint64]bool)
	// Check the results of the child and eliminate uids without all results.
	if ok {
		for _, node := range processed {
			if _, present := sgObj.Fields[node.Attr]; !present {
				continue
			}
			var tv task.Value
			rNode := new(task.Result)
			x.ParseTaskResult(rNode, node.Result)
			// rNode ValuesLength() is equal to len(sorted).
			for i := 0; i < rNode.ValuesLength(); i++ {
				uid := sorted[i]
				if ok := rNode.Values(&tv, i); !ok {
					invalidUids[uid] = true
				}

				valBytes := tv.ValBytes()
				v, storageType, err := getValue(tv)
				if err != nil || bytes.Equal(valBytes, nil) {
					// The value is not as requested in schema.
					invalidUids[uid] = true
					continue
				}

				// type assertion for scalar type values
				if !node.Params.AttrType.IsScalar() {
					rch <- fmt.Errorf("Fatal mistakes in type.")
				}

				schemaType := node.Params.AttrType.(types.Scalar)
				if schemaType != storageType {
					if _, err = schemaType.Convert(v); err != nil {
						invalidUids[uid] = true
					}
				}
			}
		}
	}

	// Filter out the invalid UIDs.
	j := 0
	for i := 0; i < len(sorted); i++ {
		if invalidUids[sorted[i]] {
			continue
		}
		sorted[j] = sorted[i]
		j++
	}
	sorted = sorted[:j]

	// Now process next level with valid UIDs.
	childchan = make(chan error, len(leftToProcess))
	for _, child := range leftToProcess {
		child.Query = createTaskQuery(child, sorted)
		go ProcessGraph(ctx, child, childchan)
	}

	// Now get the results back.
	for i := 0; i < len(leftToProcess); i++ {
		select {
		case err = <-childchan:
			x.Trace(ctx, "Reply from child. Index: %v Attr: %v", i, sg.Children[i].Attr)
			if err != nil {
				x.Trace(ctx, "Error while processing child task: %v", err)
				rch <- err
				return
			}
		case <-ctx.Done():
			x.Trace(ctx, "Context done before full execution: %v", ctx.Err())
			rch <- ctx.Err()
			return
		}
	}

	rch <- nil
}

// applyFilter applies filters to sg.sorted.
func (sg *SubGraph) applyFilter(ctx context.Context) error {
	if sg.Filter == nil { // No filter.
		return nil
	}
	newSorted, err := runFilter(ctx, sg.sorted, sg.Filter)
	if err != nil {
		return err
	}
	sg.sorted = newSorted
	return nil
}

// runFilter traverses filter tree and produce a filtered list of UIDs.
// Input "sorted" is the very original list of destination UIDs of a SubGraph.
func runFilter(ctx context.Context, sorted []uint64, filter *gql.FilterTree) ([]uint64, error) {
	if len(filter.FuncName) > 0 { // Leaf node.
		x.Assertf(filter.FuncName == "eq", "Only exact match is supported now")
		x.Assertf(len(filter.FuncArgs) == 2,
			"Expect exactly two arguments: pred and predValue")

		attr := filter.FuncArgs[0]
		sg := &SubGraph{Attr: attr}
		sg.Query = createTaskQuery(sg, nil, []string{filter.FuncArgs[1]}, sorted)
		sgChan := make(chan error, 1)
		go ProcessGraph(ctx, sg, sgChan)
		err := <-sgChan
		if err != nil {
			return nil, err
		}

		x.Assert(sg.Result.Size() == 1)
		ul := sg.Result.Get(0)
		result := make([]uint64, ul.Size())
		for i := 0; i < ul.Size(); i++ {
			result[i] = ul.Get(i)
		}
		return result, nil
	}

	// For now, we only handle AND and OR.
	if filter.Op != gql.FilterOpAnd && filter.Op != gql.FilterOpOr {
		return sorted, x.Errorf("Unknown operator %v", filter.Op)
	}

	// Get UIDs for child filters.
	type resultPair struct {
		uid []uint64
		err error
	}
	resultChan := make(chan resultPair)
	for _, c := range filter.Child {
		go func(c *gql.FilterTree) {
			r, err := runFilter(ctx, sorted, c)
			resultChan <- resultPair{r, err}
		}(c)
	}
	uidList := make(algo.PlainUintLists, 0, len(filter.Child))
	// Collect the results from above goroutines.
	for i := 0; i < len(filter.Child); i++ {
		r := <-resultChan
		if r.err != nil {
			return sorted, r.err
		}
		uidList = append(uidList, r.uid)
	}

	// Either merge or intersect the UID lists.
	if filter.Op == gql.FilterOpOr {
		return algo.MergeSorted(uidList), nil
	}
	x.Assert(filter.Op == gql.FilterOpAnd)
	return algo.IntersectSorted(uidList), nil
}

// window returns start and end indices given windowing params.
func window(p *params, l *task.UidList) (int, int) {
	if p.Count == 0 && p.Offset == 0 { // No windowing.
		return 0, l.UidsLength()
	}
	if p.Count < 0 {
		// Items from the back of the array, like Python arrays.
		return l.UidsLength() - p.Count, l.UidsLength()
	}
	start := p.Offset
	if start < 0 {
		start = 0
	}
	if p.Count == 0 {
		return start, l.UidsLength()
	}
	end := start + p.Count
	if end > l.UidsLength() {
		end = l.UidsLength()
	}
	return start, end
}

// applyWindow applies windowing to sg.sorted.
func (sg *SubGraph) applyPagination(ctx context.Context) error {
	return nil
	//	params := sg.Params
	//	if params.Count == 0 && params.Offset == 0 { // No windowing.
	//		return nil
	//	}
	//	// For each row in UID matrix, we want to apply windowing. After that, we need
	//	// to rebuild sg.sorted.
	//	var result task.Result
	//	x.ParseTaskResult(&result, sg.Result)

	//	// We do not modify sg.Result. In postTraverse and preTraverse, we will take
	//	// into count windowing params.
	//	n := result.UidmatrixLength()
	//	var results algo.GenericLists
	//	results.Data = make([]algo.Uint64List, n)
	//	for i := 0; i < n; i++ {
	//		l := new(algo.UIDList)
	//		x.Assert(result.Uidmatrix(&l.UidList, i))
	//		start, end := window(&sg.Params, &l.UidList)
	//		results.Data[i] = algo.NewUint64ListSlice(l, start, end)
	//	}
	//	sg.sorted = algo.MergeSorted(results)
	//	return nil
}<|MERGE_RESOLUTION|>--- conflicted
+++ resolved
@@ -473,14 +473,8 @@
 		ul := r.Get(idx)
 		var tv task.Value
 
-<<<<<<< HEAD
 		if sg.Count != nil && sg.Count.CountLength() > 0 {
-			count := strconv.Itoa(int(sg.Count.Count(idx)))
-			p := &graph.Property{Prop: "_count_", Val: []byte(count)}
-=======
-		if r.CountLength() > 0 {
-			p := createProperty("_count_", types.Int32(r.Count(idx)))
->>>>>>> 0be661fe
+			p := createProperty("_count_", types.Int32(sg.Count.Count(idx)))
 			uc := &graph.Node{
 				Attribute:  pc.Attr,
 				Properties: []*graph.Property{p},
@@ -519,16 +513,12 @@
 			if ok := pc.Values.Values(&tv, idx); !ok {
 				return x.Errorf("While parsing value")
 			}
-<<<<<<< HEAD
-			v := tv.ValBytes()
-=======
 
 			valBytes := tv.ValBytes()
 			v, storageType, err := getValue(tv)
 			if err != nil {
 				return err
 			}
->>>>>>> 0be661fe
 
 			if pc.Attr == "_xid_" {
 				txt, err := v.MarshalText()
@@ -898,7 +888,6 @@
 		return
 	}
 
-<<<<<<< HEAD
 	// Apply filters if any.
 	if err = sg.applyFilter(ctx); err != nil {
 		rch <- err
@@ -911,16 +900,6 @@
 		return
 	}
 
-	// Let's execute it in a tree fashion. Each SubGraph would break off
-	// as many goroutines as it's children; which would then recursively
-	// do the same thing.
-	// Buffered channel to ensure no-blockage.
-	childchan := make(chan error, len(sg.Children))
-	for i := 0; i < len(sg.Children); i++ {
-		child := sg.Children[i]
-		child.Query = createTaskQuery(child, sg.sorted, nil, nil)
-		go ProcessGraph(ctx, child, childchan)
-=======
 	var processed, leftToProcess []*SubGraph
 	// First iterate over the value nodes and check for validity.
 	childchan := make(chan error, len(sg.Children))
@@ -928,13 +907,12 @@
 		child := sg.Children[i]
 		if child.Params.AttrType == nil || child.Params.AttrType.IsScalar() {
 			processed = append(processed, child)
-			child.Query = createTaskQuery(child, sorted)
+			child.Query = createTaskQuery(child, sg.sorted, nil, nil)
 			go ProcessGraph(ctx, child, childchan)
 		} else {
 			leftToProcess = append(leftToProcess, child)
 			childchan <- nil
 		}
->>>>>>> 0be661fe
 	}
 
 	// Now get all the results back.
@@ -969,12 +947,12 @@
 				continue
 			}
 			var tv task.Value
-			rNode := new(task.Result)
-			x.ParseTaskResult(rNode, node.Result)
+			//rNode := new(task.Result)
+			//x.ParseTaskResult(rNode, node.Result)
 			// rNode ValuesLength() is equal to len(sorted).
-			for i := 0; i < rNode.ValuesLength(); i++ {
-				uid := sorted[i]
-				if ok := rNode.Values(&tv, i); !ok {
+			for i := 0; i < node.Values.ValuesLength(); i++ {
+				uid := sg.sorted[i]
+				if ok := node.Values.Values(&tv, i); !ok {
 					invalidUids[uid] = true
 				}
 
@@ -1003,19 +981,19 @@
 
 	// Filter out the invalid UIDs.
 	j := 0
-	for i := 0; i < len(sorted); i++ {
-		if invalidUids[sorted[i]] {
+	for i := 0; i < len(sg.sorted); i++ {
+		if invalidUids[sg.sorted[i]] {
 			continue
 		}
-		sorted[j] = sorted[i]
+		sg.sorted[j] = sg.sorted[i]
 		j++
 	}
-	sorted = sorted[:j]
+	sg.sorted = sg.sorted[:j]
 
 	// Now process next level with valid UIDs.
 	childchan = make(chan error, len(leftToProcess))
 	for _, child := range leftToProcess {
-		child.Query = createTaskQuery(child, sorted)
+		child.Query = createTaskQuery(child, sg.sorted, nil, nil)
 		go ProcessGraph(ctx, child, childchan)
 	}
 
