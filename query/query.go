--- conflicted
+++ resolved
@@ -464,9 +464,13 @@
 		Params: args,
 		Filter: gq.Filter,
 	}
-<<<<<<< HEAD
-
-	{
+	if gq.Gen != nil {
+		err := sg.applyGenerator(ctx, gq.Gen)
+		if err != nil {
+			return nil, err
+		}
+	} else {
+		sg.SrcUIDs = algo.NewUIDList([]uint64{euid})
 		// TODO: We shouldn't need to do this.
 		// Encode uid into result flatbuffer.
 		b := flatbuffers.NewBuilder(0)
@@ -474,20 +478,6 @@
 		task.ResultStartUidmatrixVector(b, 1)
 		b.PrependUOffsetT(uo)
 		mo := b.EndVector(1)
-=======
-	if gq.Gen != nil {
-		err := sg.applyGenerator(ctx, gq.Gen)
-		if err != nil {
-			return nil, err
-		}
-	} else {
-		sg.SrcUIDs = algo.NewUIDList([]uint64{euid})
-		if euid != 0 {
-			sg.Result = []*algo.UIDList{algo.NewUIDList([]uint64{euid})}
-		}
-	}
-	{
->>>>>>> e7bb0910
 		// Also need to add nil value to keep this consistent.
 		vo := createNilValuesList(b, 1)
 
@@ -609,19 +599,7 @@
 		return
 	}
 
-<<<<<<< HEAD
-	/*
-		TODO: Fix geo code.
-			if err = sg.applyGeoQuery(ctx); err != nil {
-				rch <- err
-				return
-			}
-	*/
-
 	sg.DestUIDs = algo.MergeLists(sg.UIDMatrix())
-=======
-	sg.DestUIDs = algo.MergeLists(sg.Result)
->>>>>>> e7bb0910
 	if err != nil {
 		x.TraceError(ctx, x.Wrapf(err, "Error while processing task"))
 		rch <- err
@@ -837,43 +815,12 @@
 		x.AssertTruef(len(filter.FuncArgs) == 2,
 			"Expect exactly two arguments: pred and predValue")
 
-<<<<<<< HEAD
-		attr := filter.FuncArgs[0]
-		sg := &SubGraph{Attr: attr}
-		sgChan := make(chan error, 1)
-
-		// Tokenize FuncArgs[1].
-		tokenizer, err := tok.NewTokenizer([]byte(filter.FuncArgs[1]))
-		if err != nil {
-			return nil, x.Errorf("Could not create tokenizer: %v", filter.FuncArgs[1])
-		}
-		defer tokenizer.Destroy()
-		x.AssertTrue(tokenizer != nil)
-		tokens := tokenizer.Tokens()
-		taskQuery := createTaskQuery(sg, nil, tokens, destUIDs)
-		go ProcessGraph(ctx, sg, taskQuery, sgChan)
-		select {
-		case <-ctx.Done():
-			return nil, x.Wrap(ctx.Err())
-		case err = <-sgChan:
-			if err != nil {
-				return nil, err
-			}
-		}
-
-		x.AssertTrue(len(sg.UIDMatrix()) == len(tokens))
-		if isAnyOf {
-			return algo.MergeLists(sg.UIDMatrix()), nil
-		}
-		return algo.IntersectLists(sg.UIDMatrix()), nil
-=======
 		switch filter.FuncName {
 		case "anyof":
 			return anyOf(ctx, destUIDs, filter.FuncArgs[0], filter.FuncArgs[1])
 		case "allof":
 			return allOf(ctx, destUIDs, filter.FuncArgs[0], filter.FuncArgs[1])
 		}
->>>>>>> e7bb0910
 	}
 
 	if filter.Op == "&" {
