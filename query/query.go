--- conflicted
+++ resolved
@@ -2337,13 +2337,8 @@
 		if len(values) == 0 {
 			continue
 		}
-<<<<<<< HEAD
 		if err := types.SortWithFacet(values, &uids, facetList,
-			[]bool{sg.Params.FacetOrderDesc}); err != nil {
-=======
-		if err := types.SortWithFacet(values, &pb.List{Uids: uids},
-			facetList, []bool{sg.Params.FacetOrderDesc}, ""); err != nil {
->>>>>>> 1c1b81df
+			[]bool{sg.Params.FacetOrderDesc}, ""); err != nil {
 			return err
 		}
 		sg.uidMatrix[i].Uids = uids
@@ -2390,12 +2385,7 @@
 		if len(values) == 0 {
 			continue
 		}
-<<<<<<< HEAD
-		if err := types.Sort(values, &uids, []bool{sg.Params.Order[0].Desc}); err != nil {
-=======
-		if err := types.Sort(values, &pb.List{Uids: uids},
-			[]bool{sg.Params.Order[0].Desc}, ""); err != nil {
->>>>>>> 1c1b81df
+		if err := types.Sort(values, &uids, []bool{sg.Params.Order[0].Desc}, ""); err != nil {
 			return err
 		}
 		sg.uidMatrix[i].Uids = uids
