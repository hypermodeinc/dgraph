/*
 * Copyright (C) 2017 Dgraph Labs, Inc. and Contributors
 *
 * This program is free software: you can redistribute it and/or modify
 * it under the terms of the GNU Affero General Public License as published by
 * the Free Software Foundation, either version 3 of the License, or
 * (at your option) any later version.
 *
 * This program is distributed in the hope that it will be useful,
 * but WITHOUT ANY WARRANTY; without even the implied warranty of
 * MERCHANTABILITY or FITNESS FOR A PARTICULAR PURPOSE.  See the
 * GNU Affero General Public License for more details.
 *
 * You should have received a copy of the GNU Affero General Public License
 * along with this program.  If not, see <http://www.gnu.org/licenses/>.
 */

package query

import (
	"bytes"
	"context"
	"errors"
	"fmt"
	"log"
	"sort"
	"strconv"
	"strings"
	"sync"
	"time"

	"google.golang.org/grpc/metadata"

	"github.com/dgraph-io/dgraph/algo"
	"github.com/dgraph-io/dgraph/gql"
	"github.com/dgraph-io/dgraph/protos/facetsp"
	"github.com/dgraph-io/dgraph/protos/graphp"
	"github.com/dgraph-io/dgraph/protos/taskp"
	"github.com/dgraph-io/dgraph/task"
	"github.com/dgraph-io/dgraph/types"
	"github.com/dgraph-io/dgraph/types/facets"
	"github.com/dgraph-io/dgraph/worker"
	"github.com/dgraph-io/dgraph/x"
	farm "github.com/dgryski/go-farm"
)

/*
 * QUERY:
 * Let's take this query from GraphQL as example:
 * {
 *   me {
 *     id
 *     firstName
 *     lastName
 *     birthday {
 *       month
 *       day
 *     }
 *     friends {
 *       name
 *     }
 *   }
 * }
 *
 * REPRESENTATION:
 * This would be represented in SubGraph format internally, as such:
 * SubGraph [result uid = me]
 *    |
 *  Children
 *    |
 *    --> SubGraph [Attr = "xid"]
 *    --> SubGraph [Attr = "firstName"]
 *    --> SubGraph [Attr = "lastName"]
 *    --> SubGraph [Attr = "birthday"]
 *           |
 *         Children
 *           |
 *           --> SubGraph [Attr = "month"]
 *           --> SubGraph [Attr = "day"]
 *    --> SubGraph [Attr = "friends"]
 *           |
 *         Children
 *           |
 *           --> SubGraph [Attr = "name"]
 *
 * ALGORITHM:
 * This is a rough and simple algorithm of how to process this SubGraph query
 * and populate the results:
 *
 * For a given entity, a new SubGraph can be started off with NewGraph(id).
 * Given a SubGraph, is the Query field empty? [Step a]
 *   - If no, run (or send it to server serving the attribute) query
 *     and populate result.
 * Iterate over children and copy Result Uids to child Query Uids.
 *     Set Attr. Then for each child, use goroutine to run Step:a.
 * Wait for goroutines to finish.
 * Return errors, if any.
 */

// Latency is used to keep track of the latency involved in parsing and processing
// the query. It also contains information about the time it took to convert the
// result into a format(JSON/Protocol Buffer) that the client expects.
type Latency struct {
	Start          time.Time     `json:"-"`
	Parsing        time.Duration `json:"query_parsing"`
	Processing     time.Duration `json:"processing"`
	Json           time.Duration `json:"json_conversion"`
	ProtocolBuffer time.Duration `json:"pb_conversion"`
}

// ToMap converts the latency object to a map.
func (l *Latency) ToMap() map[string]string {
	m := make(map[string]string)
	j := time.Since(l.Start) - l.Processing - l.Parsing
	m["parsing"] = x.Round(l.Parsing).String()
	m["processing"] = x.Round(l.Processing).String()
	m["json"] = x.Round(j).String()
	m["total"] = x.Round(time.Since(l.Start)).String()
	return m
}

type params struct {
	Alias        string
	Count        int
	Offset       int
	AfterUID     uint64
	DoCount      bool
	GetUID       bool
	Order        string
	OrderDesc    bool
	isDebug      bool
	Var          string
	NeedsVar     []gql.VarContext
	ParentVars   map[string]values
	FacetVar     map[string]string
	uidToVal     map[uint64]types.Val
	Langs        []string
	Normalize    bool
	Cascade      bool
	From         uint64
	To           uint64
	Facet        *facetsp.Param
	RecurseDepth uint64
	isInternal   bool   // Determines if processTask has to be called or not.
	isListNode   bool   // This is for _predicate_ block.
	ignoreResult bool   // Node results are ignored.
	Expand       string // Var to use for expand.
	isGroupBy    bool
	groupbyAttrs []string
}

// SubGraph is the way to represent data internally. It contains both the
// query and the response. Once generated, this can then be encoded to other
// client convenient formats, like GraphQL / JSON.
type SubGraph struct {
	Attr         string
	Params       params
	counts       []uint32
	values       []*taskp.Value
	uidMatrix    []*taskp.List
	facetsMatrix []*facetsp.List
	ExpandPreds  []*taskp.Value
	GroupbyRes   *groupResults

	// SrcUIDs is a list of unique source UIDs. They are always copies of destUIDs
	// of parent nodes in GraphQL structure.
	SrcUIDs *taskp.List
	SrcFunc []string

	FilterOp     string
	Filters      []*SubGraph
	facetsFilter *facetsp.FilterTree
	MathExp      *gql.MathTree
	Children     []*SubGraph

	// destUIDs is a list of destination UIDs, after applying filters, pagination.
	DestUIDs *taskp.List
}

func (sg *SubGraph) IsListNode() bool {
	return sg.Params.isListNode
}

func (sg *SubGraph) IsGroupBy() bool {
	return sg.Params.isGroupBy
}

func (sg *SubGraph) IsInternal() bool {
	return sg.Params.isInternal
}

// DebugPrint prints out the SubGraph tree in a nice format for debugging purposes.
func (sg *SubGraph) DebugPrint(prefix string) {
	var src, dst int
	if sg.SrcUIDs != nil {
		src = len(sg.SrcUIDs.Uids)
	}
	if sg.DestUIDs != nil {
		dst = len(sg.DestUIDs.Uids)
	}
	x.Printf("%s[%q Alias:%q Func:%v SrcSz:%v Op:%q DestSz:%v IsCount: %v ValueSz:%v]\n",
		prefix, sg.Attr, sg.Params.Alias, sg.SrcFunc, src, sg.FilterOp,
		dst, sg.Params.DoCount, len(sg.values))
	for _, f := range sg.Filters {
		f.DebugPrint(prefix + "|-f->")
	}
	for _, c := range sg.Children {
		c.DebugPrint(prefix + "|->")
	}
}

// getValue gets the value from the task.
func getValue(tv *taskp.Value) (types.Val, error) {
	vID := types.TypeID(tv.ValType)
	val := types.ValueForType(vID)
	val.Value = tv.Val
	return val, nil
}

var nodePool = sync.Pool{
	New: func() interface{} {
		return &graphp.Node{}
	},
}

var nodeCh chan *graphp.Node

func release() {
	for n := range nodeCh {
		// In case of mutations, n is nil
		if n == nil {
			continue
		}
		for i := 0; i < len(n.Children); i++ {
			nodeCh <- n.Children[i]
		}
		*n = graphp.Node{}
		nodePool.Put(n)
	}
}

func init() {
	nodeCh = make(chan *graphp.Node, 1000)
	go release()
}

var (
	ErrEmptyVal = errors.New("query: harmless error, e.g. task.Val is nil")
	ErrWrongAgg = errors.New("Wrong level for var aggregation.")
)

func (sg *SubGraph) isSimilar(ssg *SubGraph) bool {
	if sg.Attr != ssg.Attr {
		return false
	}
	if len(sg.Params.Langs) != len(ssg.Params.Langs) {
		return false
	}
	for i := 0; i < len(sg.Params.Langs) && i < len(ssg.Params.Langs); i++ {
		if sg.Params.Langs[i] != ssg.Params.Langs[i] {
			return false
		}
	}
	if sg.Params.DoCount {
		if ssg.Params.DoCount {
			return true
		}
		return false
	}
	if ssg.Params.DoCount {
		return false
	}
	if len(sg.SrcFunc) > 0 {
		if len(ssg.SrcFunc) > 0 {
			if sg.SrcFunc[0] == ssg.SrcFunc[0] {
				return true
			}
		}
		return false
	}
	return true
}

// This method gets the values and children for a subgraphp.
func (sg *SubGraph) preTraverse(uid uint64, dst, parent outputNode) error {
	invalidUids := make(map[uint64]bool)
	uidAlreadySet := false

	facetsNode := dst.New("@facets")
	// We go through all predicate children of the subgraphp.
	for _, pc := range sg.Children {
		if pc.Params.ignoreResult {
			continue
		}
		if pc.Params.isGroupBy {
			// TODO: Add the results for groupby node here.
			g := dst.New(pc.Attr)
			for _, grp := range pc.GroupbyRes.group {
				uc := g.New("@groupby")
				for _, it := range grp.keys {
					uc.AddValue(it.attr, it.key)
				}
				for _, it := range grp.aggregates {
					uc.AddValue(it.attr, it.key)
				}
				g.AddListChild("@groupby", uc)
			}
			dst.AddMapChild(pc.Attr, g, false)
			continue
		}
		if pc.IsInternal() {
			if pc.Params.Expand != "" {
				continue
			}
			if pc.Params.uidToVal == nil {
				return x.Errorf("Wrong use of var() with %v.", pc.Params.NeedsVar)
			}
			fieldName := fmt.Sprintf("var(%v)", pc.Params.Var)
			if len(pc.Params.NeedsVar) > 0 {
				fieldName = fmt.Sprintf("var(%v)", pc.Params.NeedsVar[0].Name)
				if len(pc.SrcFunc) > 0 {
					fieldName = fmt.Sprintf("%s(%v)", pc.SrcFunc[0], fieldName)
				}
			}
			if pc.Params.Alias != "" {
				fieldName = pc.Params.Alias
			}
			sv, ok := pc.Params.uidToVal[uid]
			if !ok || sv.Value == nil {
				continue
			}
			if sv.Tid == types.StringID && sv.Value.(string) == "_nil_" {
				sv.Value = ""
			}
			dst.AddValue(fieldName, sv)
			continue
		}

		if pc.IsListNode() {
			for _, val := range pc.values {
				v, err := getValue(val)
				if err != nil {
					return err
				}
				sv, err := types.Convert(v, v.Tid)
				uc := dst.New(pc.Attr)
				uc.AddValue("_name_", sv)
				dst.AddListChild(pc.Attr, uc)
			}
			continue
		}

		if pc.uidMatrix == nil {
			// Can happen in recurse query.
			continue
		}
		idx := algo.IndexOf(pc.SrcUIDs, uid)
		if idx < 0 {
			continue
		}
		ul := pc.uidMatrix[idx]

		fieldName := pc.Attr
		if pc.Params.Alias != "" {
			fieldName = pc.Params.Alias
		}
		if !uidAlreadySet && (sg.Params.GetUID || sg.Params.isDebug) {
			uidAlreadySet = true
			dst.SetUID(uid)
		}

		if len(pc.counts) > 0 {
			c := types.ValueForType(types.IntID)
			c.Value = int64(pc.counts[idx])
			uc := dst.New(pc.Attr)
			fieldName = "count"
			if pc.Params.Alias != "" {
				fieldName = pc.Params.Alias
			}
			uc.AddValue(fieldName, c)
			dst.AddListChild(pc.Attr, uc)
		} else if len(pc.SrcFunc) > 0 && isAggregatorFn(pc.SrcFunc[0]) {
			// add sg.Attr as child on 'parent' instead of 'dst', otherwise
			// within output, aggregator will messed with other attrs
			uc := dst.New(pc.Params.Alias)
			name := fmt.Sprintf("%s(%s)", pc.SrcFunc[0], pc.Attr)
			sv, err := convertWithBestEffort(pc.values[idx], pc.Attr)
			if err == ErrEmptyVal {
				continue
			} else if err != nil {
				return err
			}
			uc.AddValue(name, sv)
			dst.AddListChild(pc.Params.Alias, uc)
		} else if len(pc.SrcFunc) > 0 && pc.SrcFunc[0] == "checkpwd" {
			c := types.ValueForType(types.BoolID)
			c.Value = task.ToBool(pc.values[idx])
			uc := dst.New(pc.Attr)
			uc.AddValue("checkpwd", c)
			dst.AddListChild(pc.Attr, uc)
		} else if len(ul.Uids) > 0 {
			// We create as many predicate entity children as the length of uids for
			// this predicate.
			var fcsList []*facetsp.Facets
			if pc.Params.Facet != nil {
				fcsList = pc.facetsMatrix[idx].FacetsList
			}
			for childIdx, childUID := range ul.Uids {
				if invalidUids[childUID] {
					continue
				}
				uc := dst.New(fieldName)
				if rerr := pc.preTraverse(childUID, uc, dst); rerr != nil {
					if rerr.Error() == "_INV_" {
						invalidUids[childUID] = true
						continue // next UID.
					}
					// Some other error.
					log.Printf("Error while traversal: %v", rerr)
					return rerr
				}
				if pc.Params.Facet != nil && len(fcsList) > childIdx {
					fs := fcsList[childIdx]
					fc := dst.New(fieldName)
					for _, f := range fs.Facets {
						fc.AddValue(f.Key, facets.ValFor(f))
					}
					if !fc.IsEmpty() {
						fcParent := dst.New("_")
						fcParent.AddMapChild("_", fc, false)
						uc.AddMapChild("@facets", fcParent, true)
					}
				}
				if !uc.IsEmpty() {
					dst.AddListChild(fieldName, uc)
				}
			}
		} else {
			if pc.Params.Alias == "" && len(pc.Params.Langs) > 0 {
				fieldName += "@"
				for _, it := range pc.Params.Langs {
					fieldName += it + ":"
				}
				fieldName = fieldName[:len(fieldName)-1]
			}
			tv := pc.values[idx]
			v, err := getValue(tv)
			if err != nil {
				return err
			}
			if pc.Params.Facet != nil && len(pc.facetsMatrix[idx].FacetsList) > 0 {
				fc := dst.New(fieldName)
				// in case of Value we have only one Facets
				for _, f := range pc.facetsMatrix[idx].FacetsList[0].Facets {
					fc.AddValue(f.Key, facets.ValFor(f))
				}
				if !fc.IsEmpty() {
					facetsNode.AddMapChild(fieldName, fc, false)
				}
			}

			if pc.Attr == "_xid_" {
				txt, err := types.Convert(v, types.StringID)
				if err != nil {
					return err
				}
				xidVal := txt.Value.(string)
				// If xid is empty, then we don't wan't to set it.
				if xidVal == "" {
					continue
				}
				dst.SetXID(xidVal)
			} else if pc.Attr == "_uid_" {
				if !uidAlreadySet {
					uidAlreadySet = true
					dst.SetUID(uid)
				}
			} else {
				// if conversion not possible, we ignore it in the result.
				sv, convErr := convertWithBestEffort(tv, pc.Attr)
				if convErr == ErrEmptyVal {
					continue
				} else if convErr != nil {
					return convErr
				}
				// Only strings can have empty values.
				if sv.Tid == types.StringID && sv.Value.(string) == "_nil_" {
					sv.Value = ""
				}
				if !pc.Params.Normalize {
					dst.AddValue(fieldName, sv)
					continue
				}
				// If the query had the normalize directive, then we only add nodes
				// with an Alias.
				if pc.Params.Alias != "" {
					dst.AddValue(fieldName, sv)
				}
			}
		}
	}

	if !facetsNode.IsEmpty() {
		dst.AddMapChild("@facets", facetsNode, false)
	}
	return nil
}

// convert from task.Val to types.Value, based on schema appropriate type
// is already set in taskp.Value
func convertWithBestEffort(tv *taskp.Value, attr string) (types.Val, error) {
	// value would be in binary format with appropriate type
	v, _ := getValue(tv)
	if !v.Tid.IsScalar() {
		return v, x.Errorf("Leaf predicate:'%v' must be a scalar.", attr)
	}
	if bytes.Equal(tv.Val, nil) {
		return v, ErrEmptyVal
	}
	// creates appropriate type from binary format
	sv, err := types.Convert(v, v.Tid)
	x.Checkf(err, "Error while interpreting appropriate type from binary")
	return sv, nil
}

func createProperty(prop string, v types.Val) *graphp.Property {
	pval := toProtoValue(v)
	return &graphp.Property{Prop: prop, Value: pval}
}

func isPresent(list []string, str string) bool {
	for _, v := range list {
		if v == str {
			return true
		}
	}
	return false
}

func filterCopy(sg *SubGraph, ft *gql.FilterTree) error {
	// Either we'll have an operation specified, or the function specified.
	if len(ft.Op) > 0 {
		sg.FilterOp = ft.Op
	} else {
		sg.Attr = ft.Func.Attr
		if !isValidFuncName(ft.Func.Name) {
			return x.Errorf("Invalid function name : %s", ft.Func.Name)
		}
		sg.SrcFunc = append(sg.SrcFunc, ft.Func.Name)
		sg.SrcFunc = append(sg.SrcFunc, ft.Func.Lang)
		sg.SrcFunc = append(sg.SrcFunc, ft.Func.Args...)
		sg.Params.NeedsVar = append(sg.Params.NeedsVar, ft.Func.NeedsVar...)
	}
	for _, ftc := range ft.Child {
		child := &SubGraph{}
		if err := filterCopy(child, ftc); err != nil {
			return err
		}
		sg.Filters = append(sg.Filters, child)
	}
	return nil
}

func treeCopy(ctx context.Context, gq *gql.GraphQuery, sg *SubGraph) error {
	// Typically you act on the current node, and leave recursion to deal with
	// children. But, in this case, we don't want to muck with the current
	// node, because of the way we're dealing with the root node.
	// So, we work on the children, and then recurse for grand children.
	attrsSeen := make(map[string]struct{})
	for _, gchild := range gq.Children {
		key := gchild.Attr
		if (sg.Params.Alias == "shortest" || sg.Params.Alias == "recurse") &&
			gchild.Expand != "" {
			return x.Errorf("expand() not allowed inside shortest/recurse")
		}

		if gchild.Func != nil && gchild.Func.IsAggregator() {
			key += gchild.Func.Name
		} else if gchild.Attr == "var" {
			key += fmt.Sprintf("%v", gchild.NeedsVar)
		} else if gchild.IsCount { // ignore count subgraphs..
			key += "count"
		} else if len(gchild.Langs) > 0 {
			key += fmt.Sprintf("%v", gchild.Langs)
		} else if gchild.MathExp != nil {
			key += fmt.Sprintf("%+v", gchild.MathExp)
		}
		if _, ok := attrsSeen[key]; ok {
			return x.Errorf("%s not allowed multiple times in same sub-query.",
				key)
		}
		attrsSeen[key] = struct{}{}

		args := params{
			Alias:        gchild.Alias,
			Langs:        gchild.Langs,
			isDebug:      sg.Params.isDebug,
			Var:          gchild.Var,
			Normalize:    sg.Params.Normalize,
			isInternal:   gchild.IsInternal,
			Expand:       gchild.Expand,
			isGroupBy:    gchild.IsGroupby,
			groupbyAttrs: gchild.GroupbyAttrs,
			FacetVar:     gchild.FacetVar,
		}
		if gchild.Facets != nil {
			args.Facet = &facetsp.Param{gchild.Facets.AllKeys, gchild.Facets.Keys}
		}

		args.NeedsVar = append(args.NeedsVar, gchild.NeedsVar...)
		if gchild.IsCount {
			if len(gchild.Children) != 0 {
				return errors.New("Node with count cannot have child attributes")
			}
			args.DoCount = true
		}

		for argk := range gchild.Args {
			if !isValidArg(argk) {
				return x.Errorf("Invalid argument : %s", argk)
			}
		}
		if err := args.fill(gchild); err != nil {
			return err
		}

		dst := &SubGraph{
			Attr:    gchild.Attr,
			MathExp: gchild.MathExp,
			Params:  args,
		}

		if gchild.Func != nil &&
			(gchild.Func.IsAggregator() || gchild.Func.IsPasswordVerifier()) {
			f := gchild.Func.Name
			if len(gchild.Children) != 0 {
				note := fmt.Sprintf("Node with %q cant have child attr", f)
				return errors.New(note)
			}
			// embedded filter will cause ambiguous output like following,
			// director.film @filter(gt(initial_release_date, "2016")) {
			//    min(initial_release_date @filter(gt(initial_release_date, "1986"))
			// }
			if gchild.Filter != nil {
				note := fmt.Sprintf("Node with %q cant have filter,", f) +
					" please place the filter on the upper level"
				return errors.New(note)
			}
			dst.SrcFunc = append(dst.SrcFunc, gchild.Func.Name)
			dst.SrcFunc = append(dst.SrcFunc, gchild.Func.Lang)
			dst.SrcFunc = append(dst.SrcFunc, gchild.Func.Args...)
		}

		if gchild.Filter != nil {
			dstf := &SubGraph{}
			if err := filterCopy(dstf, gchild.Filter); err != nil {
				return err
			}
			dst.Filters = append(dst.Filters, dstf)
		}

		if gchild.FacetsFilter != nil {
			facetsFilter, err := toFacetsFilter(gchild.FacetsFilter)
			if err != nil {
				return err
			}
			dst.facetsFilter = facetsFilter
		}

		sg.Children = append(sg.Children, dst)
		if err := treeCopy(ctx, gchild, dst); err != nil {
			return err
		}
	}
	return nil
}

func (args *params) fill(gq *gql.GraphQuery) error {

	if v, ok := gq.Args["offset"]; ok {
		offset, err := strconv.ParseInt(v, 0, 32)
		if err != nil {
			return err
		}
		args.Offset = int(offset)
	}
	if v, ok := gq.Args["after"]; ok {
		after, err := strconv.ParseUint(v, 0, 64)
		if err != nil {
			return err
		}
		args.AfterUID = uint64(after)
	}
	if v, ok := gq.Args["depth"]; ok && args.Alias == "recurse" {
		from, err := strconv.ParseUint(v, 0, 64)
		if err != nil {
			return err
		}
		args.RecurseDepth = from
	}
	if v, ok := gq.Args["from"]; ok && args.Alias == "shortest" {
		from, err := strconv.ParseUint(v, 0, 64)
		if err != nil {
			// Treat it as an XID.
			from = farm.Fingerprint64([]byte(v))
		}
		args.From = uint64(from)
	}
	if v, ok := gq.Args["to"]; ok && args.Alias == "shortest" {
		to, err := strconv.ParseUint(v, 0, 64)
		if err != nil {
			// Treat it as an XID.
			to = farm.Fingerprint64([]byte(v))
		}
		args.To = uint64(to)
	}
	if v, ok := gq.Args["first"]; ok {
		first, err := strconv.ParseInt(v, 0, 32)
		if err != nil {
			return err
		}
		args.Count = int(first)
	}
	if v, ok := gq.Args["orderasc"]; ok {
		args.Order = v
	} else if v, ok := gq.Args["orderdesc"]; ok {
		args.Order = v
		args.OrderDesc = true
	}
	return nil
}

// ToSubGraph converts the GraphQuery into the internal SubGraph instance type.
func ToSubGraph(ctx context.Context, gq *gql.GraphQuery) (*SubGraph, error) {
	sg, err := newGraph(ctx, gq)
	if err != nil {
		return nil, err
	}
	err = treeCopy(ctx, gq, sg)
	return sg, err
}

func isDebug(ctx context.Context) bool {
	var debug bool
	// gRPC client passes information about debug as metadata.
	if md, ok := metadata.FromIncomingContext(ctx); ok {
		// md is a map[string][]string
		debug = len(md["debug"]) > 0 && md["debug"][0] == "true"
	}
	// HTTP passes information about debug as query parameter which is attached to context.
	return debug || ctx.Value("debug") == "true"
}

// newGraph returns the SubGraph and its task query.
func newGraph(ctx context.Context, gq *gql.GraphQuery) (*SubGraph, error) {
	// This would set the Result field in SubGraph,
	// and populate the children for attributes.
	if len(gq.UID) == 0 && gq.Func == nil && len(gq.NeedsVar) == 0 && gq.Alias != "shortest" {
		err := x.Errorf("Invalid query, query internal id is zero and generator is nil")
		x.TraceError(ctx, err)
		return nil, err
	}

	// For the root, the name to be used in result is stored in Alias, not Attr.
	// The attr at root (if present) would stand for the source functions attr.
	args := params{
		isDebug:    isDebug(ctx),
		Alias:      gq.Alias,
		Langs:      gq.Langs,
		Var:        gq.Var,
		ParentVars: make(map[string]values),
		Normalize:  gq.Normalize,
		Cascade:    gq.Cascade,
		isGroupBy:  gq.IsGroupby,
	}
	if gq.Facets != nil {
		args.Facet = &facetsp.Param{gq.Facets.AllKeys, gq.Facets.Keys}
	}

	for _, it := range gq.NeedsVar {
		args.NeedsVar = append(args.NeedsVar, it)
	}

	for argk := range gq.Args {
		if !isValidArg(argk) {
			return nil, x.Errorf("Invalid argument : %s", argk)
		}
	}
	if err := args.fill(gq); err != nil {
		return nil, err
	}

	sg := &SubGraph{
		Params: args,
	}

	if gq.Func != nil {
		sg.Attr = gq.Func.Attr
		if !isValidFuncName(gq.Func.Name) {
			return nil, x.Errorf("Invalid function name : %s", gq.Func.Name)
		}
		sg.SrcFunc = append(sg.SrcFunc, gq.Func.Name)
		sg.SrcFunc = append(sg.SrcFunc, gq.Func.Lang)
		sg.SrcFunc = append(sg.SrcFunc, gq.Func.Args...)
	}
	if len(gq.UID) > 0 {
		o := make([]uint64, len(gq.UID))
		copy(o, gq.UID)
		sg.uidMatrix = []*taskp.List{{gq.UID}}
		// User specified list may not be sorted.
		sort.Slice(o, func(i, j int) bool { return o[i] < o[j] })
		sg.SrcUIDs = &taskp.List{o}
	}
	sg.values = createNilValuesList(1)
	// Copy roots filter.
	if gq.Filter != nil {
		sgf := &SubGraph{}
		if err := filterCopy(sgf, gq.Filter); err != nil {
			return nil, err
		}
		sg.Filters = append(sg.Filters, sgf)
	}
	if gq.FacetsFilter != nil {
		facetsFilter, err := toFacetsFilter(gq.FacetsFilter)
		if err != nil {
			return nil, err
		}
		sg.facetsFilter = facetsFilter
	}
	return sg, nil
}

func createNilValuesList(count int) []*taskp.Value {
	out := make([]*taskp.Value, count)
	for i := 0; i < count; i++ {
		out[i] = &taskp.Value{
			Val: x.Nilbyte,
		}
	}
	return out
}

func toFacetsFilter(gft *gql.FilterTree) (*facetsp.FilterTree, error) {
	if gft == nil {
		return nil, nil
	}
	if gft.Func != nil && len(gft.Func.NeedsVar) != 0 {
		return nil, x.Errorf("Variables not supported in facetsp.FilterTree")
	}
	ftree := new(facetsp.FilterTree)
	ftree.Op = gft.Op
	for _, gftc := range gft.Child {
		ftc, err := toFacetsFilter(gftc)
		if err != nil {
			return nil, err
		}
		ftree.Children = append(ftree.Children, ftc)
	}
	if gft.Func != nil {
		ftree.Func = &facetsp.Function{
			Key:  gft.Func.Attr,
			Name: gft.Func.Name,
			Args: []string{},
		}
		ftree.Func.Args = append(ftree.Func.Args, gft.Func.Args...)
	}
	return ftree, nil
}

// createTaskQuery generates the query buffer.
func createTaskQuery(sg *SubGraph) *taskp.Query {
	attr := sg.Attr
	// Might be safer than just checking first byte due to i18n
	reverse := strings.HasPrefix(attr, "~")
	if reverse {
		attr = strings.TrimPrefix(attr, "~")
	}
	out := &taskp.Query{
		Attr:         attr,
		Langs:        sg.Params.Langs,
		Reverse:      reverse,
		SrcFunc:      sg.SrcFunc,
		AfterUid:     sg.Params.AfterUID,
		DoCount:      len(sg.Filters) == 0 && sg.Params.DoCount,
		FacetParam:   sg.Params.Facet,
		FacetsFilter: sg.facetsFilter,
	}
	if sg.SrcUIDs != nil {
		out.UidList = sg.SrcUIDs
	}
	return out
}

type values struct {
	valType int // 0 -> attribute, 1 -> facet
	uids    *taskp.List
	vals    map[uint64]types.Val
	strList []*taskp.Value
}

func evalLevelAgg(doneVars map[string]values, sg, parent *SubGraph) (mp map[uint64]types.Val,
	rerr error) {
	if parent == nil {
		return mp, ErrWrongAgg
	}
	var relSG *SubGraph
	needsVar := sg.Params.NeedsVar[0].Name
	for _, ch := range parent.Children {
		if sg == ch {
			continue
		}
		for _, cch := range ch.Children {
			// Find the sibling node whose child has the required variable.
			if cch.Params.Var == needsVar {
				relSG = ch
			}
		}
	}
	if relSG == nil {
		return mp, x.Errorf("Invalid variable aggregation. Check the levels.")
	}

	vals := doneVars[needsVar].vals
	mp = make(map[uint64]types.Val)
	// Go over the sibling node and aggregate.
	for i, list := range relSG.uidMatrix {
		ag := aggregator{
			name: sg.SrcFunc[0],
		}
		for _, uid := range list.Uids {
			if val, ok := vals[uid]; ok {
				ag.Apply(val)
			}
		}
		v, err := ag.Value()
		if err != nil {
			return mp, err
		}
		if v.Value != nil {
			mp[relSG.SrcUIDs.Uids[i]] = v
		}
	}
	return mp, nil
}

func (sg *SubGraph) valueVarAggregation(doneVars map[string]values, parent *SubGraph) error {
	if !sg.IsInternal() && !sg.IsGroupBy() {
		return nil
	}

	if sg.IsGroupBy() {
		err := sg.processGroupBy(doneVars)
		if err != nil {
			return err
		}
	} else if len(sg.SrcFunc) > 0 && !parent.IsGroupBy() && isAggregatorFn(sg.SrcFunc[0]) {
		// Aggregate the value over level.
		mp, err := evalLevelAgg(doneVars, sg, parent)
		if err != nil {
			return err
		}
		if sg.Params.Var != "" {
			doneVars[sg.Params.Var] = values{
				vals: mp,
			}
		}
		sg.Params.uidToVal = mp
	} else if sg.MathExp != nil {
		err := sg.evalMathTree(sg.MathExp, parent, doneVars)
		if err != nil {
			return err
		}
		if sg.MathExp.Val != nil {
			doneVars[sg.Params.Var] = values{vals: sg.MathExp.Val}
		} else if sg.MathExp.Const.Value != nil {
			// Assign the const for all the srcUids.
			mp := make(map[uint64]types.Val)
			for _, uid := range sg.SrcUIDs.Uids {
				mp[uid] = sg.MathExp.Const
			}
			doneVars[sg.Params.Var] = values{vals: mp}
		} else {
			return x.Errorf("Missing values/constant in math expression")
		}
		// Put it in this node.
		sg.Params.uidToVal = sg.MathExp.Val
	} else if len(sg.Params.NeedsVar) > 0 {
		// This is a var() block.
		srcVar := sg.Params.NeedsVar[0]
		srcMap := doneVars[srcVar.Name]
		if srcMap.vals == nil {
			return x.Errorf("Missing value variable %v", srcVar)
		}
		sg.Params.uidToVal = srcMap.vals
	} else {
		return x.Errorf("Unhandled internal node %v with parent %v", sg.Attr, parent.Attr)
	}
	return nil
}

func (sg *SubGraph) populatePostAggregation(doneVars map[string]values, parent *SubGraph) error {
	err := sg.valueVarAggregation(doneVars, parent)
	if err != nil {
		return err
	}
	for idx := 0; idx < len(sg.Children); idx++ {
		child := sg.Children[idx]
		err := child.populatePostAggregation(doneVars, sg)
		if err != nil {
			return err
		}
	}
	return nil
}

func ProcessQuery(ctx context.Context, res gql.Result, l *Latency) ([]*SubGraph, error) {
	var sgl []*SubGraph
	var err error

	// doneVars will store the UID list of the corresponding variables.
	doneVars := make(map[string]values)
	loopStart := time.Now()
	for i := 0; i < len(res.Query); i++ {
		gq := res.Query[i]
		if gq == nil || (len(gq.UID) == 0 && gq.Func == nil &&
			len(gq.NeedsVar) == 0 && gq.Alias != "shortest") {
			continue
		}
		sg, err := ToSubGraph(ctx, gq)
		if err != nil {
			return nil, err
		}
		x.Trace(ctx, "Query parsed")
		sgl = append(sgl, sg)
	}
	l.Parsing += time.Since(loopStart)

	execStart := time.Now()
	hasExecuted := make([]bool, len(sgl))
	numQueriesDone := 0

	// canExecute returns true if a query block is ready to execute with all the variables
	// that it depends on are already populated or are defined in the same block.
	canExecute := func(idx int) bool {
		for _, v := range res.QueryVars[idx].Needs {
			// here we check if this block defines the variable v.
			var selfDep bool
			for _, vd := range res.QueryVars[idx].Defines {
				if v == vd {
					selfDep = true
					break
				}
			}
			// The variable should be defined in this block or should have already been
			// populated by some other block, otherwise we are not ready to execute yet.
			_, ok := doneVars[v]
			if !ok && !selfDep {
				return false
			}
		}
		return true
	}

	var shortestSg *SubGraph
	for i := 0; i < len(sgl) && numQueriesDone < len(sgl); i++ {
		errChan := make(chan error, len(sgl))
		var idxList []int
		// If we have N blocks in a query, it can take a maximum of N iterations for all of them
		// to be executed.
		for idx := 0; idx < len(sgl); idx++ {
			if hasExecuted[idx] {
				continue
			}
			sg := sgl[idx]
			// Check the list for the requires variables.
			if !canExecute(idx) {
				continue
			}

			err = sg.recursiveFillVars(doneVars)
			if err != nil {
				return nil, err
			}
			hasExecuted[idx] = true
			numQueriesDone++
			idxList = append(idxList, idx)
			if sg.Params.Alias == "shortest" {
				// We allow only one shortest path block per query.
				go func() {
					shortestSg, err = ShortestPath(ctx, sg)
					errChan <- err
				}()
			} else if sg.Params.Alias == "recurse" {
				go func() {
					errChan <- Recurse(ctx, sg)
				}()
			} else {
				go ProcessGraph(ctx, sg, nil, errChan)
			}
			x.Trace(ctx, "Graph processed")
		}

		// Wait for the execution that was started in this iteration.
		for i := 0; i < len(idxList); i++ {
			select {
			case err := <-errChan:
				if err != nil {
					x.TraceError(ctx, x.Wrapf(err, "Error while processing Query"))
					return nil, err
				}
			case <-ctx.Done():
				x.TraceError(ctx, x.Wrapf(ctx.Err(), "Context done before full execution"))
				return nil, ctx.Err()
			}
		}

		// If the executed subgraph had some variable defined in it, Populate it in the map.
		for _, idx := range idxList {
			sg := sgl[idx]
			isCascade := sg.Params.Cascade || shouldCascade(res, idx)
			populateVarMap(sg, doneVars, isCascade)
			err = sg.populatePostAggregation(doneVars, nil)
			if err != nil {
				return nil, err
			}
		}
	}

	// Ensure all the queries are executed.
	for _, it := range hasExecuted {
		if !it {
			return nil, x.Errorf("Query couldn't be executed")
		}
	}
	l.Processing += time.Since(execStart)

	// If we had a shortestPath SG, append it to the result.
	if shortestSg != nil {
		sgl = append(sgl, shortestSg)
	}
	return sgl, nil
}

// shouldCascade returns true if the query block is not self depenedent and we should
// remove the uids from the bottom up if the children are empty.
func shouldCascade(res gql.Result, idx int) bool {
	if res.Query[idx].Attr == "shortest" {
		return false
	}

	if len(res.QueryVars[idx].Defines) == 0 {
		return false
	}
	for _, def := range res.QueryVars[idx].Defines {
		for _, need := range res.QueryVars[idx].Needs {
			if def == need {
				return false
			}
		}
	}
	return true
}

<<<<<<< HEAD
func populateVarMap(sg *SubGraph, doneVars map[string]values, isCascade bool) error {
	if sg.DestUIDs == nil {
		return nil
=======
func populateVarMap(sg *SubGraph, doneVars map[string]values, isCascade bool) {
	if sg.DestUIDs == nil || sg.IsGroupBy() {
		return
>>>>>>> 880447e7
	}
	out := make([]uint64, 0, len(sg.DestUIDs.Uids))
	if sg.Params.Alias == "shortest" {
		goto AssignStep
	}
	for _, child := range sg.Children {
		populateVarMap(child, doneVars, isCascade)
		if !isCascade {
			continue
		}

		// Intersect the UidMatrix with the DestUids as some UIDs might have been removed
		// by other operations. So we need to apply it on the UidMatrix.
		for _, l := range child.uidMatrix {
			if child.Params.Order != "" {
				// We can't do intersection directly as the list is not sorted by UIDs.
				// So do filter.
				algo.ApplyFilter(l, func(uid uint64, idx int) bool {
					i := algo.IndexOf(child.DestUIDs, uid) // Binary search.
					if i >= 0 {
						return true
					}
					return false
				})
			} else {
				// If we didn't order on UIDmatrix, it'll be sorted.
				algo.IntersectWith(l, child.DestUIDs, l)
			}
		}
	}

	if !isCascade {
		goto AssignStep
	}

	// Filter out UIDs that don't have atleast one UID in every child.
	for i, uid := range sg.DestUIDs.Uids {
		var exclude bool
		for _, child := range sg.Children {
			// If the length of child UID list is zero and it has no valid value, then the
			// current UID should be removed from this level.
			if !child.IsInternal() && (len(child.values) <= i || len(child.values[i].Val) == 0) && (len(child.counts) <= i) &&
				(len(child.uidMatrix) <= i || len(child.uidMatrix[i].Uids) == 0) {
				exclude = true
				break
			}
		}
		if !exclude {
			out = append(out, uid)
		}
	}
	// Note the we can't overwrite DestUids, as it'd also modify the SrcUids of
	// next level and the mapping from SrcUids to uidMatrix would be lost.
	sg.DestUIDs = &taskp.List{out}

AssignStep:
<<<<<<< HEAD
	if sg.Params.Var == "" {
		return nil
	}

	return sg.assignVar(doneVars)
}

func (sg *SubGraph) assignVar(doneVars map[string]values) error {
	if sg.IsListNode() {
		// This is a predicates list.
		doneVars[sg.Params.Var] = values{
			strList: sg.values,
		}
	} else if sg.Params.Facet != nil {
=======
	sg.assignVars(doneVars)
}

func (sg *SubGraph) assignVars(doneVars map[string]values) {
	if sg.Params.FacetVar != nil {
>>>>>>> 880447e7
		if len(sg.facetsMatrix) == 0 {
			return nil
		}
<<<<<<< HEAD
		doneVars[sg.Params.Var] = values{
			valType: 1, // Since this is a facetVar.
			vals:    make(map[uint64]types.Val),
=======
		for _, it := range sg.Params.Facet.Keys {
			fvar, ok := sg.Params.FacetVar[it]
			if !ok {
				continue
			}
			doneVars[fvar] = values{
				vals: make(map[uint64]types.Val),
			}
>>>>>>> 880447e7
		}
		// Note: We ignore the facets if its a value edge as we can't
		// attach the value to any node.
		for i, uids := range sg.uidMatrix {
			for j, uid := range uids.Uids {
				facet := sg.facetsMatrix[i].FacetsList[j]
				for _, f := range facet.Facets {
					fvar, ok := sg.Params.FacetVar[f.Key]
					if ok {
						doneVars[fvar].vals[uid] = facets.ValFor(f)
					}
				}
<<<<<<< HEAD
				f := facet.Facets[0]
				if pVal, ok := doneVars[sg.Params.Var].vals[uid]; !ok {
					doneVars[sg.Params.Var].vals[uid] = facets.ValFor(f)
				} else {
					// If the value is int/float we add them up. Else we throw an error as
					// many to one maps are not allowed for other types.
					nVal := facets.ValFor(f)
					if nVal.Tid != types.IntID && nVal.Tid != types.FloatID {
						return x.Errorf("Repeated id with non int/float value for facet var encountered.")
					}
					ag := aggregator{name: "sum"}
					ag.Apply(pVal)
					ag.Apply(nVal)
					fVal, err := ag.Value()
					if err != nil {
						continue
					}
					doneVars[sg.Params.Var].vals[uid] = fVal
				}
=======
>>>>>>> 880447e7
			}
		}
	}

	if sg.Params.Var == "" {
		return
	}

	if sg.IsListNode() {
		// This is a predicates list.
		doneVars[sg.Params.Var] = values{
			strList: sg.values,
		}
	} else if len(sg.DestUIDs.Uids) != 0 {
		// This implies it is a entity variable.
		doneVars[sg.Params.Var] = values{
			uids: sg.DestUIDs,
		}
	} else if len(sg.counts) != 0 {
		// This implies it is a value variable.
		doneVars[sg.Params.Var] = values{
			vals: make(map[uint64]types.Val),
		}
		for idx, uid := range sg.SrcUIDs.Uids {
			//val, _ := getValue(sg.values[idx])
			val := types.Val{
				Tid:   types.IntID,
				Value: int64(sg.counts[idx]),
			}
			doneVars[sg.Params.Var].vals[uid] = val
		}
	} else if len(sg.values) != 0 && sg.SrcUIDs != nil {
		// This implies it is a value variable.
		doneVars[sg.Params.Var] = values{
			vals: make(map[uint64]types.Val),
		}
		for idx, uid := range sg.SrcUIDs.Uids {
			val, err := convertWithBestEffort(sg.values[idx], sg.Attr)
			if err != nil {
				continue
			}
			doneVars[sg.Params.Var].vals[uid] = val
		}
	} else {
		// Insert a empty entry to keep the dependency happy.
		doneVars[sg.Params.Var] = values{}
	}
	return nil
}

func (sg *SubGraph) recursiveFillVars(doneVars map[string]values) error {
	err := sg.fillVars(doneVars)
	if err != nil {
		return err
	}
	for _, child := range sg.Children {
		err = child.recursiveFillVars(doneVars)
		if err != nil {
			return err
		}
	}
	for _, fchild := range sg.Filters {
		err = fchild.recursiveFillVars(doneVars)
		if err != nil {
			return err
		}
	}
	return nil
}

func (sg *SubGraph) fillVars(mp map[string]values) error {
	lists := make([]*taskp.List, 0, 3)
	for _, v := range sg.Params.NeedsVar {
		if l, ok := mp[v.Name]; ok {
			if (v.Typ == gql.ANY_VAR || v.Typ == gql.LIST_VAR) && l.strList != nil {
				sg.ExpandPreds = l.strList
			} else if (v.Typ == gql.ANY_VAR || v.Typ == gql.UID_VAR) && l.uids != nil {
				lists = append(lists, l.uids)
			} else if (v.Typ == gql.ANY_VAR || v.Typ == gql.VALUE_VAR) && len(l.vals) != 0 {
				// This should happened only once.
				sg.Params.uidToVal = l.vals
			} else if len(l.vals) != 0 && (v.Typ == gql.ANY_VAR || v.Typ == gql.UID_VAR) {
				// Derive the UID list from value var.
				uids := make([]uint64, 0, len(l.vals))
				for k := range l.vals {
					uids = append(uids, k)
				}
				sort.Slice(uids, func(i, j int) bool {
					return uids[i] < uids[j]
				})
				lists = append(lists, &taskp.List{uids})
			} else if len(l.vals) != 0 || l.uids != nil {
				return x.Errorf("Wrong variable type encountered for var(%v) %v.", v.Name, v.Typ)
			}
		}
	}
	lists = append(lists, sg.DestUIDs)
	sg.DestUIDs = algo.MergeSorted(lists)
	return nil
}

// ProcessGraph processes the SubGraph instance accumulating result for the query
// from different instances. Note: taskQuery is nil for root node.
func ProcessGraph(ctx context.Context, sg, parent *SubGraph, rch chan error) {
	var err error
	if parent == nil && len(sg.SrcFunc) == 0 {
		// I'm root and I'm using some varaible that has been populated.
		// Retain the actual order in uidMatrix. But sort the destUids.
		if sg.SrcUIDs != nil && len(sg.SrcUIDs.Uids) != 0 {
			// I am root. I don't have any function to execute, and my
			// result has been prepared for me already by list passed by the user.
			// uidmatrix retains the order. SrcUids are sorted (in newGraph).
			sg.DestUIDs = sg.SrcUIDs
		} else {
			// Populated variable.
			o := make([]uint64, len(sg.DestUIDs.Uids))
			copy(o, sg.DestUIDs.Uids)
			sg.uidMatrix = []*taskp.List{{o}}
			sort.Slice(sg.DestUIDs.Uids, func(i, j int) bool { return sg.DestUIDs.Uids[i] < sg.DestUIDs.Uids[j] })
		}
	} else if len(sg.Attr) == 0 {
		// If we have a filter SubGraph which only contains an operator,
		// it won't have any attribute to work on.
		// This is to allow providing SrcUIDs to the filter children.
		sg.DestUIDs = sg.SrcUIDs
	} else {
		if len(sg.SrcFunc) > 0 && sg.SrcFunc[0] == "var" {
			// If its a var() filter, we just have to intersect the SrcUIDs with DestUIDs
			// and return.
			sg.fillVars(sg.Params.ParentVars)
			algo.IntersectWith(sg.DestUIDs, sg.SrcUIDs, sg.DestUIDs)
			rch <- nil
			return
		}

		taskQuery := createTaskQuery(sg)
		result, err := worker.ProcessTaskOverNetwork(ctx, taskQuery)
		if err != nil {
			x.TraceError(ctx, x.Wrapf(err, "Error while processing task"))
			rch <- err
			return
		}

		if sg.Attr == "_predicate_" {
			sg.Params.isListNode = true
		}
		sg.uidMatrix = result.UidMatrix
		sg.values = result.Values
		sg.facetsMatrix = result.FacetMatrix
		if len(sg.values) > 0 {
			v := sg.values[0]
			x.Trace(ctx, "Sample value for attr: %v Val: %v", sg.Attr, string(v.Val))
		}
		sg.counts = result.Counts

		if sg.Params.DoCount && len(sg.Filters) == 0 {
			// If there is a filter, we need to do more work to get the actual count.
			x.Trace(ctx, "Zero uids. Only count requested")
			rch <- nil
			return
		}

		if result.IntersectDest {
			sg.DestUIDs = algo.IntersectSorted(result.UidMatrix)
		} else {
			sg.DestUIDs = algo.MergeSorted(result.UidMatrix)
		}

		if parent == nil {
			// I'm root. We reach here if root had a function.
			sg.uidMatrix = []*taskp.List{sg.DestUIDs}
		}
	}

	if sg.DestUIDs == nil || len(sg.DestUIDs.Uids) == 0 {
		// Looks like we're done here. Be careful with nil srcUIDs!
		x.Trace(ctx, "Zero uids for %q. Num attr children: %v", sg.Attr, len(sg.Children))
		out := sg.Children[:0]
		for _, child := range sg.Children {
			if child.IsInternal() && child.Attr == "expand" {
				continue
			}
			out = append(out, child)
		}
		sg.Children = out // Remove any expand nodes we might have added.
		rch <- nil
		return
	}

	// Run filters if any.
	if len(sg.Filters) > 0 {
		// Run all filters in parallel.
		filterChan := make(chan error, len(sg.Filters))
		for _, filter := range sg.Filters {
			filter.SrcUIDs = sg.DestUIDs
			filter.Params.ParentVars = sg.Params.ParentVars // Pass to the child.
			go ProcessGraph(ctx, filter, sg, filterChan)
		}

		for range sg.Filters {
			select {
			case err = <-filterChan:
				if err != nil {
					x.TraceError(ctx, x.Wrapf(err, "Error while processing filter task"))
					rch <- err
					return
				}

			case <-ctx.Done():
				x.TraceError(ctx, x.Wrapf(ctx.Err(), "Context done before full execution"))
				rch <- ctx.Err()
				return
			}
		}

		// Now apply the results from filter.
		var lists []*taskp.List
		for _, filter := range sg.Filters {
			lists = append(lists, filter.DestUIDs)
		}
		if sg.FilterOp == "or" {
			sg.DestUIDs = algo.MergeSorted(lists)
		} else if sg.FilterOp == "not" {
			x.AssertTrue(len(sg.Filters) == 1)
			algo.Difference(sg.DestUIDs, sg.Filters[0].DestUIDs)
		} else {
			sg.DestUIDs = algo.IntersectSorted(lists)
		}
	}

	if len(sg.Params.Order) == 0 {
		// There is no ordering. Just apply pagination and return.
		if err = sg.applyPagination(ctx); err != nil {
			rch <- err
			return
		}
	} else {
		// If we are asked for count, we don't need to change the order of results.
		if !sg.Params.DoCount {
			// We need to sort first before pagination.
			if err = sg.applyOrderAndPagination(ctx); err != nil {
				rch <- err
				return
			}
		}
	}

	// We store any variable defined by this node in the map and pass it on
	// to the children which might depend on it.
	sg.assignVars(sg.Params.ParentVars)

	// Here we consider handling count with filtering. We do this after
	// pagination because otherwise, we need to do the count with pagination
	// taken into account. For example, a PL might have only 50 entries but the
	// user wants to skip 100 entries and return 10 entries. In this case, you
	// should return a count of 0, not 10.
	// take care of the order
	if sg.Params.DoCount {
		x.AssertTrue(len(sg.Filters) > 0)
		sg.counts = make([]uint32, len(sg.uidMatrix))
		for i, ul := range sg.uidMatrix {
			// A possible optimization is to return the size of the intersection
			// without forming the intersection.
			algo.IntersectWith(ul, sg.DestUIDs, ul)
			sg.counts[i] = uint32(len(ul.Uids))
		}
		rch <- nil
		return
	}

	var out []*SubGraph
	for i := 0; i < len(sg.Children); i++ {
		child := sg.Children[i]

		if child.Params.Expand != "" {
			if child.Params.Expand == "_all_" {
				// Get the predicate list for expansion. Otherwise we already
				// have the list populated.
				child.ExpandPreds, err = GetNodePredicates(ctx, sg.DestUIDs)
				if err != nil {
					rch <- err
					return
				}
			}

			for _, v := range child.ExpandPreds {
				temp := new(SubGraph)
				*temp = *child
				temp.Params.isInternal = false
				temp.Params.Expand = ""
				if v.ValType != int32(types.StringID) {
					rch <- x.Errorf("Expected a string type")
					return
				}
				temp.Attr = string(v.Val)
				for _, ch := range sg.Children {
					if ch.isSimilar(temp) {
						rch <- x.Errorf("Repeated subgraph while using expand()")
						return
					}
				}
				out = append(out, temp)
			}
		} else {
			out = append(out, child)
			continue
		}
	}
	sg.Children = out

	if sg.IsGroupBy() {
		// Add the attrs required by groupby nodes
		for _, attr := range sg.Params.groupbyAttrs {
			sg.Children = append(sg.Children, &SubGraph{
				Attr: attr,
				Params: params{
					ignoreResult: true,
				},
			})
		}
	}

	childChan := make(chan error, len(sg.Children))
	for i := 0; i < len(sg.Children); i++ {
		child := sg.Children[i]
		child.Params.ParentVars = sg.Params.ParentVars // Pass to the child.
		child.SrcUIDs = sg.DestUIDs                    // Make the connection.
		if child.IsInternal() {
			// We dont have to execute these nodes.
			continue
		}
		go ProcessGraph(ctx, child, sg, childChan)
	}

	// Now get all the results back.
	for _, child := range sg.Children {
		if child.IsInternal() {
			continue
		}
		select {
		case err = <-childChan:
			if err != nil {
				x.TraceError(ctx, x.Wrapf(err, "Error while processing child task"))
				rch <- err
				return
			}
		case <-ctx.Done():
			x.TraceError(ctx, x.Wrapf(ctx.Err(), "Context done before full execution"))
			rch <- ctx.Err()
			return
		}
	}
	rch <- nil
}

// applyWindow applies windowing to sg.sorted.
func (sg *SubGraph) applyPagination(ctx context.Context) error {
	params := sg.Params

	if params.Count == 0 && params.Offset == 0 { // No pagination.
		return nil
	}
	for i := 0; i < len(sg.uidMatrix); i++ {
		algo.IntersectWith(sg.uidMatrix[i], sg.DestUIDs, sg.uidMatrix[i])
		start, end := x.PageRange(sg.Params.Count, sg.Params.Offset, len(sg.uidMatrix[i].Uids))
		sg.uidMatrix[i].Uids = sg.uidMatrix[i].Uids[start:end]
	}
	// Re-merge the UID matrix.
	sg.DestUIDs = algo.MergeSorted(sg.uidMatrix)
	return nil
}

// applyOrderAndPagination orders each posting list by a given attribute
// before applying pagination.
func (sg *SubGraph) applyOrderAndPagination(ctx context.Context) error {
	if len(sg.Params.Order) == 0 {
		return nil
	}
	if sg.Params.Count == 0 {
		// Only retrieve up to 1000 results by default.
		sg.Params.Count = 1000
	}

	for i := 0; i < len(sg.uidMatrix); i++ {
		algo.IntersectWith(sg.uidMatrix[i], sg.DestUIDs, sg.uidMatrix[i])
	}

	for _, it := range sg.Params.NeedsVar {
		if it.Name == sg.Params.Order {
			// If the Order name is same as var name, we sort using that variable.
			return sg.sortAndPaginateUsingVar(ctx)
		}
	}

	sort := &taskp.Sort{
		Attr:      sg.Params.Order,
		Langs:     sg.Params.Langs,
		UidMatrix: sg.uidMatrix,
		Offset:    int32(sg.Params.Offset),
		Count:     int32(sg.Params.Count),
		Desc:      sg.Params.OrderDesc,
	}
	result, err := worker.SortOverNetwork(ctx, sort)
	if err != nil {
		return err
	}

	x.AssertTrue(len(result.UidMatrix) == len(sg.uidMatrix))
	sg.uidMatrix = result.GetUidMatrix()

	// Update the destUids as we might have removed some UIDs.
	sg.updateDestUids(ctx)
	return nil
}

func (sg *SubGraph) updateDestUids(ctx context.Context) {
	// Update sg.destUID. Iterate over the UID matrix (which is not sorted by
	// UID). For each element in UID matrix, we do a binary search in the
	// current destUID and mark it. Then we scan over this bool array and
	// rebuild destUIDs.
	included := make([]bool, len(sg.DestUIDs.Uids))
	for _, ul := range sg.uidMatrix {
		for _, uid := range ul.Uids {
			idx := algo.IndexOf(sg.DestUIDs, uid) // Binary search.
			if idx >= 0 {
				included[idx] = true
			}
		}
	}
	algo.ApplyFilter(sg.DestUIDs,
		func(uid uint64, idx int) bool { return included[idx] })
}

func (sg *SubGraph) sortAndPaginateUsingVar(ctx context.Context) error {
	if sg.Params.uidToVal == nil {
		return nil
	}
	for i := 0; i < len(sg.uidMatrix); i++ {
		ul := sg.uidMatrix[i]
		uids := make([]uint64, 0, len(ul.Uids))
		values := make([]types.Val, 0, len(ul.Uids))
		for _, uid := range ul.Uids {
			v, ok := sg.Params.uidToVal[uid]
			if !ok {
				// We skip the UIDs which don't have a value.
				continue
			}
			values = append(values, v)
			uids = append(uids, uid)
		}
		if len(values) == 0 {
			continue
		}
		types.Sort(values, &taskp.List{uids}, sg.Params.OrderDesc)
		sg.uidMatrix[i].Uids = uids
	}

	if sg.Params.Count != 0 || sg.Params.Offset != 0 {
		// Apply the pagination.
		for i := 0; i < len(sg.uidMatrix); i++ {
			start, end := x.PageRange(sg.Params.Count, sg.Params.Offset, len(sg.uidMatrix[i].Uids))
			sg.uidMatrix[i].Uids = sg.uidMatrix[i].Uids[start:end]
		}
	}

	// Update the destUids as we might have removed some UIDs.
	sg.updateDestUids(ctx)
	return nil
}

// isValidArg checks if arg passed is valid keyword.
func isValidArg(a string) bool {
	switch a {
	case "from", "to", "orderasc", "orderdesc", "first", "offset", "after", "depth":
		return true
	}
	return false
}

// isValidFuncName checks if fn passed is valid keyword.
func isValidFuncName(f string) bool {
	switch f {
	case "anyofterms", "allofterms", "var", "regexp", "anyoftext", "alloftext":
		return true
	}
	return isCompareFn(f) || types.IsGeoFunc(f)
}

func isCompareFn(f string) bool {
	switch f {
	case "le", "ge", "lt", "gt", "eq":
		return true
	}
	return false
}

func isAggregatorFn(f string) bool {
	switch f {
	case "min", "max", "sum", "avg":
		return true
	}
	return false
}

func GetNodePredicates(ctx context.Context, uids *taskp.List) ([]*taskp.Value, error) {
	temp := new(SubGraph)
	temp.Attr = "_predicate_"
	temp.SrcUIDs = uids
	temp.Params.isListNode = true
	taskQuery := createTaskQuery(temp)
	result, err := worker.ProcessTaskOverNetwork(ctx, taskQuery)
	if err != nil {
		return nil, err
	}
	return result.Values, nil
}<|MERGE_RESOLUTION|>--- conflicted
+++ resolved
@@ -1161,15 +1161,9 @@
 	return true
 }
 
-<<<<<<< HEAD
 func populateVarMap(sg *SubGraph, doneVars map[string]values, isCascade bool) error {
-	if sg.DestUIDs == nil {
+	if sg.DestUIDs == nil || sg.IsGroupBy() {
 		return nil
-=======
-func populateVarMap(sg *SubGraph, doneVars map[string]values, isCascade bool) {
-	if sg.DestUIDs == nil || sg.IsGroupBy() {
-		return
->>>>>>> 880447e7
 	}
 	out := make([]uint64, 0, len(sg.DestUIDs.Uids))
 	if sg.Params.Alias == "shortest" {
@@ -1226,36 +1220,11 @@
 	sg.DestUIDs = &taskp.List{out}
 
 AssignStep:
-<<<<<<< HEAD
-	if sg.Params.Var == "" {
-		return nil
-	}
-
-	return sg.assignVar(doneVars)
-}
-
-func (sg *SubGraph) assignVar(doneVars map[string]values) error {
-	if sg.IsListNode() {
-		// This is a predicates list.
-		doneVars[sg.Params.Var] = values{
-			strList: sg.values,
-		}
-	} else if sg.Params.Facet != nil {
-=======
-	sg.assignVars(doneVars)
-}
-
-func (sg *SubGraph) assignVars(doneVars map[string]values) {
+	return sg.assignVars(doneVars)
+}
+
+func (sg *SubGraph) assignVars(doneVars map[string]values) error {
 	if sg.Params.FacetVar != nil {
->>>>>>> 880447e7
-		if len(sg.facetsMatrix) == 0 {
-			return nil
-		}
-<<<<<<< HEAD
-		doneVars[sg.Params.Var] = values{
-			valType: 1, // Since this is a facetVar.
-			vals:    make(map[uint64]types.Val),
-=======
 		for _, it := range sg.Params.Facet.Keys {
 			fvar, ok := sg.Params.FacetVar[it]
 			if !ok {
@@ -1264,7 +1233,6 @@
 			doneVars[fvar] = values{
 				vals: make(map[uint64]types.Val),
 			}
->>>>>>> 880447e7
 		}
 		// Note: We ignore the facets if its a value edge as we can't
 		// attach the value to any node.
@@ -1274,37 +1242,32 @@
 				for _, f := range facet.Facets {
 					fvar, ok := sg.Params.FacetVar[f.Key]
 					if ok {
-						doneVars[fvar].vals[uid] = facets.ValFor(f)
+						if pVal, ok := doneVars[sg.Params.Var].vals[uid]; !ok {
+							doneVars[fvar].vals[uid] = facets.ValFor(f)
+						} else {
+							// If the value is int/float we add them up. Else we throw an error as
+							// many to one maps are not allowed for other types.
+							nVal := facets.ValFor(f)
+							if nVal.Tid != types.IntID && nVal.Tid != types.FloatID {
+								return x.Errorf("Repeated id with non int/float value for facet var encountered.")
+							}
+							ag := aggregator{name: "sum"}
+							ag.Apply(pVal)
+							ag.Apply(nVal)
+							fVal, err := ag.Value()
+							if err != nil {
+								continue
+							}
+							doneVars[fvar].vals[uid] = facets.ValFor(f)
+						}
 					}
 				}
-<<<<<<< HEAD
-				f := facet.Facets[0]
-				if pVal, ok := doneVars[sg.Params.Var].vals[uid]; !ok {
-					doneVars[sg.Params.Var].vals[uid] = facets.ValFor(f)
-				} else {
-					// If the value is int/float we add them up. Else we throw an error as
-					// many to one maps are not allowed for other types.
-					nVal := facets.ValFor(f)
-					if nVal.Tid != types.IntID && nVal.Tid != types.FloatID {
-						return x.Errorf("Repeated id with non int/float value for facet var encountered.")
-					}
-					ag := aggregator{name: "sum"}
-					ag.Apply(pVal)
-					ag.Apply(nVal)
-					fVal, err := ag.Value()
-					if err != nil {
-						continue
-					}
-					doneVars[sg.Params.Var].vals[uid] = fVal
-				}
-=======
->>>>>>> 880447e7
 			}
 		}
 	}
 
 	if sg.Params.Var == "" {
-		return
+		return nil
 	}
 
 	if sg.IsListNode() {
