/*
 * Copyright 2015-2018 Dgraph Labs, Inc. and Contributors
 *
 * Licensed under the Apache License, Version 2.0 (the "License");
 * you may not use this file except in compliance with the License.
 * You may obtain a copy of the License at
 *
 *     http://www.apache.org/licenses/LICENSE-2.0
 *
 * Unless required by applicable law or agreed to in writing, software
 * distributed under the License is distributed on an "AS IS" BASIS,
 * WITHOUT WARRANTIES OR CONDITIONS OF ANY KIND, either express or implied.
 * See the License for the specific language governing permissions and
 * limitations under the License.
 */

package query

import (
	"context"
	"fmt"
	"math"
	"sort"
	"strconv"
	"strings"
	"time"

	"github.com/golang/glog"
	"github.com/pkg/errors"
	otrace "go.opencensus.io/trace"
	"google.golang.org/grpc/metadata"

	"github.com/dgraph-io/dgo/protos/api"
	"github.com/dgraph-io/dgraph/algo"
	"github.com/dgraph-io/dgraph/gql"
	"github.com/dgraph-io/dgraph/protos/pb"
	"github.com/dgraph-io/dgraph/schema"
	"github.com/dgraph-io/dgraph/types"
	"github.com/dgraph-io/dgraph/types/facets"
	"github.com/dgraph-io/dgraph/worker"
	"github.com/dgraph-io/dgraph/x"
)

/*
 * QUERY:
 * Let's take this query from GraphQL as example:
 * {
 *   me {
 *     id
 *     firstName
 *     lastName
 *     birthday {
 *       month
 *       day
 *     }
 *     friends {
 *       name
 *     }
 *   }
 * }
 *
 * REPRESENTATION:
 * This would be represented in SubGraph format pb.y, as such:
 * SubGraph [result uid = me]
 *    |
 *  Children
 *    |
 *    --> SubGraph [Attr = "xid"]
 *    --> SubGraph [Attr = "firstName"]
 *    --> SubGraph [Attr = "lastName"]
 *    --> SubGraph [Attr = "birthday"]
 *           |
 *         Children
 *           |
 *           --> SubGraph [Attr = "month"]
 *           --> SubGraph [Attr = "day"]
 *    --> SubGraph [Attr = "friends"]
 *           |
 *         Children
 *           |
 *           --> SubGraph [Attr = "name"]
 *
 * ALGORITHM:
 * This is a rough and simple algorithm of how to process this SubGraph query
 * and populate the results:
 *
 * For a given entity, a new SubGraph can be started off with NewGraph(id).
 * Given a SubGraph, is the Query field empty? [Step a]
 *   - If no, run (or send it to server serving the attribute) query
 *     and populate result.
 * Iterate over children and copy Result Uids to child Query Uids.
 *     Set Attr. Then for each child, use goroutine to run Step:a.
 * Wait for goroutines to finish.
 * Return errors, if any.
 */

// Latency is used to keep track of the latency involved in parsing and processing
// the query. It also contains information about the time it took to convert the
// result into a format(JSON/Protocol Buffer) that the client expects.
type Latency struct {
	Start           time.Time     `json:"-"`
	Parsing         time.Duration `json:"query_parsing"`
	AssignTimestamp time.Duration `json:"assign_timestamp"`
	Processing      time.Duration `json:"processing"`
	Json            time.Duration `json:"json_conversion"`
}

// params contains the list of parameters required to execute a SubGraph.
type params struct {
	// Alias is the value of the predicate's alias, if any.
	Alias string
	// Count is the value of "first" parameter in the query.
	Count int
	// Offset is the value of the "offset" parameter.
	Offset int
	// AfterUID is the value of the "after" parameter.
	AfterUID uint64
	// DoCount is true if the count of the predicate is requested instead of its value.
	DoCount bool
	// GetUid is true if the uid should be returned. Used for debug requests.
	GetUid bool
	// Order is the list of predicates to sort by and their sort order.
	Order []*pb.Order
	// Langs is the list of languages and their preferred order for looking up a predicate value.
	Langs []string

	// Facet tells us about the requested facets and their aliases.
	Facet *pb.FacetParams
	// FacetOrder has the name of the facet by which the results should be sorted.
	FacetOrder string
	// FacetOrderDesc is true if the facets should be order in descending order. If it's
	// false, the facets will be ordered in ascending order.
	FacetOrderDesc bool

	// Var is the name of the variable defined in this SubGraph
	// (e.g. in "x as name", this would be x).
	Var string
	// FacetVar is a map of predicate to the facet variable alias
	// for e.g. @facets(L1 as weight) the map would be { "weight": "L1" }
	FacetVar map[string]string
	// NeedsVar is the list of variables required by this SubGraph along with their type.
	NeedsVar []gql.VarContext

	// ParentVars is a map of variables passed down recursively to children of a SubGraph in a query
	// block. These are used to filter uids defined in a parent using a variable.
	// TODO (pawan) - This can potentially be simplified to a map[string]*pb.List since we don't
	// support reading from value variables defined in the parent and other fields that are part
	// of varValue.
	ParentVars map[string]varValue

	// UidToVal is the mapping of uid to values. This is populated into a SubGraph from a value
	// variable that is part of req.Vars. This value variable would have been defined
	// in some other query.
	UidToVal map[uint64]types.Val

	// Normalize is true if the @normalize directive is specified.
	Normalize bool
	// Recurse is true if the @recurse directive is specified.
	Recurse bool
	// RecurseArgs stores the arguments passed to the @recurse directive.
	RecurseArgs gql.RecurseArgs
	// Cascade is true if the @cascade directive is specified.
	Cascade bool
	// IgnoreReflex is true if the @ignorereflex directive is specified.
	IgnoreReflex bool

	// ShortestPathArgs contains the from and to functions to execute a shortest path query.
	ShortestPathArgs gql.ShortestPathArgs
	// From is the node from which to run the shortest path algorithm.
	From uint64
	// To is the destination node of the shortest path algorithm
	To uint64
	// NumPaths is used for k-shortest path query to specify number of paths to return.
	NumPaths int
	// MaxWeight is the max weight allowed in a path returned by the shortest path algorithm.
	MaxWeight float64
	// MinWeight is the min weight allowed in a path returned by the shortest path algorithm.
	MinWeight float64

	// ExploreDepth is used by recurse and shortest path queries to specify the maximum graph
	// depth to explore.
	ExploreDepth uint64

	// IsInternal determines if processTask has to be called or not.
	IsInternal bool
	// IgnoreResult is true if the node results are to be ignored.
	IgnoreResult bool
	// Expand holds the argument passed to the expand function.
	Expand string

	// IsGroupBy is true if @groupby is specified.
	IsGroupBy bool // True if @groupby is specified.
	// GroupbyAttrs holds the list of attributes to group by.
	GroupbyAttrs []gql.GroupByAttr

	// UidCount is true when "count(uid)" is used.
	UidCount bool
	// UidCountAlias holds the alias of the variable used to hold the results of a "count(uid)"
	// request, if any.
	UidCountAlias string
	// ParentIds is a stack that is maintained and passed down to children.
	ParentIds []uint64
	// IsEmpty is true if the subgraph doesn't have any SrcUids or DestUids.
	// Only used to get aggregated vars
	IsEmpty bool
	// ExpandAll is true if all the language values should be expanded.
	ExpandAll bool
	// Shortest is true when the subgraph holds the results of a shortest paths query.
	Shortest bool
}

type pathMetadata struct {
	weight float64 // Total weight of the path.
}

// Function holds the information about gql functions.
type Function struct {
	Name       string    // Specifies the name of the function.
	Args       []gql.Arg // Contains the arguments of the function.
	IsCount    bool      // gt(count(friends),0)
	IsValueVar bool      // eq(val(s), 10)
	IsLenVar   bool      // eq(len(s), 10)
}

// SubGraph is the way to represent data. It contains both the request parameters and the response.
// Once generated, this can then be encoded to other client convenient formats, like GraphQL / JSON.
type SubGraph struct {
	ReadTs      uint64
	Cache       int
	Attr        string
	UnknownAttr bool
	// read only parameters which are populated before the execution of the query and are used to
	// execute this query.
	Params params

	// count stores the count of an edge (predicate). There would be one value corresponding to each
	// uid in SrcUIDs.
	counts []uint32
	// valueMatrix is a slice of ValueList. If this SubGraph is for a scalar predicate type, then
	// there would be one list for each uid in SrcUIDs storing the value of the predicate.
	// The individual elements of the slice are a ValueList because we support scalar predicates
	// of list type. For non-list type scalar predicates, there would be only one value in every
	// ValueList.
	valueMatrix []*pb.ValueList
	// uidMatrix is a slice of List. There would be one List corresponding to each uid in SrcUIDs.
	// In graph terms, a list is a slice of outgoing edges from a node.
	uidMatrix []*pb.List

	// facetsMatrix contains the facet values. There would a list corresponding to each uid in
	// uidMatrix.
	facetsMatrix []*pb.FacetsList
	ExpandPreds  []*pb.ValueList
	GroupbyRes   []*groupResults // one result for each uid list.
	LangTags     []*pb.LangList

	// SrcUIDs is a list of unique source UIDs. They are always copies of destUIDs
	// of parent nodes in GraphQL structure.
	SrcUIDs *pb.List
	// SrcFunc specified using func. Should only be non-nil at root. At other levels,
	// filters are used.
	SrcFunc *Function

	FilterOp     string
	Filters      []*SubGraph // List of filters specified at the current node.
	facetsFilter *pb.FilterTree
	MathExp      *mathTree
	Children     []*SubGraph // children of the current node, should be empty for leaf nodes.

	// destUIDs is a list of destination UIDs, after applying filters, pagination.
	DestUIDs *pb.List
	List     bool // whether predicate is of list type

	pathMeta *pathMetadata
}

func (sg *SubGraph) recurse(set func(sg *SubGraph)) {
	set(sg)
	for _, child := range sg.Children {
		child.recurse(set)
	}
	for _, filter := range sg.Filters {
		filter.recurse(set)
	}
}

// IsGroupBy returns whether this subgraph is part of a groupBy query.
func (sg *SubGraph) IsGroupBy() bool {
	return sg.Params.IsGroupBy
}

// IsInternal returns whether this subgraph is marked as internal.
func (sg *SubGraph) IsInternal() bool {
	return sg.Params.IsInternal
}

func (sg *SubGraph) createSrcFunction(gf *gql.Function) {
	if gf == nil {
		return
	}

	sg.SrcFunc = &Function{
		Name:       gf.Name,
		Args:       append(gf.Args[:0:0], gf.Args...),
		IsCount:    gf.IsCount,
		IsValueVar: gf.IsValueVar,
		IsLenVar:   gf.IsLenVar,
	}

	// type function is just an alias for eq(type, "dgraph.type").
	if gf.Name == "type" {
		sg.Attr = "dgraph.type"
		sg.SrcFunc.Name = "eq"
		sg.SrcFunc.IsCount = false
		sg.SrcFunc.IsValueVar = false
		sg.SrcFunc.IsLenVar = false
		return
	}

	if gf.Lang != "" {
		sg.Params.Langs = append(sg.Params.Langs, gf.Lang)
	}
}

// DebugPrint prints out the SubGraph tree in a nice format for debugging purposes.
func (sg *SubGraph) DebugPrint(prefix string) {
	var src, dst int
	if sg.SrcUIDs != nil {
		src = len(sg.SrcUIDs.Uids)
	}
	if sg.DestUIDs != nil {
		dst = len(sg.DestUIDs.Uids)
	}
	glog.Infof("%s[%q Alias:%q Func:%v SrcSz:%v Op:%q DestSz:%v IsCount: %v ValueSz:%v]\n",
		prefix, sg.Attr, sg.Params.Alias, sg.SrcFunc, src, sg.FilterOp,
		dst, sg.Params.DoCount, len(sg.valueMatrix))
	for _, f := range sg.Filters {
		f.DebugPrint(prefix + "|-f->")
	}
	for _, c := range sg.Children {
		c.DebugPrint(prefix + "|->")
	}
}

// getValue gets the value from the task.
func getValue(tv *pb.TaskValue) (types.Val, error) {
	vID := types.TypeID(tv.ValType)
	val := types.ValueForType(vID)
	val.Value = tv.Val
	return val, nil
}

var (
	// ErrEmptyVal is returned when a value is empty.
	ErrEmptyVal = errors.New("Query: harmless error, e.g. task.Val is nil")
	// ErrWrongAgg is returned when value aggregation is attempted in the root level of a query.
	ErrWrongAgg = errors.New("Wrong level for var aggregation")
)

func (sg *SubGraph) isSimilar(ssg *SubGraph) bool {
	if sg.Attr != ssg.Attr {
		return false
	}
	if len(sg.Params.Langs) != len(ssg.Params.Langs) {
		return false
	}
	for i := 0; i < len(sg.Params.Langs) && i < len(ssg.Params.Langs); i++ {
		if sg.Params.Langs[i] != ssg.Params.Langs[i] {
			return false
		}
	}
	if sg.Params.DoCount {
		return ssg.Params.DoCount
	}
	if ssg.Params.DoCount {
		return false
	}
	if sg.SrcFunc != nil {
		if ssg.SrcFunc != nil && sg.SrcFunc.Name == ssg.SrcFunc.Name {
			return true
		}
		return false
	}
	return true
}

func isEmptyIneqFnWithVar(sg *SubGraph) bool {
	return sg.SrcFunc != nil && isInequalityFn(sg.SrcFunc.Name) && len(sg.SrcFunc.Args) == 0 &&
		len(sg.Params.NeedsVar) > 0
}

// convert from task.Val to types.Value, based on schema appropriate type
// is already set in api.Value
func convertWithBestEffort(tv *pb.TaskValue, attr string) (types.Val, error) {
	// value would be in binary format with appropriate type
	v, _ := getValue(tv)
	if !v.Tid.IsScalar() {
		return v, errors.Errorf("Leaf predicate:'%v' must be a scalar.", attr)
	}

	// creates appropriate type from binary format
	sv, err := types.Convert(v, v.Tid)
	x.Checkf(err, "Error while interpreting appropriate type from binary")
	return sv, nil
}

func mathCopy(dst *mathTree, src *gql.MathTree) error {
	// Either we'll have an operation specified, or the function specified.
	dst.Const = src.Const
	dst.Fn = src.Fn
	dst.Val = src.Val
	dst.Var = src.Var

	for _, mc := range src.Child {
		child := &mathTree{}
		if err := mathCopy(child, mc); err != nil {
			return err
		}
		dst.Child = append(dst.Child, child)
	}
	return nil
}

func filterCopy(sg *SubGraph, ft *gql.FilterTree) error {
	// Either we'll have an operation specified, or the function specified.
	if len(ft.Op) > 0 {
		sg.FilterOp = ft.Op
	} else {
		sg.Attr = ft.Func.Attr
		if !isValidFuncName(ft.Func.Name) {
			return errors.Errorf("Invalid function name: %s", ft.Func.Name)
		}

		if isUidFnWithoutVar(ft.Func) {
			sg.SrcFunc = &Function{Name: ft.Func.Name}
			if err := sg.populate(ft.Func.UID); err != nil {
				return err
			}
		} else {
			if ft.Func.Attr == "uid" {
				return errors.Errorf(`Argument cannot be "uid"`)
			}
			sg.createSrcFunction(ft.Func)
			sg.Params.NeedsVar = append(sg.Params.NeedsVar, ft.Func.NeedsVar...)
		}
	}
	for _, ftc := range ft.Child {
		child := &SubGraph{}
		if err := filterCopy(child, ftc); err != nil {
			return err
		}
		sg.Filters = append(sg.Filters, child)
	}
	return nil
}

func uniqueKey(gchild *gql.GraphQuery) string {
	key := gchild.Attr
	if gchild.Func != nil {
		key += fmt.Sprintf("%v", gchild.Func)
	}
	// This is the case when we ask for a variable.
	if gchild.Attr == "val" {
		// E.g. a as age, result is returned as var(a)
		if gchild.Var != "" && gchild.Var != "val" {
			key = fmt.Sprintf("val(%v)", gchild.Var)
		} else if len(gchild.NeedsVar) > 0 {
			// For var(s)
			key = fmt.Sprintf("val(%v)", gchild.NeedsVar[0].Name)
		}

		// Could be min(var(x)) && max(var(x))
		if gchild.Func != nil {
			key += gchild.Func.Name
		}
	}
	if gchild.IsCount { // ignore count subgraphs..
		key += "count"
	}
	if len(gchild.Langs) > 0 {
		key += fmt.Sprintf("%v", gchild.Langs)
	}
	if gchild.MathExp != nil {
		// We would only be here if Alias is empty, so Var would be non
		// empty because MathExp should have atleast one of them.
		key = fmt.Sprintf("val(%+v)", gchild.Var)
	}
	if gchild.IsGroupby {
		key += "groupby"
	}
	return key
}

func treeCopy(gq *gql.GraphQuery, sg *SubGraph) error {
	// Typically you act on the current node, and leave recursion to deal with
	// children. But, in this case, we don't want to muck with the current
	// node, because of the way we're dealing with the root node.
	// So, we work on the children, and then recurse for grand children.
	attrsSeen := make(map[string]struct{})

	for _, gchild := range gq.Children {
		if sg.Params.Alias == "shortest" && gchild.Expand != "" {
			return errors.Errorf("expand() not allowed inside shortest")
		}

		key := ""
		if gchild.Alias != "" {
			key = gchild.Alias
		} else {
			key = uniqueKey(gchild)
		}
		if _, ok := attrsSeen[key]; ok {
			return errors.Errorf("%s not allowed multiple times in same sub-query.",
				key)
		}
		attrsSeen[key] = struct{}{}

		args := params{
			Alias:          gchild.Alias,
			Cascade:        sg.Params.Cascade,
			Expand:         gchild.Expand,
			Facet:          gchild.Facets,
			FacetOrder:     gchild.FacetOrder,
			FacetOrderDesc: gchild.FacetDesc,
			FacetVar:       gchild.FacetVar,
			GetUid:         sg.Params.GetUid,
			IgnoreReflex:   sg.Params.IgnoreReflex,
			Langs:          gchild.Langs,
			NeedsVar:       append(gchild.NeedsVar[:0:0], gchild.NeedsVar...),
			Normalize:      sg.Params.Normalize,
			Order:          gchild.Order,
			Var:            gchild.Var,
			GroupbyAttrs:   gchild.GroupbyAttrs,
			IsGroupBy:      gchild.IsGroupby,
			IsInternal:     gchild.IsInternal,
			UidCount:       gchild.UidCount,
			UidCountAlias:  gchild.UidCountAlias,
		}

		if gchild.IsCount {
			if len(gchild.Children) != 0 {
				return errors.New("Node with count cannot have child attributes")
			}
			args.DoCount = true
		}

		for argk := range gchild.Args {
			if !isValidArg(argk) {
				return errors.Errorf("Invalid argument: %s", argk)
			}
		}
		if err := args.fill(gchild); err != nil {
			return err
		}

		if len(args.Order) != 0 && len(args.FacetOrder) != 0 {
			return errors.Errorf("Cannot specify order at both args and facets")
		}

		dst := &SubGraph{
			Attr:   gchild.Attr,
			Params: args,
		}
		if gchild.MathExp != nil {
			mathExp := &mathTree{}
			if err := mathCopy(mathExp, gchild.MathExp); err != nil {
				return err
			}
			dst.MathExp = mathExp
		}

		if gchild.Func != nil &&
			(gchild.Func.IsAggregator() || gchild.Func.IsPasswordVerifier()) {
			if len(gchild.Children) != 0 {
				return errors.Errorf("Node with %q cant have child attr", gchild.Func.Name)
			}
			// embedded filter will cause ambiguous output like following,
			// director.film @filter(gt(initial_release_date, "2016")) {
			//    min(initial_release_date @filter(gt(initial_release_date, "1986"))
			// }
			if gchild.Filter != nil {
				return errors.Errorf(
					"Node with %q cant have filter, please place the filter on the upper level",
					gchild.Func.Name)
			}
			if gchild.Func.Attr == "uid" {
				return errors.Errorf(`Argument cannot be "uid"`)
			}
			dst.createSrcFunction(gchild.Func)
		}

		if gchild.Filter != nil {
			dstf := &SubGraph{}
			if err := filterCopy(dstf, gchild.Filter); err != nil {
				return err
			}
			dst.Filters = append(dst.Filters, dstf)
		}

		if gchild.FacetsFilter != nil {
			facetsFilter, err := toFacetsFilter(gchild.FacetsFilter)
			if err != nil {
				return err
			}
			dst.facetsFilter = facetsFilter
		}

		sg.Children = append(sg.Children, dst)
		if err := treeCopy(gchild, dst); err != nil {
			return err
		}
	}
	return nil
}

func (args *params) fill(gq *gql.GraphQuery) error {
	if v, ok := gq.Args["offset"]; ok {
		offset, err := strconv.ParseInt(v, 0, 32)
		if err != nil {
			return err
		}
		args.Offset = int(offset)
	}
	if v, ok := gq.Args["after"]; ok {
		after, err := strconv.ParseUint(v, 0, 64)
		if err != nil {
			return err
		}
		args.AfterUID = after
	}

	if args.Alias == "shortest" {
		if v, ok := gq.Args["depth"]; ok {
			depth, err := strconv.ParseUint(v, 0, 64)
			if err != nil {
				return err
			}
			args.ExploreDepth = depth
		}

		if v, ok := gq.Args["numpaths"]; ok {
			numPaths, err := strconv.ParseUint(v, 0, 64)
			if err != nil {
				return err
			}
			args.NumPaths = int(numPaths)
		}

		if v, ok := gq.Args["maxweight"]; ok {
			maxWeight, err := strconv.ParseFloat(v, 64)
			if err != nil {
				return err
			}
			args.MaxWeight = maxWeight
		} else if !ok {
			args.MaxWeight = math.MaxFloat64
		}

		if v, ok := gq.Args["minweight"]; ok {
			minWeight, err := strconv.ParseFloat(v, 64)
			if err != nil {
				return err
			}
			args.MinWeight = minWeight
		} else if !ok {
			args.MinWeight = -math.MaxFloat64
		}

		if gq.ShortestPathArgs.From == nil || gq.ShortestPathArgs.To == nil {
			return errors.Errorf("from/to can't be nil for shortest path")
		}
		if len(gq.ShortestPathArgs.From.UID) > 0 {
			args.From = gq.ShortestPathArgs.From.UID[0]
		}
		if len(gq.ShortestPathArgs.To.UID) > 0 {
			args.To = gq.ShortestPathArgs.To.UID[0]
		}
	}

	if v, ok := gq.Args["first"]; ok {
		first, err := strconv.ParseInt(v, 0, 32)
		if err != nil {
			return err
		}
		args.Count = int(first)
	}
	return nil
}

// ToSubGraph converts the GraphQuery into the pb.SubGraph instance type.
func ToSubGraph(ctx context.Context, gq *gql.GraphQuery) (*SubGraph, error) {
	sg, err := newGraph(ctx, gq)
	if err != nil {
		return nil, err
	}
	err = treeCopy(gq, sg)
	if err != nil {
		return nil, err
	}
	return sg, err
}

// ContextKey is used to set options in the context object.
type ContextKey int

const (
	// DebugKey is the key used to toggle debug mode.
	DebugKey ContextKey = iota
)

func isDebug(ctx context.Context) bool {
	var debug bool

	// gRPC client passes information about debug as metadata.
	if md, ok := metadata.FromIncomingContext(ctx); ok {
		// md is a map[string][]string
		if len(md["debug"]) > 0 {
			// We ignore the error here, because in error case,
			// debug would be false which is what we want.
			debug, _ = strconv.ParseBool(md["debug"][0])
		}
	}

	// HTTP passes information about debug as query parameter which is attached to context.
	d, _ := ctx.Value(DebugKey).(bool)
	return debug || d
}

func (sg *SubGraph) populate(uids []uint64) error {
	// Put sorted entries in matrix.
	sort.Slice(uids, func(i, j int) bool { return uids[i] < uids[j] })
	sg.uidMatrix = []*pb.List{{Uids: uids}}
	// User specified list may not be sorted.
	sg.SrcUIDs = &pb.List{Uids: uids}
	return nil
}

// newGraph returns the SubGraph and its task query.
func newGraph(ctx context.Context, gq *gql.GraphQuery) (*SubGraph, error) {
	// This would set the Result field in SubGraph,
	// and populate the children for attributes.

	// For the root, the name to be used in result is stored in Alias, not Attr.
	// The attr at root (if present) would stand for the source functions attr.
	args := params{
		Alias:            gq.Alias,
		Cascade:          gq.Cascade,
		GetUid:           isDebug(ctx),
		IgnoreReflex:     gq.IgnoreReflex,
		IsEmpty:          gq.IsEmpty,
		Langs:            gq.Langs,
		NeedsVar:         append(gq.NeedsVar[:0:0], gq.NeedsVar...),
		Normalize:        gq.Normalize,
		Order:            gq.Order,
		ParentVars:       make(map[string]varValue),
		Recurse:          gq.Recurse,
		RecurseArgs:      gq.RecurseArgs,
		ShortestPathArgs: gq.ShortestPathArgs,
		Var:              gq.Var,
		GroupbyAttrs:     gq.GroupbyAttrs,
		IsGroupBy:        gq.IsGroupby,
		UidCount:         gq.UidCount,
		UidCountAlias:    gq.UidCountAlias,
	}

	for argk := range gq.Args {
		if !isValidArg(argk) {
			return nil, errors.Errorf("Invalid argument: %s", argk)
		}
	}
	if err := args.fill(gq); err != nil {
		return nil, errors.Wrapf(err, "while filling args")
	}

	sg := &SubGraph{Params: args}

	if gq.Func != nil {
		// Uid function doesnt have Attr. It just has a list of ids
		if gq.Func.Attr != "uid" {
			sg.Attr = gq.Func.Attr
		} else {
			// Disallow uid as attribute - issue#3110
			if len(gq.Func.UID) == 0 {
				return nil, errors.Errorf(`Argument cannot be "uid"`)
			}
		}
		if !isValidFuncName(gq.Func.Name) {
			return nil, errors.Errorf("Invalid function name: %s", gq.Func.Name)
		}

		sg.createSrcFunction(gq.Func)
	}

	if isUidFnWithoutVar(gq.Func) && len(gq.UID) > 0 {
		if err := sg.populate(gq.UID); err != nil {
			return nil, errors.Wrapf(err, "while populating UIDs")
		}
	}

	// Copy roots filter.
	if gq.Filter != nil {
		sgf := &SubGraph{}
		if err := filterCopy(sgf, gq.Filter); err != nil {
			return nil, errors.Wrapf(err, "while copying filter")
		}
		sg.Filters = append(sg.Filters, sgf)
	}
	if gq.FacetsFilter != nil {
		facetsFilter, err := toFacetsFilter(gq.FacetsFilter)
		if err != nil {
			return nil, errors.Wrapf(err, "while converting to facets filter")
		}
		sg.facetsFilter = facetsFilter
	}
	return sg, nil
}

func toFacetsFilter(gft *gql.FilterTree) (*pb.FilterTree, error) {
	if gft == nil {
		return nil, nil
	}
	if gft.Func != nil && len(gft.Func.NeedsVar) != 0 {
		return nil, errors.Errorf("Variables not supported in pb.FilterTree")
	}
	ftree := &pb.FilterTree{Op: gft.Op}
	for _, gftc := range gft.Child {
		ftc, err := toFacetsFilter(gftc)
		if err != nil {
			return nil, err
		}
		ftree.Children = append(ftree.Children, ftc)
	}
	if gft.Func != nil {
		ftree.Func = &pb.Function{
			Key:  gft.Func.Attr,
			Name: gft.Func.Name,
		}
		// TODO(Janardhan): Handle variable in facets later.
		for _, arg := range gft.Func.Args {
			ftree.Func.Args = append(ftree.Func.Args, arg.Value)
		}
	}
	return ftree, nil
}

// createTaskQuery generates the query buffer.
func createTaskQuery(sg *SubGraph) (*pb.Query, error) {
	attr := sg.Attr
	// Might be safer than just checking first byte due to i18n
	reverse := strings.HasPrefix(attr, "~")
	if reverse {
		attr = strings.TrimPrefix(attr, "~")
	}
	var srcFunc *pb.SrcFunction
	if sg.SrcFunc != nil {
		srcFunc = &pb.SrcFunction{}
		srcFunc.Name = sg.SrcFunc.Name
		srcFunc.IsCount = sg.SrcFunc.IsCount
		for _, arg := range sg.SrcFunc.Args {
			srcFunc.Args = append(srcFunc.Args, arg.Value)
			if arg.IsValueVar {
				return nil, errors.Errorf("Unsupported use of value var")
			}
		}
	}

	// If the lang is set to *, query all the languages.
	if len(sg.Params.Langs) == 1 && sg.Params.Langs[0] == "*" {
		sg.Params.ExpandAll = true
		sg.Params.Langs = nil
	}
	// count is to limit how many results we want.
	count := calculateCountResult(sg)

	out := &pb.Query{
		ReadTs:       sg.ReadTs,
		Cache:        int32(sg.Cache),
		Attr:         attr,
		Langs:        sg.Params.Langs,
		Reverse:      reverse,
		SrcFunc:      srcFunc,
		AfterUid:     sg.Params.AfterUID,
		DoCount:      len(sg.Filters) == 0 && sg.Params.DoCount,
		FacetParam:   sg.Params.Facet,
		FacetsFilter: sg.facetsFilter,
<<<<<<< HEAD
		ExpandAll:    sg.Params.expandAll,
		Count:        int32(count),
=======
		ExpandAll:    sg.Params.ExpandAll,
>>>>>>> 64905883
	}

	if sg.SrcUIDs != nil {
		out.UidList = sg.SrcUIDs
	}
	return out, nil
}

// calculateCountResult returns the count of result we need to proceed query further down.
func calculateCountResult(sg *SubGraph) int {
	// by default count is zero. (zero will retrive all the results)
	count := 0
	// In order to limit we have to make sure that the this level met the following conditions
	// - No Filter (We can't filter until we have all the uids)
	// {
	//   q(func: has(name), first:1)@filter(eq(father, "schoolboy")) {
	//     name
	//     father
	//   }
	// }
	// - No Ordering (We need all the results to do the sorting)
	// {
	//   q(func: has(name), first:1, orderasc: name) {
	//     name
	//   }
	// }
	// - should be has function (Right now, I'm doing it for has, later it can be extended)
	// {
	//   q(func: has(name), first:1) {
	//     name
	//   }
	// }
	isSupportedFunction := func() bool {
		return sg.SrcFunc != nil && sg.SrcFunc.Name == "has"
	}
	if len(sg.Filters) == 0 && len(sg.Params.Order) == 0 &&
		isSupportedFunction() {
		// Offset also added because, we need n results to trim the offset.
		count = sg.Params.Offset + sg.Params.Count
	}
	return count
}

// varValue is a generic representation of a variable and holds multiple things.
// TODO(pawan) - Come back to this and document what do individual fields mean and when are they
// populated.
type varValue struct {
	Uids *pb.List // list of uids if this denotes a uid variable.
	Vals map[uint64]types.Val
	path []*SubGraph // This stores the subgraph path from root to var definition.
	// strList stores the valueMatrix corresponding to a predicate and is later used in
	// expand(val(x)) query.
	strList []*pb.ValueList
}

func evalLevelAgg(
	doneVars map[string]varValue,
	sg, parent *SubGraph) (map[uint64]types.Val, error) {
	var mp map[uint64]types.Val

	if parent == nil {
		return nil, ErrWrongAgg
	}

	needsVar := sg.Params.NeedsVar[0].Name
	if parent.Params.IsEmpty {
		// The aggregated value doesn't really belong to a uid, we put it in UidToVal map
		// corresponding to uid 0 to avoid defining another field in SubGraph.
		vals := doneVars[needsVar].Vals
		if len(vals) == 0 {
			mp = make(map[uint64]types.Val)
			mp[0] = types.Val{Tid: types.FloatID, Value: 0.0}
			return mp, nil
		}

		ag := aggregator{
			name: sg.SrcFunc.Name,
		}
		for _, val := range vals {
			ag.Apply(val)
		}
		v, err := ag.Value()
		if err != nil && err != ErrEmptyVal {
			return nil, err
		}
		if v.Value != nil {
			mp = make(map[uint64]types.Val)
			mp[0] = v
		}
		return mp, nil
	}

	var relSG *SubGraph
	for _, ch := range parent.Children {
		if sg == ch {
			continue
		}
		for _, v := range ch.Params.FacetVar {
			if v == needsVar {
				relSG = ch
			}
		}
		for _, cch := range ch.Children {
			// Find the sibling node whose child has the required variable.
			if cch.Params.Var == needsVar {
				relSG = ch
			}
		}
	}
	if relSG == nil {
		return nil, errors.Errorf("Invalid variable aggregation. Check the levels.")
	}

	vals := doneVars[needsVar].Vals
	mp = make(map[uint64]types.Val)
	// Go over the sibling node and aggregate.
	for i, list := range relSG.uidMatrix {
		ag := aggregator{
			name: sg.SrcFunc.Name,
		}
		for _, uid := range list.Uids {
			if val, ok := vals[uid]; ok {
				ag.Apply(val)
			}
		}
		v, err := ag.Value()
		if err != nil && err != ErrEmptyVal {
			return nil, err
		}
		if v.Value != nil {
			mp[relSG.SrcUIDs.Uids[i]] = v
		}
	}
	return mp, nil
}

func (mt *mathTree) extractVarNodes() []*mathTree {
	var nodeList []*mathTree
	for _, ch := range mt.Child {
		nodeList = append(nodeList, ch.extractVarNodes()...)
	}
	if mt.Var != "" {
		nodeList = append(nodeList, mt)
		return nodeList
	}
	return nodeList
}

// transformTo transforms fromNode to toNode level using the path between them and the
// corresponding uidMatrices.
func (fromNode *varValue) transformTo(toPath []*SubGraph) (map[uint64]types.Val, error) {
	if len(toPath) < len(fromNode.path) {
		return fromNode.Vals, nil
	}

	idx := 0
	for ; idx < len(fromNode.path); idx++ {
		if fromNode.path[idx] != toPath[idx] {
			return fromNode.Vals, nil
		}
	}

	if len(fromNode.Vals) == 0 {
		return fromNode.Vals, nil
	}

	newMap := fromNode.Vals
	for ; idx < len(toPath); idx++ {
		curNode := toPath[idx]
		tempMap := make(map[uint64]types.Val)
		if idx == 0 {
			continue
		}

		for i := 0; i < len(curNode.uidMatrix); i++ {
			ul := curNode.uidMatrix[i]
			srcUid := curNode.SrcUIDs.Uids[i]
			curVal, ok := newMap[srcUid]
			if !ok || curVal.Value == nil {
				continue
			}
			if curVal.Tid != types.IntID && curVal.Tid != types.FloatID {
				return nil, errors.Errorf("Encountered non int/float type for summing")
			}
			for j := 0; j < len(ul.Uids); j++ {
				dstUid := ul.Uids[j]
				ag := aggregator{name: "sum"}
				ag.Apply(curVal)
				ag.Apply(tempMap[dstUid])
				val, err := ag.Value()
				if err != nil {
					continue
				}
				tempMap[dstUid] = val
			}
		}
		newMap = tempMap
	}
	return newMap, nil
}

// transformVars transforms all the variables to the variable at the lowest level
func (sg *SubGraph) transformVars(doneVars map[string]varValue, path []*SubGraph) error {
	mNode := sg.MathExp
	mvarList := mNode.extractVarNodes()
	for i := 0; i < len(mvarList); i++ {
		mt := mvarList[i]
		curNode := doneVars[mt.Var]
		newMap, err := curNode.transformTo(path)
		if err != nil {
			return err
		}

		// This is the result of setting the result of count(uid) to a variable.
		// Treat this value as a constant.
		if val, ok := newMap[math.MaxUint64]; ok && len(newMap) == 1 {
			mt.Const = val
			continue
		}

		mt.Val = newMap
	}
	return nil
}

func (sg *SubGraph) valueVarAggregation(doneVars map[string]varValue, path []*SubGraph,
	parent *SubGraph) error {
	if !sg.IsInternal() && !sg.IsGroupBy() && !sg.Params.IsEmpty {
		return nil
	}

	// Aggregation function won't be present at root.
	if sg.Params.IsEmpty && parent == nil {
		return nil
	}

	if sg.IsGroupBy() {
		if err := sg.processGroupBy(doneVars, path); err != nil {
			return err
		}
	} else if sg.SrcFunc != nil && !parent.IsGroupBy() && isAggregatorFn(sg.SrcFunc.Name) {
		// Aggregate the value over level.
		mp, err := evalLevelAgg(doneVars, sg, parent)
		if err != nil {
			return err
		}
		if sg.Params.Var != "" {
			it := doneVars[sg.Params.Var]
			it.Vals = mp
			doneVars[sg.Params.Var] = it
		}
		sg.Params.UidToVal = mp
	} else if sg.MathExp != nil {
		// Preprocess to bring all variables to the same level.
		err := sg.transformVars(doneVars, path)
		if err != nil {
			return err
		}

		err = evalMathTree(sg.MathExp)
		if err != nil {
			return err
		}
		if len(sg.MathExp.Val) != 0 {
			it := doneVars[sg.Params.Var]
			var isInt, isFloat bool
			for _, v := range sg.MathExp.Val {
				if v.Tid == types.FloatID {
					isFloat = true
				}
				if v.Tid == types.IntID {
					isInt = true
				}
			}
			if isInt && isFloat {
				for k, v := range sg.MathExp.Val {
					if v.Tid == types.IntID {
						v.Tid = types.FloatID
						v.Value = float64(v.Value.(int64))
					}
					sg.MathExp.Val[k] = v
				}
			}

			it.Vals = sg.MathExp.Val
			// The path of math node is the path of max var node used in it.
			it.path = path
			doneVars[sg.Params.Var] = it
			sg.Params.UidToVal = sg.MathExp.Val
		} else if sg.MathExp.Const.Value != nil {
			// Assign the const for all the srcUids.
			mp := make(map[uint64]types.Val)
			rangeOver := sg.SrcUIDs
			if parent == nil {
				rangeOver = sg.DestUIDs
			}
			if rangeOver == nil {
				it := doneVars[sg.Params.Var]
				it.Vals = mp
				doneVars[sg.Params.Var] = it
				return nil
			}
			for _, uid := range rangeOver.Uids {
				mp[uid] = sg.MathExp.Const
			}
			it := doneVars[sg.Params.Var]
			it.Vals = mp
			doneVars[sg.Params.Var] = it
			sg.Params.UidToVal = mp
		} else {
			glog.V(3).Info("Warning: Math expression is using unassigned values or constants")
		}
		// Put it in this node.
	} else if len(sg.Params.NeedsVar) > 0 {
		// This is a var() block.
		srcVar := sg.Params.NeedsVar[0]
		srcMap := doneVars[srcVar.Name]
		// The value var can be empty. No need to check for nil.
		sg.Params.UidToVal = srcMap.Vals
	} else {
		return errors.Errorf("Unhandled pb.node %v with parent %v", sg.Attr, parent.Attr)
	}

	return nil
}

func (sg *SubGraph) populatePostAggregation(doneVars map[string]varValue, path []*SubGraph,
	parent *SubGraph) error {
	for idx := 0; idx < len(sg.Children); idx++ {
		child := sg.Children[idx]
		path = append(path, sg)
		err := child.populatePostAggregation(doneVars, path, sg)
		path = path[:len(path)-1]
		if err != nil {
			return err
		}
	}
	return sg.valueVarAggregation(doneVars, path, parent)
}

// Filters might have updated the destuids. facetMatrix should also be updated to exclude uids that
// were removed..
func (sg *SubGraph) updateFacetMatrix() {
	if len(sg.facetsMatrix) != len(sg.uidMatrix) {
		return
	}

	for lidx, l := range sg.uidMatrix {
		out := sg.facetsMatrix[lidx].FacetsList[:0]
		for idx, uid := range l.Uids {
			// If uid wasn't filtered then we keep the facet for it.
			if algo.IndexOf(sg.DestUIDs, uid) >= 0 {
				out = append(out, sg.facetsMatrix[lidx].FacetsList[idx])
			}
		}
		sg.facetsMatrix[lidx].FacetsList = out
	}
}

// updateUidMatrix is used to filter out the uids in uidMatrix which are not part of DestUIDs
// anymore. Some uids might have been removed from DestUids after application of filters,
// we remove them from the uidMatrix as well.
// If the query didn't specify sorting, we can just intersect the DestUids with lists in the
// uidMatrix since they are both sorted. Otherwise we must filter out the uids within the
// lists in uidMatrix which are not in DestUIDs.
func (sg *SubGraph) updateUidMatrix() {
	sg.updateFacetMatrix()
	for _, l := range sg.uidMatrix {
		if len(sg.Params.Order) > 0 || len(sg.Params.FacetOrder) > 0 {
			// We can't do intersection directly as the list is not sorted by UIDs.
			// So do filter.
			algo.ApplyFilter(l, func(uid uint64, idx int) bool {
				return algo.IndexOf(sg.DestUIDs, uid) >= 0 // Binary search.
			})
		} else {
			// If we didn't order on UIDmatrix, it'll be sorted.
			algo.IntersectWith(l, sg.DestUIDs, l)
		}
	}
}

// populateVarMap stores the value of the variable defined in this SubGraph into req.Vars so that it
// is available to other queries as well. It is called after a query has been executed.
// TODO (pawan) - This function also transforms the DestUids and uidMatrix if the query is a cascade
// query which should probably happen before.
func (sg *SubGraph) populateVarMap(doneVars map[string]varValue, sgPath []*SubGraph) error {
	if sg.DestUIDs == nil || sg.IsGroupBy() {
		return nil
	}
	out := make([]uint64, 0, len(sg.DestUIDs.Uids))
	if sg.Params.Alias == "shortest" {
		goto AssignStep
	}

	if len(sg.Filters) > 0 {
		sg.updateUidMatrix()
	}

	for _, child := range sg.Children {
		sgPath = append(sgPath, sg) // Add the current node to path
		if err := child.populateVarMap(doneVars, sgPath); err != nil {
			return err
		}
		sgPath = sgPath[:len(sgPath)-1] // Backtrack
		if !sg.Params.Cascade {
			continue
		}

		// Intersect the UidMatrix with the DestUids as some UIDs might have been removed
		// by other operations. So we need to apply it on the UidMatrix.
		child.updateUidMatrix()
	}

	if !sg.Params.Cascade {
		goto AssignStep
	}

	// Filter out UIDs that don't have atleast one UID in every child.
	for i, uid := range sg.DestUIDs.Uids {
		var exclude bool
		for _, child := range sg.Children {
			// For uid we dont actually populate the uidMatrix or values. So a node asking for
			// uid would always be excluded. Therefore we skip it.
			if child.Attr == "uid" {
				continue
			}

			// If the length of child UID list is zero and it has no valid value, then the
			// current UID should be removed from this level.
			if !child.IsInternal() &&
				// Check len before accessing index.
				(len(child.valueMatrix) <= i || len(child.valueMatrix[i].Values) == 0) &&
				(len(child.counts) <= i) &&
				(len(child.uidMatrix) <= i || len(child.uidMatrix[i].Uids) == 0) {
				exclude = true
				break
			}
		}
		if !exclude {
			out = append(out, uid)
		}
	}
	// Note the we can't overwrite DestUids, as it'd also modify the SrcUids of
	// next level and the mapping from SrcUids to uidMatrix would be lost.
	sg.DestUIDs = &pb.List{Uids: out}

AssignStep:
	return sg.updateVars(doneVars, sgPath)
}

// updateVars is used to update the doneVars map with the value of the variable from the SubGraph.
// The variable could be a uid or a value variable.
// It is called twice
// 1. To populate sg.Params.ParentVars map with the value of a variable to pass down to children
// subgraphs in a query.
// 2. To populate req.Vars, which is used by other queries requiring variables..
func (sg *SubGraph) updateVars(doneVars map[string]varValue, sgPath []*SubGraph) error {
	// NOTE: although we initialize doneVars (req.Vars) in ProcessQuery, this nil check is for
	// non-root lookups that happen to other nodes. Don't use len(doneVars) == 0 !
	if doneVars == nil || (sg.Params.Var == "" && sg.Params.FacetVar == nil) {
		return nil
	}

	sgPathCopy := append(sgPath[:0:0], sgPath...)
	if err := sg.populateUidValVar(doneVars, sgPathCopy); err != nil {
		return err
	}
	return sg.populateFacetVars(doneVars, sgPathCopy)
}

// populateUidValVar populates the value of the variable into doneVars.
func (sg *SubGraph) populateUidValVar(doneVars map[string]varValue, sgPath []*SubGraph) error {
	if sg.Params.Var == "" {
		return nil
	}

	var v varValue
	var ok bool
	// 1. When count of a predicate is assigned a variable, we store the mapping of uid =>
	// count(predicate).
	if len(sg.counts) > 0 {
		// This implies it is a value variable.
		doneVars[sg.Params.Var] = varValue{
			Vals:    make(map[uint64]types.Val),
			path:    sgPath,
			strList: sg.valueMatrix,
		}
		for idx, uid := range sg.SrcUIDs.Uids {
			val := types.Val{
				Tid:   types.IntID,
				Value: int64(sg.counts[idx]),
			}
			doneVars[sg.Params.Var].Vals[uid] = val
		}
	} else if sg.Params.UidCount {
		// 2. This is the case where count(uid) is requested in the query and stored as variable.
		// In this case there is just one value which is stored corresponding to the uid
		// math.MaxUint64 which isn't entirely correct as there could be an actual uid with that
		// value.
		doneVars[sg.Params.Var] = varValue{
			Vals:    make(map[uint64]types.Val),
			path:    sgPath,
			strList: sg.valueMatrix,
		}

		val := types.Val{
			Tid:   types.IntID,
			Value: int64(len(sg.DestUIDs.Uids)),
		}
		doneVars[sg.Params.Var].Vals[math.MaxUint64] = val
	} else if len(sg.DestUIDs.Uids) != 0 || (sg.Attr == "uid" && sg.SrcUIDs != nil) {
		// 3. A uid variable. The variable could be defined in one of two places.
		// a) Either on the actual predicate.
		//    me(func: (...)) {
		//      a as friend
		//    }
		//
		// b) Or on the uid edge
		//    me(func:(...)) {
		//      friend {
		//        a as uid
		//      }
		//    }

		// Uid variable could be defined using uid or a predicate.
		uids := sg.DestUIDs
		if sg.Attr == "uid" {
			uids = sg.SrcUIDs
		}

		if v, ok = doneVars[sg.Params.Var]; !ok {
			doneVars[sg.Params.Var] = varValue{
				Uids:    uids,
				path:    sgPath,
				Vals:    make(map[uint64]types.Val),
				strList: sg.valueMatrix,
			}
			return nil
		}

		// For a recurse query this can happen. We don't allow using the same variable more than
		// once otherwise.
		lists := append([]*pb.List(nil), v.Uids, uids)
		v.Uids = algo.MergeSorted(lists)
		doneVars[sg.Params.Var] = v
	} else if len(sg.valueMatrix) != 0 && sg.SrcUIDs != nil && len(sgPath) != 0 {
		// 4. A value variable. We get the first value from every list thats part of ValueMatrix
		// and store it corresponding to a uid in SrcUIDs.
		if v, ok = doneVars[sg.Params.Var]; !ok {
			v.Vals = make(map[uint64]types.Val)
			v.path = sgPath
			v.strList = sg.valueMatrix
		}

		for idx, uid := range sg.SrcUIDs.Uids {
			if len(sg.valueMatrix[idx].Values) > 1 {
				return errors.Errorf("Value variables not supported for predicate with list type.")
			}

			if len(sg.valueMatrix[idx].Values) == 0 {
				continue
			}
			val, err := convertWithBestEffort(sg.valueMatrix[idx].Values[0], sg.Attr)
			if err != nil {
				continue
			}
			v.Vals[uid] = val
		}
		doneVars[sg.Params.Var] = v
	} else {
		// If the variable already existed and now we see it again without any DestUIDs or
		// ValueMatrix then lets just return.
		if _, ok := doneVars[sg.Params.Var]; ok {
			return nil
		}
		// Insert a empty entry to keep the dependency happy.
		doneVars[sg.Params.Var] = varValue{
			path:    sgPath,
			Vals:    make(map[uint64]types.Val),
			strList: sg.valueMatrix,
		}
	}
	return nil
}

// populateFacetVars walks the facetsMatrix to compute the value of a facet variable.
// It sums up the value for float/int type facets so that there is only variable corresponding
// to each uid in the uidMatrix.
func (sg *SubGraph) populateFacetVars(doneVars map[string]varValue, sgPath []*SubGraph) error {
	if len(sg.Params.FacetVar) == 0 || sg.Params.Facet == nil {
		return nil
	}

	sgPath = append(sgPath, sg)
	for _, it := range sg.Params.Facet.Param {
		fvar, ok := sg.Params.FacetVar[it.Key]
		if !ok {
			continue
		}
		// Assign an empty value for every facet that was assigned to a variable and hence is part
		// of FacetVar.
		doneVars[fvar] = varValue{
			Vals: make(map[uint64]types.Val),
			path: sgPath,
		}
	}

	if len(sg.facetsMatrix) == 0 {
		return nil
	}

	// Note: We ignore the facets if its a value edge as we can't
	// attach the value to any node.
	for i, uids := range sg.uidMatrix {
		for j, uid := range uids.Uids {
			facet := sg.facetsMatrix[i].FacetsList[j]
			for _, f := range facet.Facets {
				fvar, ok := sg.Params.FacetVar[f.Key]
				if !ok {
					continue
				}
				if pVal, ok := doneVars[fvar].Vals[uid]; !ok {
					fVal, err := facets.ValFor(f)
					if err != nil {
						return err
					}

					doneVars[fvar].Vals[uid] = fVal
				} else {
					// If the value is int/float we add them up. Else we throw an error as
					// many to one maps are not allowed for other types.
					nVal, err := facets.ValFor(f)
					if err != nil {
						return err
					}

					if nVal.Tid != types.IntID && nVal.Tid != types.FloatID {
						return errors.Errorf("Repeated id with non int/float value for " +
							"facet var encountered.")
					}
					ag := aggregator{name: "sum"}
					ag.Apply(pVal)
					ag.Apply(nVal)
					fVal, err := ag.Value()
					if err != nil {
						continue
					}
					doneVars[fvar].Vals[uid] = fVal
				}
			}
		}
	}
	return nil
}

// recursiveFillVars fills the value of variables before a query is to be processed using the result
// of the values (doneVars) computed by other queries that were successfully run before this query.
func (sg *SubGraph) recursiveFillVars(doneVars map[string]varValue) error {
	err := sg.fillVars(doneVars)
	if err != nil {
		return err
	}
	for _, child := range sg.Children {
		err = child.recursiveFillVars(doneVars)
		if err != nil {
			return err
		}
	}
	for _, fchild := range sg.Filters {
		err = fchild.recursiveFillVars(doneVars)
		if err != nil {
			return err
		}
	}
	return nil
}

// fillShortestPathVars reads value of the uid variable from mp map and fills it into From and To
// parameters.
func (sg *SubGraph) fillShortestPathVars(mp map[string]varValue) error {
	// The uidVar.Uids can be nil if the variable didn't return any uids. This would mean
	// sg.Params.From or sg.Params.To is 0 and the query would return an empty result.
	if sg.Params.ShortestPathArgs.From != nil && len(sg.Params.ShortestPathArgs.From.NeedsVar) > 0 {
		fromVar := sg.Params.ShortestPathArgs.From.NeedsVar[0].Name
		uidVar, ok := mp[fromVar]
		if !ok {
			return errors.Errorf("value of from var(%s) should have already been populated",
				fromVar)
		}
		if uidVar.Uids != nil {
			if len(uidVar.Uids.Uids) > 1 {
				return errors.Errorf("from variable(%s) should only expand to 1 uid", fromVar)
			}
			sg.Params.From = uidVar.Uids.Uids[0]
		}
	}

	if sg.Params.ShortestPathArgs.To != nil && len(sg.Params.ShortestPathArgs.To.NeedsVar) > 0 {
		toVar := sg.Params.ShortestPathArgs.To.NeedsVar[0].Name
		uidVar, ok := mp[toVar]
		if !ok {
			return errors.Errorf("value of to var(%s) should have already been populated",
				toVar)
		}
		if uidVar.Uids != nil {
			if len(uidVar.Uids.Uids) > 1 {
				return errors.Errorf("to variable(%s) should only expand to 1 uid", toVar)
			}
			sg.Params.To = uidVar.Uids.Uids[0]
		}
	}
	return nil
}

// fillVars reads the value corresponding to a variable from the map mp and stores it inside
// SubGraph. This value is then later used for execution of the SubGraph.
func (sg *SubGraph) fillVars(mp map[string]varValue) error {
	if sg.Params.Alias == "shortest" {
		if err := sg.fillShortestPathVars(mp); err != nil {
			return err
		}
	}

	var lists []*pb.List
	// Go through all the variables in NeedsVar and see if we have a value for them in the map. If
	// we do, then we store that value in the appropriate variable inside SubGraph.
	for _, v := range sg.Params.NeedsVar {
		l, ok := mp[v.Name]
		if !ok {
			continue
		}
		switch {
		case (v.Typ == gql.AnyVar || v.Typ == gql.ListVar) && l.strList != nil:
			// This is for the case when we use expand(val(x)) with a value variable.
			// We populate the list of values into ExpandPreds and use that for the expand query
			// later.
			// TODO: If we support value vars for list type then this needn't be true
			sg.ExpandPreds = l.strList

		case (v.Typ == gql.AnyVar || v.Typ == gql.UidVar) && l.Uids != nil:
			lists = append(lists, l.Uids)

		case (v.Typ == gql.AnyVar || v.Typ == gql.ValueVar):
			// This should happen only once.
			// TODO: This allows only one value var per subgraph, change it later
			sg.Params.UidToVal = l.Vals

		case (v.Typ == gql.AnyVar || v.Typ == gql.UidVar) && len(l.Vals) != 0:
			// Derive the UID list from value var.
			uids := make([]uint64, 0, len(l.Vals))
			for k := range l.Vals {
				uids = append(uids, k)
			}
			sort.Slice(uids, func(i, j int) bool { return uids[i] < uids[j] })
			lists = append(lists, &pb.List{Uids: uids})

		case len(l.Vals) != 0 || l.Uids != nil:
			return errors.Errorf("Wrong variable type encountered for var(%v) %v.", v.Name, v.Typ)

		default:
			glog.V(3).Infof("Warning: reached default case in fillVars for var: %v", v.Name)
		}
	}
	if err := sg.replaceVarInFunc(); err != nil {
		return err
	}
	lists = append(lists, sg.DestUIDs)
	sg.DestUIDs = algo.MergeSorted(lists)
	return nil
}

// replaceVarInFunc gets values stored inside UidToVal(coming from a value variable defined in some
// other query) and adds them as arguments to the SrcFunc in SubGraph.
// E.g. - func: eq(score, val(myscore))
// NOTE - We disallow vars in facets filter so we don't need to worry about that as of now.
func (sg *SubGraph) replaceVarInFunc() error {
	if sg.SrcFunc == nil {
		return nil
	}
	var args []gql.Arg
	// Iterate over the args and replace value args with their values
	for _, arg := range sg.SrcFunc.Args {
		if !arg.IsValueVar {
			args = append(args, arg)
			continue
		}
		if len(sg.Params.UidToVal) == 0 {
			// This means that the variable didn't have any values and hence there is nothing to add
			// to args.
			break
		}
		// We don't care about uids, just take all the values and put as args.
		// There would be only one value var per subgraph as per current assumptions.
		seenArgs := make(map[string]struct{})
		for _, v := range sg.Params.UidToVal {
			data := types.ValueForType(types.StringID)
			if err := types.Marshal(v, &data); err != nil {
				return err
			}
			val := data.Value.(string)
			if _, ok := seenArgs[val]; ok {
				continue
			}
			seenArgs[val] = struct{}{}
			args = append(args, gql.Arg{Value: val})
		}
	}
	sg.SrcFunc.Args = args
	return nil
}

// Used to evaluate an inequality function which uses a value variable instead of a predicate.
// E.g.
// 1. func: eq(val(x), 35) or @filter(eq(val(x), 35)
// 2. func: ge(val(x), 40) or @filter(ge(val(x), 40)
// ... other inequality functions
// The function filters uids corresponding to the variable which satisfy the inequality and stores
// the filtered uids in DestUIDs.
func (sg *SubGraph) applyIneqFunc() error {
	if len(sg.Params.UidToVal) == 0 {
		// Expected a valid value map. But got empty.
		// Don't return error, return empty - issue #2610
		return nil
	}

	// A mapping of uid to their value should have already been stored in UidToVal.
	// Find out the type of value using the first value in the map and try to convert the function
	// argument to that type to make sure we can compare them. If we can't return an error.
	var typ types.TypeID
	for _, v := range sg.Params.UidToVal {
		typ = v.Tid
		break
	}
	val := sg.SrcFunc.Args[0].Value
	src := types.Val{Tid: types.StringID, Value: []byte(val)}
	dst, err := types.Convert(src, typ)
	if err != nil {
		return errors.Errorf("Invalid argment %v. Comparing with different type", val)
	}

	if sg.SrcUIDs != nil {
		// This means its a filter.
		for _, uid := range sg.SrcUIDs.Uids {
			curVal, ok := sg.Params.UidToVal[uid]
			if ok && types.CompareVals(sg.SrcFunc.Name, curVal, dst) {
				sg.DestUIDs.Uids = append(sg.DestUIDs.Uids, uid)
			}
		}
	} else {
		// This means it's a function at root as SrcUIDs is nil
		for uid, curVal := range sg.Params.UidToVal {
			if types.CompareVals(sg.SrcFunc.Name, curVal, dst) {
				sg.DestUIDs.Uids = append(sg.DestUIDs.Uids, uid)
			}
		}
		sort.Slice(sg.DestUIDs.Uids, func(i, j int) bool {
			return sg.DestUIDs.Uids[i] < sg.DestUIDs.Uids[j]
		})
		sg.uidMatrix = []*pb.List{sg.DestUIDs}
	}
	return nil
}

func (sg *SubGraph) appendDummyValues() {
	if sg.SrcUIDs == nil || len(sg.SrcUIDs.Uids) == 0 {
		return
	}
	var l pb.List
	var val pb.ValueList
	for range sg.SrcUIDs.Uids {
		// This is necessary so that preTraverse can be processed smoothly.
		sg.uidMatrix = append(sg.uidMatrix, &l)
		sg.valueMatrix = append(sg.valueMatrix, &val)
	}
}

func getPredsFromVals(vl []*pb.ValueList) []string {
	preds := make([]string, 0)
	for _, l := range vl {
		for _, v := range l.Values {
			if len(v.Val) > 0 {
				preds = append(preds, string(v.Val))
			}
		}
	}
	return preds
}

func uniquePreds(list []string) []string {
	predMap := make(map[string]struct{})
	for _, item := range list {
		predMap[item] = struct{}{}
	}

	preds := make([]string, 0, len(predMap))
	for pred := range predMap {
		preds = append(preds, pred)
	}
	return preds
}

func recursiveCopy(dst *SubGraph, src *SubGraph) {
	dst.Attr = src.Attr
	dst.Params = src.Params
	dst.Params.ParentVars = make(map[string]varValue)
	for k, v := range src.Params.ParentVars {
		dst.Params.ParentVars[k] = v
	}

	dst.copyFiltersRecurse(src)
	dst.ReadTs = src.ReadTs

	for _, c := range src.Children {
		copyChild := new(SubGraph)
		recursiveCopy(copyChild, c)
		dst.Children = append(dst.Children, copyChild)
	}
}

func expandSubgraph(ctx context.Context, sg *SubGraph) ([]*SubGraph, error) {
	span := otrace.FromContext(ctx)
	stop := x.SpanTimer(span, "expandSubgraph: "+sg.Attr)
	defer stop()

	out := make([]*SubGraph, 0, len(sg.Children))
	for i := 0; i < len(sg.Children); i++ {
		child := sg.Children[i]

		if child.Params.Expand == "" {
			out = append(out, child)
			continue
		}

		var preds []string
		types, err := getNodeTypes(ctx, sg)
		if err != nil {
			return out, err
		}

		switch child.Params.Expand {
		// It could be expand(_all_), expand(_forward_), expand(_reverse_) or expand(val(x)).
		case "_all_":
			span.Annotate(nil, "expand(_all_)")
			if len(types) == 0 {
				break
			}

			preds = getPredicatesFromTypes(types)
			rpreds, err := getReversePredicates(ctx, preds)
			if err != nil {
				return out, err
			}
			preds = append(preds, rpreds...)
		case "_forward_":
			span.Annotate(nil, "expand(_forward_)")
			if len(types) == 0 {
				break
			}

			preds = getPredicatesFromTypes(types)
		case "_reverse_":
			span.Annotate(nil, "expand(_reverse_)")
			if len(types) == 0 {
				break
			}

			typePreds := getPredicatesFromTypes(types)
			rpreds, err := getReversePredicates(ctx, typePreds)
			if err != nil {
				return out, err
			}
			preds = append(preds, rpreds...)
		default:
			span.Annotate(nil, "expand default")
			// We already have the predicates populated from the var.
			preds = getPredsFromVals(child.ExpandPreds)
		}
		preds = uniquePreds(preds)

		for _, pred := range preds {
			temp := &SubGraph{
				ReadTs: sg.ReadTs,
				Attr:   pred,
			}
			temp.Params = child.Params
			temp.Params.ExpandAll = child.Params.Expand == "_all_"
			temp.Params.ParentVars = make(map[string]varValue)
			for k, v := range child.Params.ParentVars {
				temp.Params.ParentVars[k] = v
			}
			temp.Params.IsInternal = false
			temp.Params.Expand = ""
			temp.Params.Facet = &pb.FacetParams{AllKeys: true}

			// Go through each child, create a copy and attach to temp.Children.
			for _, cc := range child.Children {
				s := &SubGraph{}
				recursiveCopy(s, cc)
				temp.Children = append(temp.Children, s)
			}

			for _, ch := range sg.Children {
				if ch.isSimilar(temp) {
					return out, errors.Errorf("Repeated subgraph: [%s] while using expand()",
						ch.Attr)
				}
			}
			out = append(out, temp)
		}
	}
	return out, nil
}

// ProcessGraph processes the SubGraph instance accumulating result for the query
// from different instances. Note: taskQuery is nil for root node.
func ProcessGraph(ctx context.Context, sg, parent *SubGraph, rch chan error) {
	var suffix string
	if len(sg.Params.Alias) > 0 {
		suffix += "." + sg.Params.Alias
	}
	if len(sg.Attr) > 0 {
		suffix += "." + sg.Attr
	}
	span := otrace.FromContext(ctx)
	stop := x.SpanTimer(span, "query.ProcessGraph"+suffix)
	defer stop()

	if sg.Attr == "uid" {
		// We dont need to call ProcessGraph for uid, as we already have uids
		// populated from parent and there is nothing to process but uidMatrix
		// and values need to have the right sizes so that preTraverse works.
		sg.appendDummyValues()
		rch <- nil
		return
	}
	var err error
	if parent == nil && sg.SrcFunc != nil && sg.SrcFunc.Name == "uid" {
		// I'm root and I'm using some variable that has been populated.
		// Retain the actual order in uidMatrix. But sort the destUids.
		if sg.SrcUIDs != nil && len(sg.SrcUIDs.Uids) != 0 {
			// I am root. I don't have any function to execute, and my
			// result has been prepared for me already by list passed by the user.
			// uidmatrix retains the order. SrcUids are sorted (in newGraph).
			sg.DestUIDs = sg.SrcUIDs
		} else {
			// Populated variable.
			o := append(sg.DestUIDs.Uids[:0:0], sg.DestUIDs.Uids...)
			sg.uidMatrix = []*pb.List{{Uids: o}}
			sort.Slice(sg.DestUIDs.Uids, func(i, j int) bool {
				return sg.DestUIDs.Uids[i] < sg.DestUIDs.Uids[j]
			})
		}
	} else if len(sg.Attr) == 0 {
		// This is when we have uid function in children.
		if sg.SrcFunc != nil && sg.SrcFunc.Name == "uid" {
			// If its a uid() filter, we just have to intersect the SrcUIDs with DestUIDs
			// and return.
			if err := sg.fillVars(sg.Params.ParentVars); err != nil {
				rch <- err
				return
			}
			algo.IntersectWith(sg.DestUIDs, sg.SrcUIDs, sg.DestUIDs)
			rch <- nil
			return
		}

		if sg.SrcUIDs == nil {
			glog.Errorf("SrcUIDs is unexpectedly nil. Subgraph: %+v", sg)
			rch <- errors.Errorf("SrcUIDs shouldn't be nil.")
			return
		}
		// If we have a filter SubGraph which only contains an operator,
		// it won't have any attribute to work on.
		// This is to allow providing SrcUIDs to the filter children.
		// Each filter use it's own (shallow) copy of SrcUIDs, so there is no race conditions,
		// when multiple filters replace their sg.DestUIDs
		sg.DestUIDs = &pb.List{Uids: sg.SrcUIDs.Uids}
	} else {
		isInequalityFn := sg.SrcFunc != nil && isInequalityFn(sg.SrcFunc.Name)
		if isInequalityFn && sg.SrcFunc.IsValueVar {
			// This is a ineq function which uses a value variable.
			err = sg.applyIneqFunc()
			if parent != nil {
				rch <- err
				return
			}
		} else if isInequalityFn && sg.SrcFunc.IsLenVar {
			// Safe to access 0th element here because if no variable was given, parser would throw
			// an error.
			val := sg.SrcFunc.Args[0].Value
			src := types.Val{Tid: types.StringID, Value: []byte(val)}
			dst, err := types.Convert(src, types.IntID)
			if err != nil {
				// TODO(Aman): needs to do parent check?
				rch <- errors.Wrapf(err, "invalid argument %v. Comparing with different type", val)
				return
			}

			curVal := types.Val{Tid: types.IntID, Value: int64(len(sg.DestUIDs.Uids))}
			if types.CompareVals(sg.SrcFunc.Name, curVal, dst) {
				sg.DestUIDs.Uids = sg.SrcUIDs.Uids
			} else {
				sg.DestUIDs.Uids = nil
			}
		} else {
			taskQuery, err := createTaskQuery(sg)
			if err != nil {
				rch <- err
				return
			}
			result, err := worker.ProcessTaskOverNetwork(ctx, taskQuery)
			if err != nil && strings.Contains(err.Error(), worker.ErrNonExistentTabletMessage) {
				sg.UnknownAttr = true
			} else if err != nil {
				rch <- err
				return
			}

			sg.uidMatrix = result.UidMatrix
			sg.valueMatrix = result.ValueMatrix
			sg.facetsMatrix = result.FacetMatrix
			sg.counts = result.Counts
			sg.LangTags = result.LangMatrix
			sg.List = result.List

			if sg.Params.DoCount {
				if len(sg.Filters) == 0 {
					// If there is a filter, we need to do more work to get the actual count.
					rch <- nil
					return
				}
				sg.counts = make([]uint32, len(sg.uidMatrix))
			}

			if result.IntersectDest {
				sg.DestUIDs = algo.IntersectSorted(result.UidMatrix)
			} else {
				sg.DestUIDs = algo.MergeSorted(result.UidMatrix)
			}

			if parent == nil {
				// I'm root. We reach here if root had a function.
				sg.uidMatrix = []*pb.List{sg.DestUIDs}
			}
		}
	}

	// Run filters if any.
	if len(sg.Filters) > 0 {
		// Run all filters in parallel.
		filterChan := make(chan error, len(sg.Filters))
		for _, filter := range sg.Filters {
			isUidFuncWithoutVar := filter.SrcFunc != nil && filter.SrcFunc.Name == "uid" &&
				len(filter.Params.NeedsVar) == 0
			// For uid function filter, no need for processing. User already gave us the
			// list. Lets just update DestUIDs.
			if isUidFuncWithoutVar {
				filter.DestUIDs = filter.SrcUIDs
				filterChan <- nil
				continue
			}

			filter.SrcUIDs = sg.DestUIDs
			// Passing the pointer is okay since the filter only reads.
			filter.Params.ParentVars = sg.Params.ParentVars // Pass to the child.
			go ProcessGraph(ctx, filter, sg, filterChan)
		}

		var filterErr error
		for range sg.Filters {
			if err = <-filterChan; err != nil {
				// Store error in a variable and wait for all filters to run
				// before returning. Else tracing causes crashes.
				filterErr = err
			}
		}

		if filterErr != nil {
			rch <- filterErr
			return
		}

		// Now apply the results from filter.
		var lists []*pb.List
		for _, filter := range sg.Filters {
			lists = append(lists, filter.DestUIDs)
		}
		if sg.FilterOp == "or" {
			sg.DestUIDs = algo.MergeSorted(lists)
		} else if sg.FilterOp == "not" {
			x.AssertTrue(len(sg.Filters) == 1)
			sg.DestUIDs = algo.Difference(sg.DestUIDs, sg.Filters[0].DestUIDs)
		} else if sg.FilterOp == "and" {
			sg.DestUIDs = algo.IntersectSorted(lists)
		} else {
			// We need to also intersect the original dest uids in this case to get the final
			// DestUIDs.
			// me(func: eq(key, "key1")) @filter(eq(key, "key2"))

			// TODO - See if the server performing the filter can intersect with the srcUIDs before
			// returning them in this case.
			lists = append(lists, sg.DestUIDs)
			sg.DestUIDs = algo.IntersectSorted(lists)
		}
	}

	if len(sg.Params.Order) == 0 && len(sg.Params.FacetOrder) == 0 {
		// There is no ordering. Just apply pagination and return.
		if err = sg.applyPagination(ctx); err != nil {
			rch <- err
			return
		}
	} else {
		// If we are asked for count, we don't need to change the order of results.
		if !sg.Params.DoCount {
			// We need to sort first before pagination.
			if err = sg.applyOrderAndPagination(ctx); err != nil {
				rch <- err
				return
			}
		}
	}

	// Here we consider handling count with filtering. We do this after
	// pagination because otherwise, we need to do the count with pagination
	// taken into account. For example, a PL might have only 50 entries but the
	// user wants to skip 100 entries and return 10 entries. In this case, you
	// should return a count of 0, not 10.
	// take care of the order
	if sg.Params.DoCount {
		x.AssertTrue(len(sg.Filters) > 0)
		sg.counts = make([]uint32, len(sg.uidMatrix))
		sg.updateUidMatrix()
		for i, ul := range sg.uidMatrix {
			// A possible optimization is to return the size of the intersection
			// without forming the intersection.
			sg.counts[i] = uint32(len(ul.Uids))
		}
		rch <- nil
		return
	}

	if sg.Children, err = expandSubgraph(ctx, sg); err != nil {
		rch <- err
		return
	}

	if sg.IsGroupBy() {
		// Add the attrs required by groupby nodes
		for _, it := range sg.Params.GroupbyAttrs {
			// TODO - Throw error if Attr is of list type.
			sg.Children = append(sg.Children, &SubGraph{
				Attr:   it.Attr,
				ReadTs: sg.ReadTs,
				Params: params{
					Alias:        it.Alias,
					IgnoreResult: true,
					Langs:        it.Langs,
				},
			})
		}
	}

	if len(sg.Children) > 0 {
		// We store any variable defined by this node in the map and pass it on
		// to the children which might depend on it. We only need to do this if the SubGraph
		// has children.
		if err = sg.updateVars(sg.Params.ParentVars, []*SubGraph{}); err != nil {
			rch <- err
			return
		}
	}

	childChan := make(chan error, len(sg.Children))
	for i := 0; i < len(sg.Children); i++ {
		child := sg.Children[i]
		child.Params.ParentVars = make(map[string]varValue)
		for k, v := range sg.Params.ParentVars {
			child.Params.ParentVars[k] = v
		}

		child.SrcUIDs = sg.DestUIDs // Make the connection.
		if child.IsInternal() {
			// We dont have to execute these nodes.
			continue
		}
		go ProcessGraph(ctx, child, sg, childChan)
	}

	var childErr error
	// Now get all the results back.
	for _, child := range sg.Children {
		if child.IsInternal() {
			continue
		}
		if err = <-childChan; err != nil {
			childErr = err
		}
	}

	if sg.DestUIDs == nil || len(sg.DestUIDs.Uids) == 0 {
		// Looks like we're done here. Be careful with nil srcUIDs!
		if span != nil {
			span.Annotatef(nil, "Zero uids for %q", sg.Attr)
		}
		out := sg.Children[:0]
		for _, child := range sg.Children {
			if child.IsInternal() && child.Attr == "expand" {
				continue
			}
			out = append(out, child)
		}
		sg.Children = out // Remove any expand nodes we might have added.
		rch <- nil
		return
	}

	rch <- childErr
}

// applyPagination applies count and offset to lists inside uidMatrix.
func (sg *SubGraph) applyPagination(ctx context.Context) error {
	if sg.Params.Count == 0 && sg.Params.Offset == 0 { // No pagination.
		return nil
	}

	sg.updateUidMatrix()
	for i := 0; i < len(sg.uidMatrix); i++ {
		// Apply the offsets.
		start, end := x.PageRange(sg.Params.Count, sg.Params.Offset, len(sg.uidMatrix[i].Uids))
		sg.uidMatrix[i].Uids = sg.uidMatrix[i].Uids[start:end]
	}
	// Re-merge the UID matrix.
	sg.DestUIDs = algo.MergeSorted(sg.uidMatrix)
	return nil
}

// applyOrderAndPagination orders each posting list by a given attribute
// before applying pagination.
func (sg *SubGraph) applyOrderAndPagination(ctx context.Context) error {
	if len(sg.Params.Order) == 0 && len(sg.Params.FacetOrder) == 0 {
		return nil
	}

	sg.updateUidMatrix()

	// See if we need to apply order based on facet.
	if len(sg.Params.FacetOrder) != 0 {
		return sg.sortAndPaginateUsingFacet(ctx)
	}

	for _, it := range sg.Params.NeedsVar {
		// TODO(pawan) - Return error if user uses var order with predicates.
		if len(sg.Params.Order) > 0 && it.Name == sg.Params.Order[0].Attr &&
			(it.Typ == gql.ValueVar) {
			// If the Order name is same as var name and it's a value variable, we sort using that variable.
			return sg.sortAndPaginateUsingVar(ctx)
		}
	}

	if sg.Params.Count == 0 {
		// Only retrieve up to 1000 results by default.
		sg.Params.Count = 1000
	}

	x.AssertTrue(len(sg.Params.Order) > 0)

	sort := &pb.SortMessage{
		Order:     sg.Params.Order,
		UidMatrix: sg.uidMatrix,
		Offset:    int32(sg.Params.Offset),
		Count:     int32(sg.Params.Count),
		ReadTs:    sg.ReadTs,
	}
	result, err := worker.SortOverNetwork(ctx, sort)
	if err != nil {
		return err
	}

	x.AssertTrue(len(result.UidMatrix) == len(sg.uidMatrix))
	if sg.facetsMatrix != nil {
		// The order of uids in the lists which are part of the uidMatrix would have been changed
		// after sort. We want to update the order of lists in the facetMatrix accordingly.
		for idx, rl := range result.UidMatrix {
			fl := make([]*pb.Facets, 0, len(sg.facetsMatrix[idx].FacetsList))
			for _, uid := range rl.Uids {
				// Find index of this uid in original sorted uid list.
				oidx := algo.IndexOf(sg.uidMatrix[idx], uid)
				// Find corresponding facet.
				fl = append(fl, sg.facetsMatrix[idx].FacetsList[oidx])
			}
			sg.facetsMatrix[idx].FacetsList = fl
		}
	}

	sg.uidMatrix = result.UidMatrix
	// Update the destUids as we might have removed some UIDs for which we didn't find any values
	// while sorting.
	sg.updateDestUids()
	return nil
}

func (sg *SubGraph) updateDestUids() {
	// Update sg.destUID. Iterate over the UID matrix (which is not sorted by
	// UID). For each element in UID matrix, we do a binary search in the
	// current destUID and mark it. Then we scan over this bool array and
	// rebuild destUIDs.
	included := make([]bool, len(sg.DestUIDs.Uids))
	for _, ul := range sg.uidMatrix {
		for _, uid := range ul.Uids {
			idx := algo.IndexOf(sg.DestUIDs, uid) // Binary search.
			if idx >= 0 {
				included[idx] = true
			}
		}
	}
	algo.ApplyFilter(sg.DestUIDs, func(uid uint64, idx int) bool { return included[idx] })
}

func (sg *SubGraph) sortAndPaginateUsingFacet(ctx context.Context) error {
	if len(sg.facetsMatrix) == 0 {
		return nil
	}
	if len(sg.facetsMatrix) != len(sg.uidMatrix) {
		return errors.Errorf("Facet matrix and UID matrix mismatch: %d vs %d",
			len(sg.facetsMatrix), len(sg.uidMatrix))
	}
	orderby := sg.Params.FacetOrder
	for i := 0; i < len(sg.uidMatrix); i++ {
		ul := sg.uidMatrix[i]
		fl := sg.facetsMatrix[i]
		uids := ul.Uids[:0]
		values := make([][]types.Val, 0, len(ul.Uids))
		facetList := fl.FacetsList[:0]
		for j := 0; j < len(ul.Uids); j++ {
			var facet *api.Facet
			uid := ul.Uids[j]
			f := fl.FacetsList[j]
			uids = append(uids, uid)
			facetList = append(facetList, f)
			for _, it := range f.Facets {
				if it.Key == orderby {
					facet = it
					break
				}
			}
			if facet != nil {
				fVal, err := facets.ValFor(facet)
				if err != nil {
					return err
				}

				values = append(values, []types.Val{fVal})
			} else {
				values = append(values, []types.Val{{Value: nil}})
			}
		}
		if len(values) == 0 {
			continue
		}
		if err := types.SortWithFacet(values, &pb.List{Uids: uids},
			facetList, []bool{sg.Params.FacetOrderDesc}); err != nil {
			return err
		}
		sg.uidMatrix[i].Uids = uids
		// We need to update the facetmarix corresponding to changes to uidmatrix.
		sg.facetsMatrix[i].FacetsList = facetList
	}

	if sg.Params.Count != 0 || sg.Params.Offset != 0 {
		// Apply the pagination.
		for i := 0; i < len(sg.uidMatrix); i++ {
			start, end := x.PageRange(sg.Params.Count, sg.Params.Offset, len(sg.uidMatrix[i].Uids))
			sg.uidMatrix[i].Uids = sg.uidMatrix[i].Uids[start:end]
			// We also have to paginate the facetsMatrix for safety.
			sg.facetsMatrix[i].FacetsList = sg.facetsMatrix[i].FacetsList[start:end]
		}
	}

	// Update the destUids as we might have removed some UIDs.
	sg.updateDestUids()
	return nil
}

func (sg *SubGraph) sortAndPaginateUsingVar(ctx context.Context) error {
	// nil has a different meaning from an initialized map of zero length here. If the variable
	// didn't return any values then UidToVal would be an empty with zero length. If the variable
	// was used before definition, UidToVal would be nil.
	if sg.Params.UidToVal == nil {
		return errors.Errorf("Variable: [%s] used before definition.", sg.Params.Order[0].Attr)
	}

	for i := 0; i < len(sg.uidMatrix); i++ {
		ul := sg.uidMatrix[i]
		uids := make([]uint64, 0, len(ul.Uids))
		values := make([][]types.Val, 0, len(ul.Uids))
		for _, uid := range ul.Uids {
			v, ok := sg.Params.UidToVal[uid]
			if !ok {
				// We skip the UIDs which don't have a value.
				continue
			}
			values = append(values, []types.Val{v})
			uids = append(uids, uid)
		}
		if len(values) == 0 {
			continue
		}
		if err := types.Sort(values, &pb.List{Uids: uids}, []bool{sg.Params.Order[0].Desc}); err != nil {
			return err
		}
		sg.uidMatrix[i].Uids = uids
	}

	if sg.Params.Count != 0 || sg.Params.Offset != 0 {
		// Apply the pagination.
		for i := 0; i < len(sg.uidMatrix); i++ {
			start, end := x.PageRange(sg.Params.Count, sg.Params.Offset, len(sg.uidMatrix[i].Uids))
			sg.uidMatrix[i].Uids = sg.uidMatrix[i].Uids[start:end]
		}
	}

	// Update the destUids as we might have removed some UIDs.
	sg.updateDestUids()
	return nil
}

// isValidArg checks if arg passed is valid keyword.
func isValidArg(a string) bool {
	switch a {
	case "numpaths", "from", "to", "orderasc", "orderdesc", "first", "offset", "after", "depth",
		"minweight", "maxweight":
		return true
	}
	return false
}

// isValidFuncName checks if fn passed is valid keyword.
func isValidFuncName(f string) bool {
	switch f {
	case "anyofterms", "allofterms", "val", "regexp", "anyoftext", "alloftext",
		"has", "uid", "uid_in", "anyof", "allof", "type", "match":
		return true
	}
	return isInequalityFn(f) || types.IsGeoFunc(f)
}

func isInequalityFn(f string) bool {
	switch f {
	case "eq", "le", "ge", "gt", "lt":
		return true
	}
	return false
}

func isAggregatorFn(f string) bool {
	switch f {
	case "min", "max", "sum", "avg":
		return true
	}
	return false
}

func isUidFnWithoutVar(f *gql.Function) bool {
	return f != nil && f.Name == "uid" && len(f.NeedsVar) == 0
}

func getNodeTypes(ctx context.Context, sg *SubGraph) ([]string, error) {
	temp := &SubGraph{
		Attr:    "dgraph.type",
		SrcUIDs: sg.DestUIDs,
		ReadTs:  sg.ReadTs,
	}
	taskQuery, err := createTaskQuery(temp)
	if err != nil {
		return nil, err
	}
	result, err := worker.ProcessTaskOverNetwork(ctx, taskQuery)
	if err != nil {
		return nil, err
	}
	return getPredsFromVals(result.ValueMatrix), nil
}

// getPredicatesFromTypes returns the list of preds contained in the given types.
func getPredicatesFromTypes(types []string) []string {
	var preds []string

	for _, typeName := range types {
		typeDef, ok := schema.State().GetType(typeName)
		if !ok {
			continue
		}

		for _, field := range typeDef.Fields {
			preds = append(preds, field.Predicate)
		}
	}
	return preds
}

// getReversePredicates queries the schema and returns a list of the reverse
// predicates that exist within the given preds.
func getReversePredicates(ctx context.Context, preds []string) ([]string, error) {
	var rpreds []string
	predMap := make(map[string]bool)
	for _, pred := range preds {
		predMap[pred] = true
	}

	schs, err := worker.GetSchemaOverNetwork(ctx, &pb.SchemaRequest{Predicates: preds})
	if err != nil {
		return nil, err
	}

	for _, sch := range schs {
		if _, ok := predMap[sch.Predicate]; !ok {
			continue
		}
		if !sch.Reverse {
			continue
		}
		rpreds = append(rpreds, "~"+sch.Predicate)
	}
	return rpreds, nil
}

// GetAllPredicates returns the list of all the unique predicates present in the list of subgraphs.
func GetAllPredicates(subGraphs []*SubGraph) []string {
	predicatesMap := make(map[string]struct{})
	for _, sg := range subGraphs {
		sg.getAllPredicates(predicatesMap)
	}
	predicates := make([]string, 0, len(predicatesMap))
	for predicate := range predicatesMap {
		predicates = append(predicates, predicate)
	}
	return predicates
}

func (sg *SubGraph) getAllPredicates(predicates map[string]struct{}) {
	if len(sg.Attr) != 0 {
		predicates[sg.Attr] = struct{}{}
	}
	for _, o := range sg.Params.Order {
		predicates[o.Attr] = struct{}{}
	}
	for _, pred := range sg.Params.GroupbyAttrs {
		predicates[pred.Attr] = struct{}{}
	}
	for _, filter := range sg.Filters {
		filter.getAllPredicates(predicates)
	}
	for _, child := range sg.Children {
		child.getAllPredicates(predicates)
	}
}

// UidsToHex converts the new UIDs to hex string.
func UidsToHex(m map[string]uint64) map[string]string {
	res := make(map[string]string)
	for k, v := range m {
		res[k] = fmt.Sprintf("%#x", v)
	}
	return res
}

// Request wraps the state that is used when executing query.
// Initially ReadTs, Cache and GqlQuery are set.
// Subgraphs, Vars and Latency are filled when processing query.
type Request struct {
	ReadTs   uint64 // ReadTs for the transaction.
	Cache    int    // 0 represents use txn cache, 1 represents not to use cache.
	Latency  *Latency
	GqlQuery *gql.Result

	Subgraphs []*SubGraph

	Vars map[string]varValue
}

// ProcessQuery processes query part of the request (without mutations).
// Fills Subgraphs and Vars.
// It can process multiple query blocks that are part of the query..
func (req *Request) ProcessQuery(ctx context.Context) (err error) {
	span := otrace.FromContext(ctx)
	stop := x.SpanTimer(span, "query.ProcessQuery")
	defer stop()

	// doneVars stores the processed variables.
	req.Vars = make(map[string]varValue)
	loopStart := time.Now()
	queries := req.GqlQuery.Query
	// first loop converts queries to SubGraph representation and populates ReadTs And Cache.
	for i := 0; i < len(queries); i++ {
		gq := queries[i]

		if gq == nil || (len(gq.UID) == 0 && gq.Func == nil && len(gq.NeedsVar) == 0 &&
			gq.Alias != "shortest" && !gq.IsEmpty) {
			return errors.Errorf("Invalid query. No function used at root and no aggregation" +
				" or math variables found in the body.")
		}
		sg, err := ToSubGraph(ctx, gq)
		if err != nil {
			return errors.Wrapf(err, "while converting to subgraph")
		}
		sg.recurse(func(sg *SubGraph) {
			sg.ReadTs = req.ReadTs
			sg.Cache = req.Cache
		})
		span.Annotate(nil, "Query parsed")
		req.Subgraphs = append(req.Subgraphs, sg)
	}
	req.Latency.Parsing += time.Since(loopStart)

	execStart := time.Now()
	hasExecuted := make([]bool, len(req.Subgraphs))
	numQueriesDone := 0

	// canExecute returns true if a query block is ready to execute with all the variables
	// that it depends on are already populated or are defined in the same block.
	canExecute := func(idx int) bool {
		queryVars := req.GqlQuery.QueryVars[idx]
		for _, v := range queryVars.Needs {
			// here we check if this block defines the variable v.
			var selfDep bool
			for _, vd := range queryVars.Defines {
				if v == vd {
					selfDep = true
					break
				}
			}
			// The variable should be defined in this block or should have already been
			// populated by some other block, otherwise we are not ready to execute yet.
			_, ok := req.Vars[v]
			if !ok && !selfDep {
				return false
			}
		}
		return true
	}

	var shortestSg []*SubGraph
	for i := 0; i < len(req.Subgraphs) && numQueriesDone < len(req.Subgraphs); i++ {
		errChan := make(chan error, len(req.Subgraphs))
		var idxList []int
		// If we have N blocks in a query, it can take a maximum of N iterations for all of them
		// to be executed.
		for idx := 0; idx < len(req.Subgraphs); idx++ {
			if hasExecuted[idx] {
				continue
			}
			sg := req.Subgraphs[idx]
			// Check the list for the requires variables.
			if !canExecute(idx) {
				continue
			}

			err = sg.recursiveFillVars(req.Vars)
			if err != nil {
				return err
			}
			hasExecuted[idx] = true
			numQueriesDone++
			idxList = append(idxList, idx)
			// A query doesn't need to be executed if
			// 1. It just does aggregation and math functions which is when sg.Params.IsEmpty is true.
			// 2. Its has an inequality fn at root without any args which can happen when it uses
			// value variables for args which don't expand to any value.
			if sg.Params.IsEmpty || isEmptyIneqFnWithVar(sg) {
				errChan <- nil
				continue
			}

			if sg.Params.Alias == "shortest" {
				// We allow only one shortest path block per query.
				go func() {
					shortestSg, err = shortestPath(ctx, sg)
					errChan <- err
				}()
			} else if sg.Params.Recurse {
				go func() {
					errChan <- recurse(ctx, sg)
				}()
			} else {
				go ProcessGraph(ctx, sg, nil, errChan)
			}
		}

		var ferr error
		// Wait for the execution that was started in this iteration.
		for i := 0; i < len(idxList); i++ {
			if err = <-errChan; err != nil {
				ferr = err
				continue
			}
		}
		if ferr != nil {
			return ferr
		}

		// If the executed subgraph had some variable defined in it, Populate it in the map.
		for _, idx := range idxList {
			sg := req.Subgraphs[idx]

			var sgPath []*SubGraph
			if err := sg.populateVarMap(req.Vars, sgPath); err != nil {
				return err
			}
			if err := sg.populatePostAggregation(req.Vars, []*SubGraph{}, nil); err != nil {
				return err
			}
		}
	}

	// Ensure all the queries are executed.
	for _, it := range hasExecuted {
		if !it {
			return errors.Errorf("Query couldn't be executed")
		}
	}
	req.Latency.Processing += time.Since(execStart)

	// If we had a shortestPath SG, append it to the result.
	if len(shortestSg) != 0 {
		req.Subgraphs = append(req.Subgraphs, shortestSg...)
	}
	return nil
}

// ExecutionResult holds the result of running a query.
type ExecutionResult struct {
	Subgraphs  []*SubGraph
	SchemaNode []*pb.SchemaNode
	Types      []*pb.TypeUpdate
}

// Process handles a query request.
func (req *Request) Process(ctx context.Context) (er ExecutionResult, err error) {
	err = req.ProcessQuery(ctx)
	if err != nil {
		return er, err
	}
	er.Subgraphs = req.Subgraphs

	schemaProcessingStart := time.Now()
	if req.GqlQuery.Schema != nil {
		if er.SchemaNode, err = worker.GetSchemaOverNetwork(ctx, req.GqlQuery.Schema); err != nil {
			return er, errors.Wrapf(err, "while fetching schema")
		}
		if er.Types, err = worker.GetTypes(ctx, req.GqlQuery.Schema); err != nil {
			return er, errors.Wrapf(err, "while fetching types")
		}
	}
	req.Latency.Processing += time.Since(schemaProcessingStart)

	return er, nil
}

// StripBlankNode returns a copy of the map where all the keys have the blank node prefix removed.
func StripBlankNode(mp map[string]uint64) map[string]uint64 {
	temp := make(map[string]uint64)
	for k, v := range mp {
		if strings.HasPrefix(k, "_:") {
			temp[k[2:]] = v
		}
	}
	return temp
}<|MERGE_RESOLUTION|>--- conflicted
+++ resolved
@@ -882,12 +882,8 @@
 		DoCount:      len(sg.Filters) == 0 && sg.Params.DoCount,
 		FacetParam:   sg.Params.Facet,
 		FacetsFilter: sg.facetsFilter,
-<<<<<<< HEAD
-		ExpandAll:    sg.Params.expandAll,
+		ExpandAll:    sg.Params.ExpandAll,
 		Count:        int32(count),
-=======
-		ExpandAll:    sg.Params.ExpandAll,
->>>>>>> 64905883
 	}
 
 	if sg.SrcUIDs != nil {
