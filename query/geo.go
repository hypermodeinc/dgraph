--- conflicted
+++ resolved
@@ -103,13 +103,8 @@
 	return values, nil
 }
 
-<<<<<<< HEAD
 func filterUIDs(uids *algo.UIDList, values *x.ValueList, q *geo.QueryData) *algo.UIDList {
-	x.Assert(values.ValuesLength() == uids.Size())
-=======
-func filterUIDs(uids *algo.UIDList, values *task.ValueList, q *geo.QueryData) *algo.UIDList {
 	x.AssertTrue(values.ValuesLength() == uids.Size())
->>>>>>> c9c97952
 	var rv []uint64
 	for i := 0; i < values.ValuesLength(); i++ {
 		var tv task.Value
