/*
 * Copyright 2017-2018 Dgraph Labs, Inc. and Contributors
 *
 * Licensed under the Apache License, Version 2.0 (the "License");
 * you may not use this file except in compliance with the License.
 * You may obtain a copy of the License at
 *
 *     http://www.apache.org/licenses/LICENSE-2.0
 *
 * Unless required by applicable law or agreed to in writing, software
 * distributed under the License is distributed on an "AS IS" BASIS,
 * WITHOUT WARRANTIES OR CONDITIONS OF ANY KIND, either express or implied.
 * See the License for the specific language governing permissions and
 * limitations under the License.
 */

package query

import (
	"context"
	"encoding/json"
	"fmt"
	"net/http"
	"testing"

	"github.com/stretchr/testify/require"

	"github.com/dgraph-io/dgo"
	"github.com/dgraph-io/dgo/protos/api"
	"github.com/dgraph-io/dgraph/x"
	"google.golang.org/grpc"
)

var (
	client = getNewClient()
)

func assignUids(t *testing.T, num uint64) {
	_, err := http.Get(fmt.Sprintf("http://localhost:6080/assign?what=uids&num=%d", num))
	require.NoError(t, err)
}

func getNewClient() *dgo.Dgraph {
	conn, err := grpc.Dial("localhost:9180", grpc.WithInsecure())
	x.Check(err)
	return dgo.NewDgraphClient(api.NewDgraphClient(conn))
}

func setSchema(t *testing.T, schema string) {
	require.NoError(t, client.Alter(context.Background(), &api.Operation{
		Schema: schema,
	}))
}

func processQuery(t *testing.T, ctx context.Context, query string) (string, error) {
	txn := client.NewTxn()
	res, err := txn.Query(ctx, query)
	if err != nil {
		return "", err
	}

	response := map[string]interface{}{}
	response["data"] = json.RawMessage(string(res.Json))

	jsonResponse, err := json.Marshal(response)
	require.NoError(t, err)
	return string(jsonResponse), err
}

func processQueryNoErr(t *testing.T, query string) string {
	res, err := processQuery(t, context.Background(), query)
	require.NoError(t, err)
	return res
}

func processQueryWithVars(t *testing.T, query string,
	vars map[string]string) (string, error) {
	txn := client.NewTxn()
	res, err := txn.QueryWithVars(context.Background(), query, vars)
	if err != nil {
		return "", err
	}

	response := map[string]interface{}{}
	response["data"] = json.RawMessage(string(res.Json))

	jsonResponse, err := json.Marshal(response)
	require.NoError(t, err)
	return string(jsonResponse), err
}

func addTriplesToCluster(t *testing.T, triples string) {
	txn := client.NewTxn()
	_, err := txn.Mutate(context.Background(), &api.Mutation{
		SetNquads: []byte(triples),
		CommitNow: true,
	})
	require.NoError(t, err)
}

func deleteTriplesInCluster(t *testing.T, triples string) {
	txn := client.NewTxn()
	_, err := txn.Mutate(context.Background(), &api.Mutation{
		DelNquads: []byte(triples),
		CommitNow: true,
	})
	require.NoError(t, err)
}

func addGeoPointToCluster(t *testing.T, uid uint64, pred string, point []float64) {
	triple := fmt.Sprintf(
		`<%d> <%s> "{'type':'Point', 'coordinates':[%v, %v]}"^^<geo:geojson> .`,
		uid, pred, point[0], point[1])
	addTriplesToCluster(t, triple)
}

func addGeoPolygonToCluster(t *testing.T, uid uint64, pred string, polygon [][][]float64) {
	coordinates := "["
	for i, ring := range polygon {
		coordinates += "["
		for j, point := range ring {
			coordinates += fmt.Sprintf("[%v, %v]", point[0], point[1])

			if j != len(ring)-1 {
				coordinates += ","
			}
		}

		coordinates += "]"
		if i != len(polygon)-1 {
			coordinates += ","
		}
	}
	coordinates += "]"

	triple := fmt.Sprintf(
		`<%d> <%s> "{'type':'Polygon', 'coordinates': %s}"^^<geo:geojson> .`,
		uid, pred, coordinates)
	addTriplesToCluster(t, triple)
}

func addGeoMultiPolygonToCluster(t *testing.T, uid uint64, polygons [][][][]float64) {
	coordinates := "["
	for i, polygon := range polygons {
		coordinates += "["
		for j, ring := range polygon {
			coordinates += "["
			for k, point := range ring {
				coordinates += fmt.Sprintf("[%v, %v]", point[0], point[1])

				if k != len(ring)-1 {
					coordinates += ","
				}
			}

			coordinates += "]"
			if j != len(polygon)-1 {
				coordinates += ","
			}
		}

		coordinates += "]"
		if i != len(polygons)-1 {
			coordinates += ","
		}
	}
	coordinates += "]"

	triple := fmt.Sprintf(
		`<%d> <geometry> "{'type':'MultiPolygon', 'coordinates': %s}"^^<geo:geojson> .`,
		uid, coordinates)
	addTriplesToCluster(t, triple)
}

const testSchema = `
name                           : string @index(term, exact, trigram) @count @lang .
alias                          : string @index(exact, term, fulltext) .
dob                            : dateTime @index(year) .
dob_day                        : dateTime @index(day) .
film.film.initial_release_date : dateTime @index(year) .
loc                            : geo @index(geo) .
genre                          : [uid] @reverse .
survival_rate                  : float .
alive                          : bool @index(bool) .
age                            : int @index(int) .
shadow_deep                    : int .
friend                         : [uid] @reverse @count .
geometry                       : geo @index(geo) .
value                          : string @index(trigram) .
full_name                      : string @index(hash) .
nick_name                      : string @index(term) .
royal_title                    : string @index(hash, term, fulltext) @lang .
noindex_name                   : string .
school                         : [uid] @count .
lossy                          : string @index(term) @lang .
occupations                    : [string] @index(term) .
graduation                     : [dateTime] @index(year) @count .
salary                         : float @index(float) .
password                       : password .
pass                           : password .
symbol                         : string @index(exact) .
room                           : string @index(term) .
office.room                    : [uid] .
<<<<<<< HEAD
best_friend                    : uid @reverse .
=======
best_friend                    : uid .
pet                            : [uid] .
>>>>>>> 25437d45
`

func populateCluster(t *testing.T) {
	require.NoError(t, client.Alter(context.Background(), &api.Operation{DropAll: true}))
	setSchema(t, testSchema)
	assignUids(t, 100000)

	addTriplesToCluster(t, `
		<1> <name> "Michonne" .
		<2> <name> "King Lear" .
		<3> <name> "Margaret" .
		<4> <name> "Leonard" .
		<5> <name> "Garfield" .
		<6> <name> "Bear" .
		<7> <name> "Nemo" .
		<23> <name> "Rick Grimes" .
		<24> <name> "Glenn Rhee" .
		<25> <name> "Daryl Dixon" .
		<31> <name> "Andrea" .
		<33> <name> "San Mateo High School" .
		<34> <name> "San Mateo School District" .
		<35> <name> "San Mateo County" .
		<36> <name> "California" .
		<110> <name> "Alice" .
		<240> <name> "Andrea With no friends" .
		<1000> <name> "Alice" .
		<1001> <name> "Bob" .
		<1002> <name> "Matt" .
		<1003> <name> "John" .
		<2300> <name> "Andre" .
		<2301> <name> "Alice\"" .
		<2333> <name> "Helmut" .
		<3500> <name> "" .
		<3500> <name@ko> "상현" .
		<3501> <name> "Alex" .
		<3501> <name@en> "Alex" .
		<3502> <name> "" .
		<3502> <name@en> "Amit" .
		<3502> <name@hi> "अमित" .
		<3503> <name@en> "Andrew" .
		<3503> <name@hi> "" .
		<4097> <name> "Badger" .
		<4097> <name@en> "European badger" .
		<4097> <name@xx> "European badger barger European" .
		<4097> <name@pl> "Borsuk europejski" .
		<4097> <name@de> "Europäischer Dachs" .
		<4097> <name@ru> "Барсук" .
		<4097> <name@fr> "Blaireau européen" .
		<4098> <name@en> "Honey badger" .
		<4099> <name@en> "Honey bee" .
		<4100> <name@en> "Artem Tkachenko" .
		<4100> <name@ru> "Артём Ткаченко" .
		<5000> <name> "School A" .
		<5001> <name> "School B" .
		<5101> <name> "Googleplex" .
		<5102> <name> "Shoreline Amphitheater" .
		<5103> <name> "San Carlos Airport" .
		<5104> <name> "SF Bay area" .
		<5105> <name> "Mountain View" .
		<5106> <name> "San Carlos" .
		<5107> <name> "New York" .
		<8192> <name> "Regex Master" .
		<10000> <name> "Alice" .
		<10001> <name> "Elizabeth" .
		<10002> <name> "Alice" .
		<10003> <name> "Bob" .
		<10004> <name> "Alice" .
		<10005> <name> "Bob" .
		<10006> <name> "Colin" .
		<10007> <name> "Elizabeth" .

		<1> <full_name> "Michonne's large name for hashing" .

		<1> <noindex_name> "Michonne's name not indexed" .

		<1> <friend> <23> .
		<1> <friend> <24> .
		<1> <friend> <25> .
		<1> <friend> <31> .
		<1> <friend> <101> .
		<31> <friend> <24> .
		<23> <friend> <1> .

		<2> <best_friend> <64> .
		<3> <best_friend> <64> .
		<4> <best_friend> <64> .

		<1> <age> "38" .
		<23> <age> "15" .
		<24> <age> "15" .
		<25> <age> "17" .
		<31> <age> "19" .
		<10000> <age> "25" .
		<10001> <age> "75" .
		<10002> <age> "75" .
		<10003> <age> "75" .
		<10004> <age> "75" .
		<10005> <age> "25" .
		<10006> <age> "25" .
		<10007> <age> "25" .

		<1> <alive> "true" .
		<23> <alive> "true" .
		<25> <alive> "false" .
		<31> <alive> "false" .

		<1> <gender> "female" .
		<23> <gender> "male" .

		<4001> <office> "office 1" .
		<4002> <room> "room 1" .
		<4003> <room> "room 2" .
		<4004> <room> "" .
		<4001> <office.room> <4002> .
		<4001> <office.room> <4003> .
		<4001> <office.room> <4004> .

		<3001> <symbol> "AAPL" .
		<3002> <symbol> "AMZN" .
		<3003> <symbol> "AMD" .
		<3004> <symbol> "FB" .
		<3005> <symbol> "GOOG" .
		<3006> <symbol> "MSFT" .

		<1> <dob> "1910-01-01" .
		<23> <dob> "1910-01-02" .
		<24> <dob> "1909-05-05" .
		<25> <dob> "1909-01-10" .
		<31> <dob> "1901-01-15" .

		<1> <path> <31> (weight = 0.1, weight1 = 0.2) .
		<1> <path> <24> (weight = 0.2) .
		<31> <path> <1000> (weight = 0.1) .
		<1000> <path> <1001> (weight = 0.1) .
		<1000> <path> <1002> (weight = 0.7) .
		<1001> <path> <1002> (weight = 0.1) .
		<1002> <path> <1003> (weight = 0.6) .
		<1001> <path> <1003> (weight = 1.5) .
		<1003> <path> <1001> .

		<1> <follow> <31> .
		<1> <follow> <24> .
		<31> <follow> <1001> .
		<1001> <follow> <1000> .
		<1002> <follow> <1000> .
		<1001> <follow> <1003> .
		<1003> <follow> <1002> .

		<1> <survival_rate> "98.99" .
		<23> <survival_rate> "1.6" .
		<24> <survival_rate> "1.6" .
		<25> <survival_rate> "1.6" .
		<31> <survival_rate> "1.6" .

		<1> <school> <5000> .
		<2> <school> <5000> .
		<3> <school> <5000> .
		<4> <school> <5001> .
		<23> <school> <5001> .
		<24> <school> <5000> .
		<25> <school> <5000> .
		<31> <school> <5001> .
		<101> <school> <5001> .

		<1> <_xid_> "mich" .
		<24> <_xid_> "g\"lenn" .
		<110> <_xid_> "a.bc" .

		<23> <alias> "Zambo Alice" .
		<24> <alias> "John Alice" .
		<25> <alias> "Bob Joe" .
		<31> <alias> "Allan Matt" .
		<101> <alias> "John Oliver" .

		<1> <bin_data> "YmluLWRhdGE=" .

		<1> <graduation> "1932-01-01" .
		<31> <graduation> "1933-01-01" .
		<31> <graduation> "1935-01-01" .

		<10000> <salary> "10000" .
		<10002> <salary> "10002" .

		<1> <address> "31, 32 street, Jupiter" .
		<23> <address> "21, mark street, Mars" .

		<1> <dob_day> "1910-01-01" .
		<23> <dob_day> "1910-01-02" .
		<24> <dob_day> "1909-05-05" .
		<25> <dob_day> "1909-01-10" .
		<31> <dob_day> "1901-01-15" .

		<1> <power> "13.25"^^<xs:float> .

		<1> <sword_present> "true" .

		<1> <son> <2300> .
		<1> <son> <2333> .

		<5010> <nick_name> "Two Terms" .

		<4097> <lossy> "Badger" .
		<4097> <lossy@en> "European badger" .
		<4097> <lossy@xx> "European badger barger European" .
		<4097> <lossy@pl> "Borsuk europejski" .
		<4097> <lossy@de> "Europäischer Dachs" .
		<4097> <lossy@ru> "Барсук" .
		<4097> <lossy@fr> "Blaireau européen" .
		<4098> <lossy@en> "Honey badger" .

		<23> <film.film.initial_release_date> "1900-01-02" .
		<24> <film.film.initial_release_date> "1909-05-05" .
		<25> <film.film.initial_release_date> "1929-01-10" .
		<31> <film.film.initial_release_date> "1801-01-15" .

		<0x10000> <royal_title@en> "Her Majesty Elizabeth the Second, by the Grace of God of the United Kingdom of Great Britain and Northern Ireland and of Her other Realms and Territories Queen, Head of the Commonwealth, Defender of the Faith" .
		<0x10000> <royal_title@fr> "Sa Majesté Elizabeth Deux, par la grâce de Dieu Reine du Royaume-Uni, du Canada et de ses autres royaumes et territoires, Chef du Commonwealth, Défenseur de la Foi" .

		<32> <school> <33> .
		<33> <district> <34> .
		<34> <county> <35> .
		<35> <state> <36> .

		<36> <abbr> "CA" .

		<1> <password> "123456" .
		<23> <pass> "654321" .

		<23> <shadow_deep> "4" .
		<24> <shadow_deep> "14" .

		<2> <type> "Person" .
		<3> <type> "Person" .
		<4> <type> "Person" .
		<5> <type> "Animal" .
		<6> <type> "Animal" .

		<2> <pet> <5> .
		<3> <pet> <6> .
		<4> <pet> <7> .

		<2> <enemy> <3> .
		<2> <enemy> <4> .
	`)

	addGeoPointToCluster(t, 1, "loc", []float64{1.1, 2.0})
	addGeoPointToCluster(t, 24, "loc", []float64{1.10001, 2.000001})
	addGeoPointToCluster(t, 25, "loc", []float64{1.1, 2.0})
	addGeoPointToCluster(t, 5101, "geometry", []float64{-122.082506, 37.4249518})
	addGeoPointToCluster(t, 5102, "geometry", []float64{-122.080668, 37.426753})
	addGeoPointToCluster(t, 5103, "geometry", []float64{-122.2527428, 37.513653})

	addGeoPolygonToCluster(t, 23, "loc", [][][]float64{
		{{0.0, 0.0}, {2.0, 0.0}, {2.0, 2.0}, {0.0, 2.0}, {0.0, 0.0}},
	})
	addGeoPolygonToCluster(t, 5104, "geometry", [][][]float64{
		{{-121.6, 37.1}, {-122.4, 37.3}, {-122.6, 37.8}, {-122.5, 38.3}, {-121.9, 38},
			{-121.6, 37.1}},
	})
	addGeoPolygonToCluster(t, 5105, "geometry", [][][]float64{
		{{-122.06, 37.37}, {-122.1, 37.36}, {-122.12, 37.4}, {-122.11, 37.43},
			{-122.04, 37.43}, {-122.06, 37.37}},
	})
	addGeoPolygonToCluster(t, 5106, "geometry", [][][]float64{
		{{-122.25, 37.49}, {-122.28, 37.49}, {-122.27, 37.51}, {-122.25, 37.52},
			{-122.25, 37.49}},
	})

	addGeoMultiPolygonToCluster(t, 5107, [][][][]float64{
		{{{-74.29504394531249, 40.19146303804063}, {-74.59716796875, 40.39258071969131},
			{-74.6466064453125, 40.20824570152502}, {-74.454345703125, 40.06125658140474},
			{-74.28955078125, 40.17467622056341}, {-74.29504394531249, 40.19146303804063}}},
		{{{-74.102783203125, 40.8595252289932}, {-74.2730712890625, 40.718119379753446},
			{-74.0478515625, 40.66813955408042}, {-73.98193359375, 40.772221877329024},
			{-74.102783203125, 40.8595252289932}}},
	})

	// Add data for regex tests.
	nextId := uint64(0x2000)
	patterns := []string{"mississippi", "missouri", "mission", "missionary",
		"whissle", "transmission", "zipped", "monosiphonic", "vasopressin", "vapoured",
		"virtuously", "zurich", "synopsis", "subsensuously",
		"admission", "commission", "submission", "subcommission", "retransmission", "omission",
		"permission", "intermission", "dimission", "discommission",
	}
	for _, p := range patterns {
		triples := fmt.Sprintf(`
			<%d> <value> "%s" .
			<0x1234> <pattern> <%d> .
		`, nextId, p, nextId)
		addTriplesToCluster(t, triples)
		nextId++
	}
}<|MERGE_RESOLUTION|>--- conflicted
+++ resolved
@@ -201,12 +201,8 @@
 symbol                         : string @index(exact) .
 room                           : string @index(term) .
 office.room                    : [uid] .
-<<<<<<< HEAD
 best_friend                    : uid @reverse .
-=======
-best_friend                    : uid .
 pet                            : [uid] .
->>>>>>> 25437d45
 `
 
 func populateCluster(t *testing.T) {
