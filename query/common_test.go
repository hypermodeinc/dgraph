--- conflicted
+++ resolved
@@ -555,9 +555,7 @@
 		<202> <model> "Prius" .
 		<202> <model> "プリウス"@jp .
 		<202> <dgraph.type> "CarModel" .
-<<<<<<< HEAD
 		<202> <dgraph.type> "Object" .
-=======
 
 		# data for regexp testing
 		_:luke <firstName> "Luke" .
@@ -570,7 +568,6 @@
 		_:har <lastName> "Ford" .
 		_:ss <firstName> "Steven" .
 		_:ss <lastName> "Spielberg" .
->>>>>>> 3e660fe1
 	`)
 
 	addGeoPointToCluster(1, "loc", []float64{1.1, 2.0})
