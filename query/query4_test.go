/*
 * Copyright 2019 Dgraph Labs, Inc. and Contributors
 *
 * Licensed under the Apache License, Version 2.0 (the "License");
 * you may not use this file except in compliance with the License.
 * You may obtain a copy of the License at
 *
 *     http://www.apache.org/licenses/LICENSE-2.0
 *
 * Unless required by applicable law or agreed to in writing, software
 * distributed under the License is distributed on an "AS IS" BASIS,
 * WITHOUT WARRANTIES OR CONDITIONS OF ANY KIND, either express or implied.
 * See the License for the specific language governing permissions and
 * limitations under the License.
 */

package query

import (
	"context"
	// "encoding/json"
	// "fmt"
	// "strings"
	"testing"

	"github.com/stretchr/testify/require"
	// "google.golang.org/grpc/metadata"
)

func TestDeleteAndReaddIndex(t *testing.T) {
	// Add new predicate with several indices.
	s1 := testSchema + "\n numerology: string @index(exact, term, fulltext) .\n"
	setSchema(s1)
	triples := `
		<0x666> <numerology> "This number is evil"  .
		<0x777> <numerology> "This number is good"  .
	`
	addTriplesToCluster(triples)

	// Verify fulltext index works as expected.
	q1 := `
	{
		me(func: anyoftext(numerology, "numbers")) {
			uid
			numerology
		}
	}`
	js := processQueryNoErr(t, q1)
	require.JSONEq(t, `{"data": {"me": [
		{"uid": "0x666", "numerology": "This number is evil"},
		{"uid": "0x777", "numerology": "This number is good"}
	]}}`, js)

	// Remove the fulltext index and verify the previous query is no longer supported.
	s2 := testSchema + "\n numerology: string @index(exact, term) .\n"
	setSchema(s2)
	_, err := processQuery(t, context.Background(), q1)
	require.Error(t, err)
	require.Contains(t, err.Error(), "Attribute numerology is not indexed with type fulltext")

	// Verify term index still works as expected.
	q2 := `
	{
		me(func: anyofterms(numerology, "number")) {
			uid
			numerology
		}
	}`
	js = processQueryNoErr(t, q2)
	require.JSONEq(t, `{"data": {"me": [
		{"uid": "0x666", "numerology": "This number is evil"},
		{"uid": "0x777", "numerology": "This number is good"}
	]}}`, js)

	// Re-add index and verify that the original query works again.
	setSchema(s1)
	js = processQueryNoErr(t, q1)
	require.JSONEq(t, `{"data": {"me": [
		{"uid": "0x666", "numerology": "This number is evil"},
		{"uid": "0x777", "numerology": "This number is good"}
	]}}`, js)

	// Finally, drop the predicate and restore schema.
	dropPredicate("numerology")
	setSchema(testSchema)
}

func TestDeleteAndReaddCount(t *testing.T) {
	// Add new predicate with count index.
	s1 := testSchema + "\n numerology: string @count .\n"
	setSchema(s1)
	triples := `
		<0x666> <numerology> "This number is evil"  .
		<0x777> <numerology> "This number is good"  .
	`
	addTriplesToCluster(triples)

	// Verify count index works as expected.
	q1 := `
	{
		me(func: gt(count(numerology), 0)) {
			uid
			numerology
		}
	}`
	js := processQueryNoErr(t, q1)
	require.JSONEq(t, `{"data": {"me": [
		{"uid": "0x666", "numerology": "This number is evil"},
		{"uid": "0x777", "numerology": "This number is good"}
	]}}`, js)

	// Remove the count index and verify the previous query is no longer supported.
	s2 := testSchema + "\n numerology: string .\n"
	setSchema(s2)
	_, err := processQuery(t, context.Background(), q1)
	require.Error(t, err)
	require.Contains(t, err.Error(), "Need @count directive in schema for attr: numerology")

	// Re-add count index and verify that the original query works again.
	setSchema(s1)
	js = processQueryNoErr(t, q1)
	require.JSONEq(t, `{"data": {"me": [
		{"uid": "0x666", "numerology": "This number is evil"},
		{"uid": "0x777", "numerology": "This number is good"}
	]}}`, js)

	// Finally, drop the predicate and restore schema.
	dropPredicate("numerology")
	setSchema(testSchema)
}

func TestDeleteAndReaddReverse(t *testing.T) {
	// Add new predicate with a reverse edge.
	s1 := testSchema + "\n child_pred: uid @reverse .\n"
	setSchema(s1)
	triples := `<0x666> <child_pred> <0x777>  .`
	addTriplesToCluster(triples)

	// Verify reverse edges works as expected.
	q1 := `
	{
		me(func: uid(0x777)) {
			~child_pred {
				uid
			}
		}
	}`
	js := processQueryNoErr(t, q1)
	require.JSONEq(t, `{"data": {"me": [{"~child_pred": [{"uid": "0x666"}]}]}}`, js)

	// Remove the reverse edges and verify the previous query is no longer supported.
	s2 := testSchema + "\n child_pred: uid .\n"
	setSchema(s2)
	_, err := processQuery(t, context.Background(), q1)
	require.Error(t, err)
	require.Contains(t, err.Error(), "Predicate child_pred doesn't have reverse edge")

	// Re-add reverse edges and verify that the original query works again.
	setSchema(s1)
	js = processQueryNoErr(t, q1)
	require.JSONEq(t, `{"data": {"me": [{"~child_pred": [{"uid": "0x666"}]}]}}`, js)

	// Finally, drop the predicate and restore schema.
	dropPredicate("child_pred")
	setSchema(testSchema)
}

func TestDropPredicate(t *testing.T) {
	// Add new predicate with several indices.
	s1 := testSchema + "\n numerology: string @index(term) .\n"
	setSchema(s1)
	triples := `
		<0x666> <numerology> "This number is evil"  .
		<0x777> <numerology> "This number is good"  .
	`
	addTriplesToCluster(triples)

	// Verify queries work as expected.
	q1 := `
	{
		me(func: anyofterms(numerology, "number")) {
			uid
			numerology
		}
	}`
	js := processQueryNoErr(t, q1)
	require.JSONEq(t, `{"data": {"me": [
		{"uid": "0x666", "numerology": "This number is evil"},
		{"uid": "0x777", "numerology": "This number is good"}
	]}}`, js)

	// Finally, drop the predicate and verify the query no longer works because
	// the index was dropped when all the data for that predicate was deleted.
	dropPredicate("numerology")
	_, err := processQuery(t, context.Background(), q1)
	require.Error(t, err)
	require.Contains(t, err.Error(), "Attribute numerology is not indexed with type term")

	// Finally, restore the schema.
	setSchema(testSchema)
}

<<<<<<< HEAD
func TestTypeExpandAll(t *testing.T) {
	query := `{
		q(func: has(make)) {
			expand(_all_) {
				uid
=======
func TestNestedExpandAll(t *testing.T) {
	query := `{
		q(func: has(node)) {
			uid
			expand(_all_) {
				uid
				node {
					uid
					expand(_all_)
				}
>>>>>>> c58c3bac
			}
		}
	}`
	js := processQueryNoErr(t, query)
<<<<<<< HEAD
	require.JSONEq(t, `{"data": {"q":[
		{"make":"Ford","model":"Focus","year":2008, "~previous_model": [{"uid":"0xc9"}]},
		{"make":"Ford","model":"Focus","year":2009, "previous_model": {"uid":"0xc8"}}
	]}}`, js)
}

func TestTypeExpandForward(t *testing.T) {
	query := `{
		q(func: has(make)) {
			expand(_forward_) {
				uid
			}
		}
	}`
	js := processQueryNoErr(t, query)
	require.JSONEq(t, `{"data": {"q":[
		{"make":"Ford","model":"Focus","year":2008},
		{"make":"Ford","model":"Focus","year":2009, "previous_model": {"uid":"0xc8"}}
	]}}`, js)
}

func TestTypeExpandReverse(t *testing.T) {
	query := `{
		q(func: has(make)) {
			expand(_reverse_) {
				uid
			}
		}
	}`
	js := processQueryNoErr(t, query)
	require.JSONEq(t, `{"data": {"q":[
		{"~previous_model": [{"uid":"0xc9"}]}
	]}}`, js)
=======
	require.JSONEq(t, `{"data": {
    "q": [
      {
        "uid": "0x2b5c",
        "name": "expand",
        "node": [
          {
            "uid": "0x2b5c",
            "node": [
              {
                "uid": "0x2b5c",
                "name": "expand"
              }
            ]
          }
        ]
      }
    ]}}`, js)
}

func TestNoResultsFilter(t *testing.T) {
	query := `{
		q(func: has(nonexistent_pred)) @filter(le(name, "abc")) {
			uid
		}
	}`
	js := processQueryNoErr(t, query)
	require.JSONEq(t, `{"data": {"q": []}}`, js)
}

func TestNoResultsPagination(t *testing.T) {
	query := `{
		q(func: has(nonexistent_pred), first: 50) {
			uid
		}
	}`
	js := processQueryNoErr(t, query)
	require.JSONEq(t, `{"data": {"q": []}}`, js)
}

func TestNoResultsGroupBy(t *testing.T) {
	query := `{
		q(func: has(nonexistent_pred)) @groupby(name) {
			count(uid)
		}
	}`
	js := processQueryNoErr(t, query)
	require.JSONEq(t, `{"data": {}}`, js)
}

func TestNoResultsOrder(t *testing.T) {
	query := `{
		q(func: has(nonexistent_pred), orderasc: name) {
			uid
		}
	}`
	js := processQueryNoErr(t, query)
	require.JSONEq(t, `{"data": {"q": []}}`, js)
}

func TestNoResultsCount(t *testing.T) {
	query := `{
		q(func: has(nonexistent_pred)) {
			uid
			count(friend)
		}
	}`
	js := processQueryNoErr(t, query)
	require.JSONEq(t, `{"data": {"q": []}}`, js)
>>>>>>> c58c3bac
}<|MERGE_RESOLUTION|>--- conflicted
+++ resolved
@@ -200,13 +200,6 @@
 	setSchema(testSchema)
 }
 
-<<<<<<< HEAD
-func TestTypeExpandAll(t *testing.T) {
-	query := `{
-		q(func: has(make)) {
-			expand(_all_) {
-				uid
-=======
 func TestNestedExpandAll(t *testing.T) {
 	query := `{
 		q(func: has(node)) {
@@ -217,46 +210,10 @@
 					uid
 					expand(_all_)
 				}
->>>>>>> c58c3bac
-			}
-		}
-	}`
-	js := processQueryNoErr(t, query)
-<<<<<<< HEAD
-	require.JSONEq(t, `{"data": {"q":[
-		{"make":"Ford","model":"Focus","year":2008, "~previous_model": [{"uid":"0xc9"}]},
-		{"make":"Ford","model":"Focus","year":2009, "previous_model": {"uid":"0xc8"}}
-	]}}`, js)
-}
-
-func TestTypeExpandForward(t *testing.T) {
-	query := `{
-		q(func: has(make)) {
-			expand(_forward_) {
-				uid
-			}
-		}
-	}`
-	js := processQueryNoErr(t, query)
-	require.JSONEq(t, `{"data": {"q":[
-		{"make":"Ford","model":"Focus","year":2008},
-		{"make":"Ford","model":"Focus","year":2009, "previous_model": {"uid":"0xc8"}}
-	]}}`, js)
-}
-
-func TestTypeExpandReverse(t *testing.T) {
-	query := `{
-		q(func: has(make)) {
-			expand(_reverse_) {
-				uid
-			}
-		}
-	}`
-	js := processQueryNoErr(t, query)
-	require.JSONEq(t, `{"data": {"q":[
-		{"~previous_model": [{"uid":"0xc9"}]}
-	]}}`, js)
-=======
+			}
+		}
+	}`
+	js := processQueryNoErr(t, query)
 	require.JSONEq(t, `{"data": {
     "q": [
       {
@@ -326,5 +283,49 @@
 	}`
 	js := processQueryNoErr(t, query)
 	require.JSONEq(t, `{"data": {"q": []}}`, js)
->>>>>>> c58c3bac
+}
+
+
+func TestTypeExpandAll(t *testing.T) {
+	query := `{
+		q(func: has(make)) {
+			expand(_all_) {
+				uid
+			}
+		}
+	}`
+	js := processQueryNoErr(t, query)
+	require.JSONEq(t, `{"data": {"q":[
+		{"make":"Ford","model":"Focus","year":2008, "~previous_model": [{"uid":"0xc9"}]},
+		{"make":"Ford","model":"Focus","year":2009, "previous_model": {"uid":"0xc8"}}
+	]}}`, js)
+}
+
+func TestTypeExpandForward(t *testing.T) {
+	query := `{
+		q(func: has(make)) {
+			expand(_forward_) {
+				uid
+			}
+		}
+	}`
+	js := processQueryNoErr(t, query)
+	require.JSONEq(t, `{"data": {"q":[
+		{"make":"Ford","model":"Focus","year":2008},
+		{"make":"Ford","model":"Focus","year":2009, "previous_model": {"uid":"0xc8"}}
+	]}}`, js)
+}
+
+func TestTypeExpandReverse(t *testing.T) {
+	query := `{
+		q(func: has(make)) {
+			expand(_reverse_) {
+				uid
+			}
+		}
+	}`
+	js := processQueryNoErr(t, query)
+	require.JSONEq(t, `{"data": {"q":[
+		{"~previous_model": [{"uid":"0xc9"}]}
+	]}}`, js)
 }