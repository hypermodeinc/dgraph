{
	"comment": "",
	"ignore": "test",
	"package": [
		{
			"checksumSHA1": "tI/c5HKXwzQ2Wm9VGfKuGHCDDCg=",
			"path": "contrib.go.opencensus.io/exporter/jaeger",
			"revision": "f3684086370a4b70671b0611a7d4ffd560eb3b54",
			"revisionTime": "2019-04-25T16:23:33Z",
			"version": "v0.1.0",
			"versionExact": "v0.1.0"
		},
		{
			"checksumSHA1": "dEUYUtCJR6KpoJOw0JT2NB+bs50=",
			"path": "contrib.go.opencensus.io/exporter/jaeger/internal/gen-go/jaeger",
			"revision": "f3684086370a4b70671b0611a7d4ffd560eb3b54",
			"revisionTime": "2019-04-25T16:23:33Z",
			"version": "v0.1.0",
			"versionExact": "v0.1.0"
		},
		{
			"checksumSHA1": "uiI28IZzp2d9iUEnQMWO6LxINLA=",
			"path": "contrib.go.opencensus.io/exporter/prometheus",
			"revision": "f4a2c1e53ec45636355d35fb9022b64e4bdd4a91",
			"revisionTime": "2019-04-25T22:25:51Z",
			"version": "v0.1.0",
			"versionExact": "v0.1.0"
		},
		{
			"checksumSHA1": "+Bo3QheGAtKFk7QPb+pdIEZNiYI=",
			"path": "github.com/AndreasBriese/bbloom",
			"revision": "28f7e881ca57bc00e028f9ede9f0d9104cfeef5e",
			"revisionTime": "2017-07-02T08:40:17Z"
		},
		{
			"checksumSHA1": "VHX4EEzgZdU9ZMQkSZSh+q2hYHE=",
			"path": "github.com/DataDog/datadog-go/statsd",
			"revision": "40bafcb5f6c1d49df36deaf4ab019e44961d5e36",
			"revisionTime": "2019-04-25T16:34:47Z"
		},
		{
			"checksumSHA1": "inH6AN0zVntZPS+XVOeQhWy64Ao=",
			"path": "github.com/DataDog/opencensus-go-exporter-datadog",
			"revision": "0f32ad59ab087b08465a23717814771f007bcb88",
			"revisionTime": "2019-05-03T08:23:00Z"
		},
		{
			"checksumSHA1": "XU5C0RvW/71AFqNVdmkzg4ByWB0=",
			"path": "github.com/MakeNowJust/heredoc",
			"revision": "1d91351acdc1cb2f2c995864674b754134b86ca7",
			"revisionTime": "2014-07-04T15:26:43Z"
		},
		{
			"checksumSHA1": "gEOtyPsAyrbkLEc3F39vLmQhxog=",
			"path": "github.com/apache/thrift/lib/go/thrift",
			"revision": "370d7513f074d96007006a82fca4d45e72afe4da",
			"revisionTime": "2019-05-20T11:20:42Z"
		},
		{
			"checksumSHA1": "spyv5/YFBjYyZLZa1U2LBfDR8PM=",
			"path": "github.com/beorn7/perks/quantile",
			"revision": "4c0e84591b9aa9e6dcfdf3e020114cd81f89d5f9",
			"revisionTime": "2016-08-04T10:47:26Z"
		},
		{
			"checksumSHA1": "XX5+Amhdr+mxVY7iDzanrQrcNyI=",
			"path": "github.com/blevesearch/bleve/analysis",
			"revision": "e1f5e6cdcd76e92b209576b5d9111ccab67bd2fb",
			"revisionTime": "2018-11-14T23:20:33Z"
		},
		{
			"checksumSHA1": "9fbWSIn+xbJ14D2nMF3byvSsXXk=",
			"path": "github.com/blevesearch/bleve/analysis/analyzer/custom",
			"revision": "e1f5e6cdcd76e92b209576b5d9111ccab67bd2fb",
			"revisionTime": "2018-11-14T23:20:33Z"
		},
		{
			"checksumSHA1": "mnNyhSut6FXu4s1nSUH1c0jmH6k=",
			"path": "github.com/blevesearch/bleve/analysis/char/regexp",
			"revision": "e1f5e6cdcd76e92b209576b5d9111ccab67bd2fb",
			"revisionTime": "2018-11-14T23:20:33Z"
		},
		{
			"checksumSHA1": "AjhgMVLe92KHT6lPTWNqXA2EZ00=",
			"path": "github.com/blevesearch/bleve/analysis/char/zerowidthnonjoiner",
			"revision": "e1f5e6cdcd76e92b209576b5d9111ccab67bd2fb",
			"revisionTime": "2018-11-14T23:20:33Z"
		},
		{
			"checksumSHA1": "TBWIOoM6hL6XFLw9vfHALqXT9zM=",
			"path": "github.com/blevesearch/bleve/analysis/lang/ar",
			"revision": "e1f5e6cdcd76e92b209576b5d9111ccab67bd2fb",
			"revisionTime": "2018-11-14T23:20:33Z"
		},
		{
			"checksumSHA1": "FBY7aP8TTlOvv9tYdBt2RCyTuBc=",
			"path": "github.com/blevesearch/bleve/analysis/lang/bg",
			"revision": "e1f5e6cdcd76e92b209576b5d9111ccab67bd2fb",
			"revisionTime": "2018-11-14T23:20:33Z"
		},
		{
			"checksumSHA1": "UICBxVUFvhvydNALwUyFQXqc+sg=",
			"path": "github.com/blevesearch/bleve/analysis/lang/ca",
			"revision": "e1f5e6cdcd76e92b209576b5d9111ccab67bd2fb",
			"revisionTime": "2018-11-14T23:20:33Z"
		},
		{
			"checksumSHA1": "2ZR85MHR4uVpV/zOpUdyZsMzmto=",
			"path": "github.com/blevesearch/bleve/analysis/lang/cjk",
			"revision": "e1f5e6cdcd76e92b209576b5d9111ccab67bd2fb",
			"revisionTime": "2018-11-14T23:20:33Z"
		},
		{
			"checksumSHA1": "+S4U42fiSUm3JehD4uXnxYirdvg=",
			"path": "github.com/blevesearch/bleve/analysis/lang/ckb",
			"revision": "e1f5e6cdcd76e92b209576b5d9111ccab67bd2fb",
			"revisionTime": "2018-11-14T23:20:33Z"
		},
		{
			"checksumSHA1": "nGj5KIccquPJWEBAg68Tll0Rzi4=",
			"path": "github.com/blevesearch/bleve/analysis/lang/cs",
			"revision": "e1f5e6cdcd76e92b209576b5d9111ccab67bd2fb",
			"revisionTime": "2018-11-14T23:20:33Z"
		},
		{
			"checksumSHA1": "m3Q/UVDxl0Huy/qWcwLcy8u5OCc=",
			"path": "github.com/blevesearch/bleve/analysis/lang/da",
			"revision": "e1f5e6cdcd76e92b209576b5d9111ccab67bd2fb",
			"revisionTime": "2018-11-14T23:20:33Z"
		},
		{
			"checksumSHA1": "CmOSxpz1o5CqiJ3qAvNvuq2SVRM=",
			"path": "github.com/blevesearch/bleve/analysis/lang/de",
			"revision": "e1f5e6cdcd76e92b209576b5d9111ccab67bd2fb",
			"revisionTime": "2018-11-14T23:20:33Z"
		},
		{
			"checksumSHA1": "BGynJnc0fzCs8EtOVkCkw7zoZ1A=",
			"path": "github.com/blevesearch/bleve/analysis/lang/el",
			"revision": "e1f5e6cdcd76e92b209576b5d9111ccab67bd2fb",
			"revisionTime": "2018-11-14T23:20:33Z"
		},
		{
			"checksumSHA1": "AdhWAC/hkZLFXUcihmzhMspNk3w=",
			"path": "github.com/blevesearch/bleve/analysis/lang/en",
			"revision": "e1f5e6cdcd76e92b209576b5d9111ccab67bd2fb",
			"revisionTime": "2018-11-14T23:20:33Z"
		},
		{
			"checksumSHA1": "d4vql/wuTbxWVo4JEbtFlcZP0Pk=",
			"path": "github.com/blevesearch/bleve/analysis/lang/es",
			"revision": "e1f5e6cdcd76e92b209576b5d9111ccab67bd2fb",
			"revisionTime": "2018-11-14T23:20:33Z"
		},
		{
			"checksumSHA1": "3U90Fi6X/+Ay6dlnhhUsJqb/DQM=",
			"path": "github.com/blevesearch/bleve/analysis/lang/eu",
			"revision": "e1f5e6cdcd76e92b209576b5d9111ccab67bd2fb",
			"revisionTime": "2018-11-14T23:20:33Z"
		},
		{
			"checksumSHA1": "LkuYTUHjDfziQXO4R3L9N5w613w=",
			"path": "github.com/blevesearch/bleve/analysis/lang/fa",
			"revision": "e1f5e6cdcd76e92b209576b5d9111ccab67bd2fb",
			"revisionTime": "2018-11-14T23:20:33Z"
		},
		{
			"checksumSHA1": "nS/NG8CIqhZX+Z56081nWtlRoLQ=",
			"path": "github.com/blevesearch/bleve/analysis/lang/fi",
			"revision": "e1f5e6cdcd76e92b209576b5d9111ccab67bd2fb",
			"revisionTime": "2018-11-14T23:20:33Z"
		},
		{
			"checksumSHA1": "VMPqD1inrWJtfR+ri/IXhpHi1oU=",
			"path": "github.com/blevesearch/bleve/analysis/lang/fr",
			"revision": "e1f5e6cdcd76e92b209576b5d9111ccab67bd2fb",
			"revisionTime": "2018-11-14T23:20:33Z"
		},
		{
			"checksumSHA1": "457Ws5yw0mVGyFdhnopaf1Cwt+A=",
			"path": "github.com/blevesearch/bleve/analysis/lang/ga",
			"revision": "e1f5e6cdcd76e92b209576b5d9111ccab67bd2fb",
			"revisionTime": "2018-11-14T23:20:33Z"
		},
		{
			"checksumSHA1": "3XeScyLw8iNOreC8Gzo9EqE2npc=",
			"path": "github.com/blevesearch/bleve/analysis/lang/gl",
			"revision": "e1f5e6cdcd76e92b209576b5d9111ccab67bd2fb",
			"revisionTime": "2018-11-14T23:20:33Z"
		},
		{
			"checksumSHA1": "ht2S2f4dNPGph/YoixIHsJw76pc=",
			"path": "github.com/blevesearch/bleve/analysis/lang/hi",
			"revision": "e1f5e6cdcd76e92b209576b5d9111ccab67bd2fb",
			"revisionTime": "2018-11-14T23:20:33Z"
		},
		{
			"checksumSHA1": "MZOPR6/vW9L0ExlDh+lTj0TryO8=",
			"path": "github.com/blevesearch/bleve/analysis/lang/hu",
			"revision": "e1f5e6cdcd76e92b209576b5d9111ccab67bd2fb",
			"revisionTime": "2018-11-14T23:20:33Z"
		},
		{
			"checksumSHA1": "59qpny/KJzNtGKsdQCXP0F2iCG0=",
			"path": "github.com/blevesearch/bleve/analysis/lang/hy",
			"revision": "e1f5e6cdcd76e92b209576b5d9111ccab67bd2fb",
			"revisionTime": "2018-11-14T23:20:33Z"
		},
		{
			"checksumSHA1": "drq27j+TyzlVccM4mda1LqeflJA=",
			"path": "github.com/blevesearch/bleve/analysis/lang/id",
			"revision": "e1f5e6cdcd76e92b209576b5d9111ccab67bd2fb",
			"revisionTime": "2018-11-14T23:20:33Z"
		},
		{
			"checksumSHA1": "nHTB1rTZF1Tir6IeF1sIE8aA7/4=",
			"path": "github.com/blevesearch/bleve/analysis/lang/in",
			"revision": "e1f5e6cdcd76e92b209576b5d9111ccab67bd2fb",
			"revisionTime": "2018-11-14T23:20:33Z"
		},
		{
			"checksumSHA1": "Uuo5lXfVLh24hXVAqzu3+tVg4N4=",
			"path": "github.com/blevesearch/bleve/analysis/lang/it",
			"revision": "e1f5e6cdcd76e92b209576b5d9111ccab67bd2fb",
			"revisionTime": "2018-11-14T23:20:33Z"
		},
		{
			"checksumSHA1": "MsiO5j3V6kaDh/RpBROKbnYW6Kc=",
			"path": "github.com/blevesearch/bleve/analysis/lang/nl",
			"revision": "e1f5e6cdcd76e92b209576b5d9111ccab67bd2fb",
			"revisionTime": "2018-11-14T23:20:33Z"
		},
		{
			"checksumSHA1": "DBx4BHAqgenRvT6vYtdzYfeiUeM=",
			"path": "github.com/blevesearch/bleve/analysis/lang/no",
			"revision": "e1f5e6cdcd76e92b209576b5d9111ccab67bd2fb",
			"revisionTime": "2018-11-14T23:20:33Z"
		},
		{
			"checksumSHA1": "gtna9H/S0xPm6a+HB7afgtaoo7s=",
			"path": "github.com/blevesearch/bleve/analysis/lang/pt",
			"revision": "e1f5e6cdcd76e92b209576b5d9111ccab67bd2fb",
			"revisionTime": "2018-11-14T23:20:33Z"
		},
		{
			"checksumSHA1": "j3HvW27vyHCPrW5taDhj0GxcFfE=",
			"path": "github.com/blevesearch/bleve/analysis/lang/ro",
			"revision": "e1f5e6cdcd76e92b209576b5d9111ccab67bd2fb",
			"revisionTime": "2018-11-14T23:20:33Z"
		},
		{
			"checksumSHA1": "PfiNIPqyYXTDtD2QYOPA5+kXAco=",
			"path": "github.com/blevesearch/bleve/analysis/lang/ru",
			"revision": "e1f5e6cdcd76e92b209576b5d9111ccab67bd2fb",
			"revisionTime": "2018-11-14T23:20:33Z"
		},
		{
			"checksumSHA1": "tN28DUdbLaT2n27g+spFunt9KMQ=",
			"path": "github.com/blevesearch/bleve/analysis/lang/sv",
			"revision": "e1f5e6cdcd76e92b209576b5d9111ccab67bd2fb",
			"revisionTime": "2018-11-14T23:20:33Z"
		},
		{
			"checksumSHA1": "Jp0x11m4vPp1SnVTKK8OfSXRiQg=",
			"path": "github.com/blevesearch/bleve/analysis/lang/tr",
			"revision": "e1f5e6cdcd76e92b209576b5d9111ccab67bd2fb",
			"revisionTime": "2018-11-14T23:20:33Z"
		},
		{
			"checksumSHA1": "MeVY0bL2xTu1KUFbgDcWc8jy3X8=",
			"path": "github.com/blevesearch/bleve/analysis/token/apostrophe",
			"revision": "e1f5e6cdcd76e92b209576b5d9111ccab67bd2fb",
			"revisionTime": "2018-11-14T23:20:33Z"
		},
		{
			"checksumSHA1": "1KNBn+L7FCe0KqwbJuvNFhXiCLk=",
			"path": "github.com/blevesearch/bleve/analysis/token/elision",
			"revision": "e1f5e6cdcd76e92b209576b5d9111ccab67bd2fb",
			"revisionTime": "2018-11-14T23:20:33Z"
		},
		{
			"checksumSHA1": "3VIPkl12t1ko4y6DkbPcz+MtQjY=",
			"path": "github.com/blevesearch/bleve/analysis/token/lowercase",
			"revision": "e1f5e6cdcd76e92b209576b5d9111ccab67bd2fb",
			"revisionTime": "2018-11-14T23:20:33Z"
		},
		{
			"checksumSHA1": "QOw3ypU4VTmFT8XYS/52P3RILZw=",
			"path": "github.com/blevesearch/bleve/analysis/token/porter",
			"revision": "e1f5e6cdcd76e92b209576b5d9111ccab67bd2fb",
			"revisionTime": "2018-11-14T23:20:33Z"
		},
		{
			"checksumSHA1": "8wCAW8E4SO7gGxt0tsr4NZ4APIg=",
			"path": "github.com/blevesearch/bleve/analysis/token/stop",
			"revision": "e1f5e6cdcd76e92b209576b5d9111ccab67bd2fb",
			"revisionTime": "2018-11-14T23:20:33Z"
		},
		{
			"checksumSHA1": "rHPnW85/nLMuW8PICbcMX4O8Xg8=",
			"path": "github.com/blevesearch/bleve/analysis/token/unicodenorm",
			"revision": "e1f5e6cdcd76e92b209576b5d9111ccab67bd2fb",
			"revisionTime": "2018-11-14T23:20:33Z"
		},
		{
			"checksumSHA1": "q7C04nlJLxKmemXLop0oyJhfi5M=",
			"path": "github.com/blevesearch/bleve/analysis/tokenizer/unicode",
			"revision": "e1f5e6cdcd76e92b209576b5d9111ccab67bd2fb",
			"revisionTime": "2018-11-14T23:20:33Z"
		},
		{
			"checksumSHA1": "+vKBTffiCd1lsVOahRE1H3/eIuo=",
			"path": "github.com/blevesearch/bleve/document",
			"revision": "e1f5e6cdcd76e92b209576b5d9111ccab67bd2fb",
			"revisionTime": "2018-11-14T23:20:33Z"
		},
		{
			"checksumSHA1": "K5yLNWr/QBAdU+iHNBGBtJslFyI=",
			"path": "github.com/blevesearch/bleve/geo",
			"revision": "e1f5e6cdcd76e92b209576b5d9111ccab67bd2fb",
			"revisionTime": "2018-11-14T23:20:33Z"
		},
		{
			"checksumSHA1": "3wfrTsOo2d1iK/6luzxnG2N0OgE=",
			"path": "github.com/blevesearch/bleve/index",
			"revision": "e1f5e6cdcd76e92b209576b5d9111ccab67bd2fb",
			"revisionTime": "2018-11-14T23:20:33Z"
		},
		{
			"checksumSHA1": "3ttI5qH9k/gOBaW8FJFVmOh5oIA=",
			"path": "github.com/blevesearch/bleve/index/store",
			"revision": "e1f5e6cdcd76e92b209576b5d9111ccab67bd2fb",
			"revisionTime": "2018-11-14T23:20:33Z"
		},
		{
			"checksumSHA1": "26cSE1LXNgMIBuXhSIWQV9jOnd4=",
			"path": "github.com/blevesearch/bleve/numeric",
			"revision": "e1f5e6cdcd76e92b209576b5d9111ccab67bd2fb",
			"revisionTime": "2018-11-14T23:20:33Z"
		},
		{
			"checksumSHA1": "Qj1wH6TzvIl4OAiPQaFDpkWvwLM=",
			"path": "github.com/blevesearch/bleve/registry",
			"revision": "e1f5e6cdcd76e92b209576b5d9111ccab67bd2fb",
			"revisionTime": "2018-11-14T23:20:33Z"
		},
		{
			"checksumSHA1": "E3299T2+DdNylIDrdH152Ag9NZo=",
			"path": "github.com/blevesearch/bleve/search",
			"revision": "e1f5e6cdcd76e92b209576b5d9111ccab67bd2fb",
			"revisionTime": "2018-11-14T23:20:33Z"
		},
		{
			"checksumSHA1": "J/bdoPp+OZ6vSqsXF10484C7asc=",
			"path": "github.com/blevesearch/bleve/search/highlight",
			"revision": "e1f5e6cdcd76e92b209576b5d9111ccab67bd2fb",
			"revisionTime": "2018-11-14T23:20:33Z"
		},
		{
			"checksumSHA1": "lycEaUs7grxzfMYWTt+p/IniQsE=",
			"path": "github.com/blevesearch/bleve/size",
			"revision": "e1f5e6cdcd76e92b209576b5d9111ccab67bd2fb",
			"revisionTime": "2018-11-14T23:20:33Z"
		},
		{
			"checksumSHA1": "F6iBQThfd04TIlxT49zaPRGvlqE=",
			"path": "github.com/blevesearch/go-porterstemmer",
			"revision": "23a2c8e5cf1f380f27722c6d2ae8896431dc7d0e",
			"revisionTime": "2014-12-30T01:30:33Z"
		},
		{
			"checksumSHA1": "HwxULvSF+b8gh743flzAMY/RhtE=",
			"path": "github.com/blevesearch/segment",
			"revision": "762005e7a34fd909a84586299f1dd457371d36ee",
			"revisionTime": "2016-09-15T18:50:41Z"
		},
		{
			"checksumSHA1": "6G5q69DvU6JV4Nrh+07JlBttUnI=",
			"path": "github.com/blevesearch/snowballstem",
			"revision": "26b06a2c243d4f8ca5db3486f94409dd5b2a7467",
			"revisionTime": "2018-01-10T19:21:39Z"
		},
		{
			"checksumSHA1": "Nr692EqWETrURvx6PQCq4T4v7RE=",
			"path": "github.com/blevesearch/snowballstem/danish",
			"revision": "26b06a2c243d4f8ca5db3486f94409dd5b2a7467",
			"revisionTime": "2018-01-10T19:21:39Z"
		},
		{
			"checksumSHA1": "pyytsfohVgd/hN8MHOX2Iriw6PU=",
			"path": "github.com/blevesearch/snowballstem/dutch",
			"revision": "26b06a2c243d4f8ca5db3486f94409dd5b2a7467",
			"revisionTime": "2018-01-10T19:21:39Z"
		},
		{
			"checksumSHA1": "ZRND8NDDIjzP9gYu7WRBXnk8gCY=",
			"path": "github.com/blevesearch/snowballstem/finnish",
			"revision": "26b06a2c243d4f8ca5db3486f94409dd5b2a7467",
			"revisionTime": "2018-01-10T19:21:39Z"
		},
		{
			"checksumSHA1": "8xJXdBfuO5bdzDBZkxJOVbkH2Q4=",
			"path": "github.com/blevesearch/snowballstem/hungarian",
			"revision": "26b06a2c243d4f8ca5db3486f94409dd5b2a7467",
			"revisionTime": "2018-01-10T19:21:39Z"
		},
		{
			"checksumSHA1": "tXMDQpj9WOkmOBE2NKZO1CuSJ2E=",
			"path": "github.com/blevesearch/snowballstem/norwegian",
			"revision": "26b06a2c243d4f8ca5db3486f94409dd5b2a7467",
			"revisionTime": "2018-01-10T19:21:39Z"
		},
		{
			"checksumSHA1": "zkVyYEBSWpVb1H/6S5zOo/k7lUM=",
			"path": "github.com/blevesearch/snowballstem/romanian",
			"revision": "26b06a2c243d4f8ca5db3486f94409dd5b2a7467",
			"revisionTime": "2018-01-10T19:21:39Z"
		},
		{
			"checksumSHA1": "vQ6B8cZXj74o443ZGXTlRouJW1c=",
			"path": "github.com/blevesearch/snowballstem/russian",
			"revision": "26b06a2c243d4f8ca5db3486f94409dd5b2a7467",
			"revisionTime": "2018-01-10T19:21:39Z"
		},
		{
			"checksumSHA1": "6H+NMvX9hJekBYGxOnOLV8W3h4M=",
			"path": "github.com/blevesearch/snowballstem/swedish",
			"revision": "26b06a2c243d4f8ca5db3486f94409dd5b2a7467",
			"revisionTime": "2018-01-10T19:21:39Z"
		},
		{
			"checksumSHA1": "erSh39LvAFkSrp5oQppIGwg98bc=",
			"path": "github.com/blevesearch/snowballstem/turkish",
			"revision": "26b06a2c243d4f8ca5db3486f94409dd5b2a7467",
			"revisionTime": "2018-01-10T19:21:39Z"
		},
		{
			"checksumSHA1": "7gK+lSShSu1NRw83/A95BcgMqsI=",
			"path": "github.com/codahale/hdrhistogram",
			"revision": "3a0bb77429bd3a61596f5e8a3172445844342120",
			"revisionTime": "2016-10-10T02:54:55Z"
		},
		{
			"checksumSHA1": "Lf3uUXTkKK5DJ37BxQvxO1Fq+K8=",
			"path": "github.com/davecgh/go-spew/spew",
			"revision": "6d212800a42e8ab5c146b8ace3490ee17e5225f9",
			"revisionTime": "2016-09-07T16:21:46Z"
		},
		{
			"checksumSHA1": "PxzvQOwGFdYDbzG5fNnNWEYAx9A=",
			"path": "github.com/dgraph-io/badger",
			"revision": "a6681fd0801fab8699abcc3fc0b675d395e535a7",
			"revisionTime": "2019-05-17T22:59:20Z"
		},
		{
			"checksumSHA1": "oOuT7ebEiZ1ViHLKdFxKFOvobAQ=",
			"path": "github.com/dgraph-io/badger/options",
			"revision": "7116e163e500f67a5a3c9fd80a170d365c8d8135",
			"revisionTime": "2019-05-16T23:35:11Z"
		},
		{
			"checksumSHA1": "SV7o4+eEK7/XNWC7H7Z5vWCoHP0=",
			"path": "github.com/dgraph-io/badger/pb",
			"revision": "7116e163e500f67a5a3c9fd80a170d365c8d8135",
			"revisionTime": "2019-05-16T23:35:11Z"
		},
		{
			"checksumSHA1": "d8wE18ae6lOhmJqh0jwwhmQCkII=",
			"path": "github.com/dgraph-io/badger/protos",
			"revision": "49a49e3217461bd89dba15c33edb90779bbfece2",
			"revisionTime": "2018-11-26T21:07:12Z"
		},
		{
			"checksumSHA1": "00T6XbLV4d95J7hm6kTXDReaQHM=",
			"path": "github.com/dgraph-io/badger/skl",
			"revision": "7116e163e500f67a5a3c9fd80a170d365c8d8135",
			"revisionTime": "2019-05-16T23:35:11Z"
		},
		{
			"checksumSHA1": "ovAuDsGfn83KcTieKJjvx93TyUU=",
			"path": "github.com/dgraph-io/badger/table",
			"revision": "7116e163e500f67a5a3c9fd80a170d365c8d8135",
			"revisionTime": "2019-05-16T23:35:11Z"
		},
		{
			"checksumSHA1": "KI48+d+XHzrlAenqQh/Re7swIWk=",
			"path": "github.com/dgraph-io/badger/y",
			"revision": "7116e163e500f67a5a3c9fd80a170d365c8d8135",
			"revisionTime": "2019-05-16T23:35:11Z"
		},
		{
			"checksumSHA1": "0hrzVs4TUnFfydHG0QidJYURqfg=",
			"path": "github.com/dgraph-io/dgo",
			"revision": "51bc5c288428060f8ae8667eeeee65441acde52c",
			"revisionTime": "2019-04-24T22:18:08Z"
		},
		{
			"checksumSHA1": "miW5fP32hjxBU6iAL/EMXrqm188=",
			"path": "github.com/dgraph-io/dgo/protos/api",
			"revision": "51bc5c288428060f8ae8667eeeee65441acde52c",
			"revisionTime": "2019-04-24T22:18:08Z"
		},
		{
			"checksumSHA1": "6J5Im9lklapzLqF+qbHiATHD9iQ=",
			"path": "github.com/dgraph-io/dgo/x",
			"revision": "7517ac021e22457b8b14c151a3476aa8c1e22a64",
			"revisionTime": "2019-05-01T00:50:19Z"
		},
		{
			"checksumSHA1": "YOS7SDK4NjeABDXH3c1Jr9OuQYo=",
			"path": "github.com/dgraph-io/dgo/y",
			"revision": "51bc5c288428060f8ae8667eeeee65441acde52c",
			"revisionTime": "2019-04-24T22:18:08Z"
		},
		{
			"checksumSHA1": "blOHP3HPYU+IeV6yWCalQuuM+zE=",
			"path": "github.com/dgrijalva/jwt-go",
			"revision": "3af4c746e1c248ee8491a3e0c6f7a9cd831e95f8",
			"revisionTime": "2018-09-21T17:23:15Z"
		},
		{
			"checksumSHA1": "a29TtOU87eZA0S6wL+rAkpqUEzc=",
			"path": "github.com/dgryski/go-farm",
			"revision": "d1e51a4af19092715f4ce7d8257fe5bc8f8be727",
			"revisionTime": "2015-09-09T17:09:13Z"
		},
		{
			"checksumSHA1": "tJd2T/eyW6ejAev7WzGxTeUVOPQ=",
			"path": "github.com/dustin/go-humanize",
			"revision": "bb3d318650d48840a39aa21a027c6630e198e626",
			"revisionTime": "2017-11-10T20:55:13Z"
		},
		{
			"checksumSHA1": "p+LU68blDsmJygzVGazGts30kf0=",
			"path": "github.com/dustin/go-humanize/english",
			"revision": "9f541cc9db5d55bce703bd99987c9d5cb8eea45e",
			"revisionTime": "2018-06-22T23:30:57Z"
		},
		{
			"checksumSHA1": "x2Km0Qy3WgJJnV19Zv25VwTJcBM=",
			"path": "github.com/fsnotify/fsnotify",
			"revision": "4da3e2cfbabc9f751898f250b49f2439785783a1",
			"revisionTime": "2017-03-29T04:21:07Z"
		},
		{
			"checksumSHA1": "1MD5Dz5eVB6XZ24C3P8nlAD6ui0=",
			"path": "github.com/go-ini/ini",
			"revision": "9c8236e659b76e87bf02044d06fde8683008ff3e",
			"revisionTime": "2018-10-14T23:42:04Z"
		},
		{
			"checksumSHA1": "V0JNBANCSAzTqLq4ROu0WZOmc6Q=",
			"path": "github.com/go-sql-driver/mysql",
			"revision": "c0f6b444ad8f92ecd68f86b27635c1fccdede4c4",
			"revisionTime": "2019-03-30T03:22:41Z"
		},
		{
			"checksumSHA1": "FhEC1RwKSm/8jvTI2MKlzDVz+Vs=",
			"path": "github.com/gogo/protobuf/gogoproto",
			"revision": "61dbc136cf5d2f08d68a011382652244990a53a9",
			"revisionTime": "2018-09-25T08:36:12Z"
		},
		{
			"checksumSHA1": "6slf0S5ruHiSGTpgRNff5YfyNTE=",
			"path": "github.com/gogo/protobuf/jsonpb",
			"revision": "61dbc136cf5d2f08d68a011382652244990a53a9",
			"revisionTime": "2018-09-25T08:36:12Z"
		},
		{
			"checksumSHA1": "47nJ3iu1bVvK9jPXwAinFYr4mBU=",
			"path": "github.com/gogo/protobuf/proto",
			"revision": "61dbc136cf5d2f08d68a011382652244990a53a9",
			"revisionTime": "2018-09-25T08:36:12Z"
		},
		{
			"checksumSHA1": "4R7X2wRYYOxdXsoXOEcyBoCakb8=",
			"path": "github.com/gogo/protobuf/protoc-gen-gogo/descriptor",
			"revision": "61dbc136cf5d2f08d68a011382652244990a53a9",
			"revisionTime": "2018-09-25T08:36:12Z"
		},
		{
			"checksumSHA1": "HPVQZu059/Rfw2bAWM538bVTcUc=",
			"path": "github.com/gogo/protobuf/sortkeys",
			"revision": "61dbc136cf5d2f08d68a011382652244990a53a9",
			"revisionTime": "2018-09-25T08:36:12Z"
		},
		{
			"checksumSHA1": "yK31P3hm7p5eA5PczMByhK0Tj2U=",
			"path": "github.com/gogo/protobuf/types",
			"revision": "61dbc136cf5d2f08d68a011382652244990a53a9",
			"revisionTime": "2018-09-25T08:36:12Z"
		},
		{
			"checksumSHA1": "ewUc/AddabJQQ6xmSgRTY+T5cRg=",
			"path": "github.com/golang/geo/r1",
			"revision": "31fb0106dc4a947e5aaee1fe186e56447f839510",
			"revisionTime": "2017-08-10T00:29:00Z"
		},
		{
			"checksumSHA1": "bhbWcOOLa1ovcW+EwRoX6YuxxIg=",
			"path": "github.com/golang/geo/r2",
			"revision": "31fb0106dc4a947e5aaee1fe186e56447f839510",
			"revisionTime": "2017-08-10T00:29:00Z"
		},
		{
			"checksumSHA1": "NKLkQBzGY85mQ+JJEJa2QkZAoRE=",
			"path": "github.com/golang/geo/r3",
			"revision": "31fb0106dc4a947e5aaee1fe186e56447f839510",
			"revisionTime": "2017-08-10T00:29:00Z"
		},
		{
			"checksumSHA1": "qgDYNsWxk0RzqfwEisknCuRNfPQ=",
			"path": "github.com/golang/geo/s1",
			"revision": "31fb0106dc4a947e5aaee1fe186e56447f839510",
			"revisionTime": "2017-08-10T00:29:00Z"
		},
		{
			"checksumSHA1": "Y//RpLE6mqfW/+pIcjd5Mr/qr8Y=",
			"path": "github.com/golang/geo/s2",
			"revision": "31fb0106dc4a947e5aaee1fe186e56447f839510",
			"revisionTime": "2017-08-10T00:29:00Z"
		},
		{
			"checksumSHA1": "HmbftipkadrLlCfzzVQ+iFHbl6g=",
			"path": "github.com/golang/glog",
			"revision": "23def4e6c14b4da8ac2ed8007337bc5eb5007998",
			"revisionTime": "2016-01-25T20:49:56Z"
		},
		{
			"checksumSHA1": "GifGRJb2d6GFQ3L4BZvOYYmalDU=",
			"path": "github.com/golang/protobuf/jsonpb",
			"revision": "b285ee9cfc6c881bb20c0d8dc73370ea9b9ec90f",
			"revisionTime": "2019-05-17T06:12:10Z"
		},
		{
			"checksumSHA1": "CGj8VcI/CpzxaNqlqpEVM7qElD4=",
			"path": "github.com/golang/protobuf/proto",
			"revision": "b285ee9cfc6c881bb20c0d8dc73370ea9b9ec90f",
			"revisionTime": "2019-05-17T06:12:10Z"
		},
		{
			"checksumSHA1": "aEiR2m3NGaMGTbUW5P+w5gKFyc8=",
			"path": "github.com/golang/protobuf/ptypes",
			"revision": "b285ee9cfc6c881bb20c0d8dc73370ea9b9ec90f",
			"revisionTime": "2019-05-17T06:12:10Z"
		},
		{
			"checksumSHA1": "2/Xg4L9IVGQRJB8zCELZx7/Z4HU=",
			"path": "github.com/golang/protobuf/ptypes/any",
			"revision": "b285ee9cfc6c881bb20c0d8dc73370ea9b9ec90f",
			"revisionTime": "2019-05-17T06:12:10Z"
		},
		{
			"checksumSHA1": "RE9rLveNHapyMKQC8p10tbkUE9w=",
			"path": "github.com/golang/protobuf/ptypes/duration",
			"revision": "b285ee9cfc6c881bb20c0d8dc73370ea9b9ec90f",
			"revisionTime": "2019-05-17T06:12:10Z"
		},
		{
			"checksumSHA1": "RT/PGRMtH/yBCbIJfZftaz5yc3M=",
			"path": "github.com/golang/protobuf/ptypes/struct",
			"revision": "b285ee9cfc6c881bb20c0d8dc73370ea9b9ec90f",
			"revisionTime": "2019-05-17T06:12:10Z"
		},
		{
			"checksumSHA1": "seEwY2xETpK9yHJ9+bHqkLZ0VMU=",
			"path": "github.com/golang/protobuf/ptypes/timestamp",
			"revision": "b285ee9cfc6c881bb20c0d8dc73370ea9b9ec90f",
			"revisionTime": "2019-05-17T06:12:10Z"
		},
		{
			"checksumSHA1": "z4copNgeTN77OymdDKqLaIK/vSI=",
			"path": "github.com/google/codesearch/index",
			"revision": "a45d81b686e85d01f2838439deaf72126ccd5a96",
			"revisionTime": "2015-06-17T15:18:51Z"
		},
		{
			"checksumSHA1": "qP1B+z4GLh2VNc/tYrQgL658QOs=",
			"path": "github.com/google/codesearch/regexp",
			"revision": "a45d81b686e85d01f2838439deaf72126ccd5a96",
			"revisionTime": "2015-06-17T15:18:51Z"
		},
		{
			"checksumSHA1": "kLVN+YFTVr/7G8ju83ji8dhS2G8=",
			"path": "github.com/google/codesearch/sparse",
			"revision": "a45d81b686e85d01f2838439deaf72126ccd5a96",
			"revisionTime": "2015-06-17T15:18:51Z"
		},
		{
			"checksumSHA1": "s5tdcjh84+tiKS3oSq77mzjB970=",
			"path": "github.com/google/uuid",
			"revision": "c2e93f3ae59f2904160ceaab466009f965df46d6",
			"revisionTime": "2019-04-16T17:24:45Z"
		},
		{
			"checksumSHA1": "odfuEY+ZGEh8i9oFZOeVTY2iyC4=",
			"path": "github.com/hashicorp/golang-lru/simplelru",
			"revision": "ff8f6c969d733ea46290f5efc44a6b86da64e5d1",
			"revisionTime": "2019-05-07T12:02:21Z"
		},
		{
			"checksumSHA1": "HtpYAWHvd9mq+mHkpo7z8PGzMik=",
			"path": "github.com/hashicorp/hcl",
			"revision": "23c074d0eceb2b8a5bfdbb271ab780cde70f05a8",
			"revisionTime": "2017-10-17T18:19:29Z"
		},
		{
			"checksumSHA1": "XQmjDva9JCGGkIecOgwtBEMCJhU=",
			"path": "github.com/hashicorp/hcl/hcl/ast",
			"revision": "23c074d0eceb2b8a5bfdbb271ab780cde70f05a8",
			"revisionTime": "2017-10-17T18:19:29Z"
		},
		{
			"checksumSHA1": "/15SVLnCDzxICSatuYbfctrcpSM=",
			"path": "github.com/hashicorp/hcl/hcl/parser",
			"revision": "23c074d0eceb2b8a5bfdbb271ab780cde70f05a8",
			"revisionTime": "2017-10-17T18:19:29Z"
		},
		{
			"checksumSHA1": "PYDzRc61T0pbwWuLNHgBRp/gJII=",
			"path": "github.com/hashicorp/hcl/hcl/scanner",
			"revision": "23c074d0eceb2b8a5bfdbb271ab780cde70f05a8",
			"revisionTime": "2017-10-17T18:19:29Z"
		},
		{
			"checksumSHA1": "oS3SCN9Wd6D8/LG0Yx1fu84a7gI=",
			"path": "github.com/hashicorp/hcl/hcl/strconv",
			"revision": "23c074d0eceb2b8a5bfdbb271ab780cde70f05a8",
			"revisionTime": "2017-10-17T18:19:29Z"
		},
		{
			"checksumSHA1": "c6yprzj06ASwCo18TtbbNNBHljA=",
			"path": "github.com/hashicorp/hcl/hcl/token",
			"revision": "23c074d0eceb2b8a5bfdbb271ab780cde70f05a8",
			"revisionTime": "2017-10-17T18:19:29Z"
		},
		{
			"checksumSHA1": "PwlfXt7mFS8UYzWxOK5DOq0yxS0=",
			"path": "github.com/hashicorp/hcl/json/parser",
			"revision": "23c074d0eceb2b8a5bfdbb271ab780cde70f05a8",
			"revisionTime": "2017-10-17T18:19:29Z"
		},
		{
			"checksumSHA1": "afrZ8VmAwfTdDAYVgNSXbxa4GsA=",
			"path": "github.com/hashicorp/hcl/json/scanner",
			"revision": "23c074d0eceb2b8a5bfdbb271ab780cde70f05a8",
			"revisionTime": "2017-10-17T18:19:29Z"
		},
		{
			"checksumSHA1": "fNlXQCQEnb+B3k5UDL/r15xtSJY=",
			"path": "github.com/hashicorp/hcl/json/token",
			"revision": "23c074d0eceb2b8a5bfdbb271ab780cde70f05a8",
			"revisionTime": "2017-10-17T18:19:29Z"
		},
		{
			"checksumSHA1": "8ae1DyNE/yY9NvY3PmvtQdLBJnc=",
			"path": "github.com/magiconair/properties",
			"revision": "49d762b9817ba1c2e9d0c69183c2b4a8b8f1d934",
			"revisionTime": "2017-10-31T21:05:36Z"
		},
		{
			"checksumSHA1": "bKMZjd2wPw13VwoE7mBeSv5djFA=",
			"path": "github.com/matttproud/golang_protobuf_extensions/pbutil",
			"revision": "c12348ce28de40eed0136aa2b644d0ee0650e56c",
			"revisionTime": "2016-04-24T11:30:07Z"
		},
		{
			"checksumSHA1": "sUgpehz1x9c8aKW8AmtnDIhQAo0=",
			"path": "github.com/minio/minio-go",
			"revision": "774475480ffe1bffa9dae62ea98f6ea75e8cf567",
			"revisionTime": "2018-11-09T18:33:48Z"
		},
		{
			"checksumSHA1": "+Zp42S4+zz4vVF2jDZw9UPbSLt8=",
			"path": "github.com/minio/minio-go/pkg/credentials",
			"revision": "774475480ffe1bffa9dae62ea98f6ea75e8cf567",
			"revisionTime": "2018-11-09T18:33:48Z"
		},
		{
			"checksumSHA1": "Md5pOKYfoKtrG7xNvs2FtiDPfDc=",
			"path": "github.com/minio/minio-go/pkg/encrypt",
			"revision": "774475480ffe1bffa9dae62ea98f6ea75e8cf567",
			"revisionTime": "2018-11-09T18:33:48Z"
		},
		{
			"checksumSHA1": "bbWjcrOQsV57qK+BSsrNAsI+Q/o=",
			"path": "github.com/minio/minio-go/pkg/s3signer",
			"revision": "774475480ffe1bffa9dae62ea98f6ea75e8cf567",
			"revisionTime": "2018-11-09T18:33:48Z"
		},
		{
			"checksumSHA1": "7iUaZkEJdhkyAu3F07vrX8pyavI=",
			"path": "github.com/minio/minio-go/pkg/s3utils",
			"revision": "774475480ffe1bffa9dae62ea98f6ea75e8cf567",
			"revisionTime": "2018-11-09T18:33:48Z"
		},
		{
			"checksumSHA1": "Wt8ej+rZXTdNBR9Xyw1eGo3Iq5o=",
			"path": "github.com/minio/minio-go/pkg/set",
			"revision": "774475480ffe1bffa9dae62ea98f6ea75e8cf567",
			"revisionTime": "2018-11-09T18:33:48Z"
		},
		{
			"checksumSHA1": "a58zUNtDH/gEd6F6KI3FqT2iEo0=",
			"path": "github.com/mitchellh/go-homedir",
			"revision": "ae18d6b8b3205b561c79e8e5f69bff09736185f4",
			"revisionTime": "2018-08-24T00:42:36Z"
		},
		{
			"checksumSHA1": "gILp4IL+xwXLH6tJtRLrnZ56F24=",
			"path": "github.com/mitchellh/mapstructure",
			"revision": "06020f85339e21b2478f756a78e295255ffa4d6a",
			"revisionTime": "2017-10-17T17:18:08Z"
		},
		{
			"checksumSHA1": "i5DYjDaR52hXzynKeIW6RZY/4yI=",
			"path": "github.com/paulmach/go.geojson",
			"revision": "40612a87147b9cf5cd0e397ced54d89e623647ff",
			"revisionTime": "2017-03-27T17:05:36Z"
		},
		{
			"checksumSHA1": "pQwCl21+SANhotaqy5iEdqOnQiY=",
			"path": "github.com/pelletier/go-toml",
			"revision": "4e9e0ee19b60b13eb79915933f44d8ed5f268bdd",
			"revisionTime": "2017-10-24T21:10:38Z"
		},
		{
			"checksumSHA1": "8U5pEHFpXd1/Klgp+C/a6TqWoh8=",
			"path": "github.com/philhofer/fwd",
			"revision": "bb6d471dc95d4fe11e432687f8b70ff496cf3136",
			"revisionTime": "2017-09-05T21:21:22Z"
		},
		{
			"checksumSHA1": "I7hloldMJZTqUx6hbVDp5nk9fZQ=",
			"path": "github.com/pkg/errors",
			"revision": "27936f6d90f9c8e1145f11ed52ffffbfdb9e0af7",
			"revisionTime": "2019-02-27T00:00:51Z"
		},
		{
			"checksumSHA1": "C3yiSMdTQxSY3xqKJzMV9T+KnIc=",
			"path": "github.com/pkg/profile",
			"revision": "5b67d428864e92711fcbd2f8629456121a56d91f",
			"revisionTime": "2017-05-09T09:25:25Z"
		},
		{
			"checksumSHA1": "LuFv4/jlrmFNnDb/5SCSEPAM9vU=",
			"path": "github.com/pmezard/go-difflib/difflib",
			"revision": "792786c7400a136282c1664665ae0a8db921c6c2",
			"revisionTime": "2016-01-10T10:55:54Z"
		},
		{
			"checksumSHA1": "Se6I1e5ROiv0SrS9WKsiq5yur9Q=",
			"path": "github.com/prometheus/client_golang/prometheus",
			"revision": "b5f69192ee7288cccf94bd6bf8a2e270e9726ab6",
			"revisionTime": "2019-05-16T21:35:36Z"
		},
		{
			"checksumSHA1": "UBqhkyjCz47+S19MVTigxJ2VjVQ=",
			"path": "github.com/prometheus/client_golang/prometheus/internal",
			"revision": "b5f69192ee7288cccf94bd6bf8a2e270e9726ab6",
			"revisionTime": "2019-05-16T21:35:36Z"
		},
		{
			"checksumSHA1": "GBDBVh7IjXgI4qsYXoJfh5PRbGI=",
			"path": "github.com/prometheus/client_golang/prometheus/promhttp",
			"revision": "b5f69192ee7288cccf94bd6bf8a2e270e9726ab6",
			"revisionTime": "2019-05-16T21:35:36Z"
		},
		{
			"checksumSHA1": "V8xkqgmP66sq2ZW4QO5wi9a4oZE=",
			"path": "github.com/prometheus/client_model/go",
			"revision": "fd36f4220a901265f90734c3183c5f0c91daa0b8",
			"revisionTime": "2019-01-29T23:31:27Z"
		},
		{
			"checksumSHA1": "ljxJzXiQ7dNsmuRIUhqqP+qjRWc=",
			"path": "github.com/prometheus/common/expfmt",
			"revision": "17f5ca1748182ddf24fc33a5a7caaaf790a52fcc",
			"revisionTime": "2019-05-16T16:00:40Z"
		},
		{
			"checksumSHA1": "1Mhfofk+wGZ94M0+Bd98K8imPD4=",
			"path": "github.com/prometheus/common/internal/bitbucket.org/ww/goautoneg",
			"revision": "17f5ca1748182ddf24fc33a5a7caaaf790a52fcc",
			"revisionTime": "2019-05-16T16:00:40Z"
		},
		{
			"checksumSHA1": "ccmMs+h9Jo8kE7izqsUkWShD4d0=",
			"path": "github.com/prometheus/common/model",
			"revision": "17f5ca1748182ddf24fc33a5a7caaaf790a52fcc",
			"revisionTime": "2019-05-16T16:00:40Z"
		},
		{
			"checksumSHA1": "ikzyHqAkRz+ge3oyunJL+KeQZ+o=",
			"path": "github.com/prometheus/procfs",
			"revision": "51af30a78b0ecb1d67793630dbf35d664092e6ad",
			"revisionTime": "2019-05-14T20:00:24Z"
		},
		{
			"checksumSHA1": "Kmjs49lbjGmlgUPx3pks0tVDed0=",
			"path": "github.com/prometheus/procfs/internal/fs",
			"revision": "51af30a78b0ecb1d67793630dbf35d664092e6ad",
			"revisionTime": "2019-05-14T20:00:24Z"
		},
		{
			"checksumSHA1": "IpZbdbyZ+92XBC5PmgeGdElUdZ8=",
			"path": "github.com/prometheus/procfs/internal/util",
			"revision": "488faf799f863e27e50c516468f76ae8f1da20a5",
			"revisionTime": "2019-02-03T18:33:50Z"
		},
		{
			"checksumSHA1": "HSP5hVT0CNMRa8+Xtz4z2Ic5U0E=",
			"path": "github.com/prometheus/procfs/nfs",
			"revision": "488faf799f863e27e50c516468f76ae8f1da20a5",
			"revisionTime": "2019-02-03T18:33:50Z"
		},
		{
			"checksumSHA1": "VuVXG7AgTutgXqgp1CqyW5SuSZ8=",
			"path": "github.com/prometheus/procfs/xfs",
			"revision": "488faf799f863e27e50c516468f76ae8f1da20a5",
			"revisionTime": "2019-02-03T18:33:50Z"
		},
		{
			"checksumSHA1": "dW6L6oTOv4XfIahhwNzxb2Qu9to=",
			"path": "github.com/spf13/afero",
			"revision": "8d919cbe7e2627e417f3e45c3c0e489a5b7e2536",
			"revisionTime": "2017-11-12T16:05:09Z"
		},
		{
			"checksumSHA1": "ukvZdZw51B3QlWiWFmq8cLXIxQI=",
			"path": "github.com/spf13/afero/mem",
			"revision": "8d919cbe7e2627e417f3e45c3c0e489a5b7e2536",
			"revisionTime": "2017-11-12T16:05:09Z"
		},
		{
			"checksumSHA1": "Sq0QP4JywTr7UM4hTK1cjCi7jec=",
			"path": "github.com/spf13/cast",
			"revision": "acbeb36b902d72a7a4c18e8f3241075e7ab763e4",
			"revisionTime": "2017-04-13T08:50:28Z"
		},
		{
			"checksumSHA1": "Egby8wsHgh+rW7DphTy/b1dN2cs=",
			"path": "github.com/spf13/cobra",
			"revision": "b3426bbac13d7110c4d8fce456ea0012f79f3b8b",
			"revisionTime": "2017-10-29T21:09:45Z"
		},
		{
			"checksumSHA1": "suLj1G8Vd//a/a3sUEKz/ROalz0=",
			"path": "github.com/spf13/jwalterweatherman",
			"revision": "12bd96e66386c1960ab0f74ced1362f66f552f7b",
			"revisionTime": "2017-09-01T15:06:07Z"
		},
		{
			"checksumSHA1": "fKq6NiaqP3DFxnCRF5mmpJWTSUA=",
			"path": "github.com/spf13/pflag",
			"revision": "4c012f6dcd9546820e378d0bdda4d8fc772cdfea",
			"revisionTime": "2017-11-06T14:28:49Z"
		},
		{
			"checksumSHA1": "zjfAVm+q8p9EbxPzjaZxGoJUc4M=",
			"path": "github.com/spf13/viper",
			"revision": "4dddf7c62e16bce5807744018f5b753bfe21bbd2",
			"revisionTime": "2017-11-09T20:57:16Z"
		},
		{
			"checksumSHA1": "Q2V7Zs3diLmLfmfbiuLpSxETSuY=",
			"path": "github.com/stretchr/testify/assert",
			"revision": "976c720a22c8eb4eb6a0b4348ad85ad12491a506",
			"revisionTime": "2016-09-25T22:06:09Z"
		},
		{
			"checksumSHA1": "omdvCNu8sJIc9FbOfObC484M7Dg=",
			"path": "github.com/stretchr/testify/require",
			"revision": "976c720a22c8eb4eb6a0b4348ad85ad12491a506",
			"revisionTime": "2016-09-25T22:06:09Z"
		},
		{
			"checksumSHA1": "XqGf8TvdzfKDhkE+HDZAT7RlERU=",
			"path": "github.com/tinylib/msgp/msgp",
			"revision": "ade0ca4ace05af96235d107023ab018ee921309c",
			"revisionTime": "2019-01-03T19:08:39Z"
		},
		{
			"checksumSHA1": "y1kH4pl3IjGHaWcNbk5bZe3nITY=",
			"path": "github.com/twpayne/go-geom",
			"revision": "6753ad11e46b04e21b3f286b342e73a8c4be8216",
			"revisionTime": "2017-03-17T09:06:30Z"
		},
		{
			"checksumSHA1": "7nqAxLYlyEi9e5DUsc+WNo++6PY=",
			"path": "github.com/twpayne/go-geom/encoding/geojson",
			"revision": "6753ad11e46b04e21b3f286b342e73a8c4be8216",
			"revisionTime": "2017-03-17T09:06:30Z"
		},
		{
			"checksumSHA1": "5V3g7dys2PJyNp9NeyBsASNgplI=",
			"path": "github.com/twpayne/go-geom/encoding/wkb",
			"revision": "6753ad11e46b04e21b3f286b342e73a8c4be8216",
			"revisionTime": "2017-03-17T09:06:30Z"
		},
		{
			"checksumSHA1": "KDedv+IgB08fN9r3oSsHJ5/1Xyc=",
			"path": "github.com/twpayne/go-geom/encoding/wkbcommon",
			"revision": "6753ad11e46b04e21b3f286b342e73a8c4be8216",
			"revisionTime": "2017-03-17T09:06:30Z"
		},
		{
			"checksumSHA1": "+25Opx2Qr/VmlVeKxtbr+SHgoy0=",
			"path": "github.com/willf/bitset",
			"revision": "71fa2377963fc761fc6556dd5895dff5816d4e8c",
			"revisionTime": "2018-10-14T16:12:41Z"
		},
		{
			"checksumSHA1": "G5GOx28aUKrnslEBisXvZtlQdmE=",
			"path": "go.etcd.io/etcd/raft",
			"revision": "a943ad0ee4c98d83f2d5115f16ca0de321246ddc",
			"revisionTime": "2019-02-28T17:01:38Z",
			"version": "master",
			"versionExact": "master"
		},
		{
			"checksumSHA1": "0ZI+YcuXXszApIhI+HcsmIcSVgg=",
			"path": "go.etcd.io/etcd/raft/raftpb",
			"revision": "a943ad0ee4c98d83f2d5115f16ca0de321246ddc",
			"revisionTime": "2019-02-28T17:01:38Z",
			"version": "master",
			"versionExact": "master"
		},
		{
			"checksumSHA1": "OQj2e7eJl/r3Z+Sx3mwXRT8wYhM=",
			"path": "go.opencensus.io",
			"revision": "df6e2001952312404b06f5f6f03fcb4aec1648e5",
			"revisionTime": "2019-04-25T01:30:28Z",
			"version": "v0.21.0",
			"versionExact": "v0.21.0"
		},
		{
			"checksumSHA1": "TA3C6+5PM7V2zbsnLMp13Efy/BA=",
			"path": "go.opencensus.io/exemplar",
			"revision": "ed9f155754b50f84f15997a4550ebd54667078e7",
			"revisionTime": "2019-02-05T22:37:37Z",
			"version": "v0.21.0",
			"versionExact": "v0.21.0"
		},
		{
			"checksumSHA1": "2/AeXGzgJVVVn3HD6xyscTJydvg=",
			"path": "go.opencensus.io/exporter/prometheus",
			"revision": "ed9f155754b50f84f15997a4550ebd54667078e7",
			"revisionTime": "2019-02-05T22:37:37Z",
			"version": "v0.21.0",
			"versionExact": "v0.21.0"
		},
		{
			"checksumSHA1": "KLZy3Nh+8JlI04JmBa/Jc8fxrVQ=",
			"path": "go.opencensus.io/internal",
			"revision": "df6e2001952312404b06f5f6f03fcb4aec1648e5",
			"revisionTime": "2019-04-25T01:30:28Z",
			"version": "v0.21.0",
			"versionExact": "v0.21.0"
		},
		{
			"checksumSHA1": "Dw3rpna1DwTa7TCzijInKcU49g4=",
			"path": "go.opencensus.io/internal/tagencoding",
			"revision": "df6e2001952312404b06f5f6f03fcb4aec1648e5",
			"revisionTime": "2019-04-25T01:30:28Z",
			"version": "v0.21.0",
			"versionExact": "v0.21.0"
		},
		{
			"checksumSHA1": "r6fbtPwxK4/TYUOWc7y0hXdAG4Q=",
			"path": "go.opencensus.io/metric/metricdata",
			"revision": "df6e2001952312404b06f5f6f03fcb4aec1648e5",
			"revisionTime": "2019-04-25T01:30:28Z",
			"version": "v0.21.0",
			"versionExact": "v0.21.0"
		},
		{
			"checksumSHA1": "tCxrq95J2bnG5fvORCDxebawFx4=",
			"path": "go.opencensus.io/metric/metricexport",
			"revision": "df6e2001952312404b06f5f6f03fcb4aec1648e5",
			"revisionTime": "2019-04-25T01:30:28Z",
			"version": "v0.21.0",
			"versionExact": "v0.21.0"
		},
		{
			"checksumSHA1": "kWj13srwY1SH5KgFecPhEfHnzVc=",
			"path": "go.opencensus.io/metric/metricproducer",
			"revision": "df6e2001952312404b06f5f6f03fcb4aec1648e5",
			"revisionTime": "2019-04-25T01:30:28Z",
			"version": "v0.21.0",
			"versionExact": "v0.21.0"
		},
		{
			"checksumSHA1": "O3l9kyG3jFQTzkG+f2bjDjAwfbs=",
			"path": "go.opencensus.io/plugin/ocgrpc",
			"revision": "df6e2001952312404b06f5f6f03fcb4aec1648e5",
			"revisionTime": "2019-04-25T01:30:28Z",
			"version": "v0.21.0",
			"versionExact": "v0.21.0"
		},
		{
			"checksumSHA1": "q+y8X+5nDONIlJlxfkv+OtA18ds=",
			"path": "go.opencensus.io/resource",
			"revision": "df6e2001952312404b06f5f6f03fcb4aec1648e5",
			"revisionTime": "2019-04-25T01:30:28Z",
			"version": "v0.21.0",
			"versionExact": "v0.21.0"
		},
		{
			"checksumSHA1": "Cc4tRuW0IjlfAFY8BcdfMDqG0R8=",
			"path": "go.opencensus.io/stats",
			"revision": "df6e2001952312404b06f5f6f03fcb4aec1648e5",
			"revisionTime": "2019-04-25T01:30:28Z",
			"version": "v0.21.0",
			"versionExact": "v0.21.0"
		},
		{
			"checksumSHA1": "oIo4NRi6AVCfcwVfHzCXAsoZsdI=",
			"path": "go.opencensus.io/stats/internal",
			"revision": "df6e2001952312404b06f5f6f03fcb4aec1648e5",
			"revisionTime": "2019-04-25T01:30:28Z",
			"version": "v0.21.0",
			"versionExact": "v0.21.0"
		},
		{
			"checksumSHA1": "I164b6lSAxytTT8DFPe70hiQ7UQ=",
			"path": "go.opencensus.io/stats/view",
			"revision": "df6e2001952312404b06f5f6f03fcb4aec1648e5",
			"revisionTime": "2019-04-25T01:30:28Z",
			"version": "v0.21.0",
			"versionExact": "v0.21.0"
		},
		{
			"checksumSHA1": "UZi4/aqibjJXY+mpNCqAS9rmxsY=",
			"path": "go.opencensus.io/tag",
			"revision": "df6e2001952312404b06f5f6f03fcb4aec1648e5",
			"revisionTime": "2019-04-25T01:30:28Z",
			"version": "v0.21.0",
			"versionExact": "v0.21.0"
		},
		{
			"checksumSHA1": "0O3djqX4bcg5O9LZdcinEoYeQKs=",
			"path": "go.opencensus.io/trace",
			"revision": "df6e2001952312404b06f5f6f03fcb4aec1648e5",
			"revisionTime": "2019-04-25T01:30:28Z",
			"version": "v0.21.0",
			"versionExact": "v0.21.0"
		},
		{
			"checksumSHA1": "JkvEb8oMEFjic5K/03Tyr5Lok+w=",
			"path": "go.opencensus.io/trace/internal",
			"revision": "df6e2001952312404b06f5f6f03fcb4aec1648e5",
			"revisionTime": "2019-04-25T01:30:28Z",
			"version": "v0.21.0",
			"versionExact": "v0.21.0"
		},
		{
			"checksumSHA1": "FHJParRi8f1GHO7Cx+lk3bMWBq0=",
			"path": "go.opencensus.io/trace/propagation",
			"revision": "df6e2001952312404b06f5f6f03fcb4aec1648e5",
			"revisionTime": "2019-04-25T01:30:28Z",
			"version": "v0.21.0",
			"versionExact": "v0.21.0"
		},
		{
			"checksumSHA1": "UHbxxaMqpEPsubh8kPwzSlyEwqI=",
			"path": "go.opencensus.io/trace/tracestate",
			"revision": "df6e2001952312404b06f5f6f03fcb4aec1648e5",
			"revisionTime": "2019-04-25T01:30:28Z",
			"version": "v0.21.0",
			"versionExact": "v0.21.0"
		},
		{
			"checksumSHA1": "ZqUSVujXDz8c2+5mG3eDgxPzaMs=",
			"path": "go.opencensus.io/zpages",
			"revision": "df6e2001952312404b06f5f6f03fcb4aec1648e5",
			"revisionTime": "2019-04-25T01:30:28Z",
			"version": "v0.21.0",
			"versionExact": "v0.21.0"
		},
		{
			"checksumSHA1": "YJkst8EoqoOg9xtFHQE/YuLNfmI=",
			"path": "go.opencensus.io/zpages/internal",
			"revision": "df6e2001952312404b06f5f6f03fcb4aec1648e5",
			"revisionTime": "2019-04-25T01:30:28Z",
			"version": "v0.21.0",
			"versionExact": "v0.21.0"
		},
		{
			"checksumSHA1": "vE43s37+4CJ2CDU6TlOUOYE0K9c=",
			"path": "golang.org/x/crypto/bcrypt",
			"revision": "22ddb68eccda408bbf17759ac18d3120ce0d4f3f",
			"revisionTime": "2017-02-07T22:51:51Z"
		},
		{
			"checksumSHA1": "NZ5iGipUOW+fRGzNXMqGkGUqPok=",
			"path": "golang.org/x/crypto/blake2b",
			"revision": "e4dc69e5b2fd71dcaf8bd5d054eb936deb78d1fa",
			"revisionTime": "2018-10-17T08:28:34Z"
		},
		{
			"checksumSHA1": "JsJdKXhz87gWenMwBeejTOeNE7k=",
			"path": "golang.org/x/crypto/blowfish",
			"revision": "22ddb68eccda408bbf17759ac18d3120ce0d4f3f",
			"revisionTime": "2017-02-07T22:51:51Z"
		},
		{
			"checksumSHA1": "Zsm3tvgRFJOt3afwwhrGymcSZgg=",
			"path": "golang.org/x/crypto/ssh/terminal",
			"revision": "22d7a77e9e5f409e934ed268692e56707cd169e5",
			"revisionTime": "2019-04-19T16:04:53Z"
		},
		{
			"checksumSHA1": "GtamqiJoL7PGHsN454AoffBFMa8=",
			"path": "golang.org/x/net/context",
			"revision": "018c4d40a106a7ae83689758294fcd8d23850745",
			"revisionTime": "2019-05-20T20:50:50Z"
		},
		{
			"checksumSHA1": "pCY4YtdNKVBYRbNvODjx8hj0hIs=",
			"path": "golang.org/x/net/http/httpguts",
			"revision": "03003ca0c849e57b6ea29a4bab8d3cb6e4d568fe",
			"revisionTime": "2018-11-08T00:44:42Z"
		},
		{
			"checksumSHA1": "Fjq5E3MoRRoXn+VkHZ8nziuw3Vk=",
			"path": "golang.org/x/net/http2",
			"revision": "018c4d40a106a7ae83689758294fcd8d23850745",
			"revisionTime": "2019-05-20T20:50:50Z"
		},
		{
			"checksumSHA1": "VJwSx33rjMC7O6K2O50Jw6o1vw4=",
			"path": "golang.org/x/net/http2/hpack",
			"revision": "018c4d40a106a7ae83689758294fcd8d23850745",
			"revisionTime": "2019-05-20T20:50:50Z"
		},
		{
			"checksumSHA1": "RcrB7tgYS/GMW4QrwVdMOTNqIU8=",
			"path": "golang.org/x/net/idna",
			"revision": "adae6a3d119ae4890b46832a2e88a95adc62b8e7",
			"revisionTime": "2018-11-14T21:44:15Z"
		},
		{
			"checksumSHA1": "UxahDzW2v4mf/+aFxruuupaoIwo=",
			"path": "golang.org/x/net/internal/timeseries",
<<<<<<< HEAD
			"revision": "018c4d40a106a7ae83689758294fcd8d23850745",
			"revisionTime": "2019-05-20T20:50:50Z"
=======
			"revision": "3ec19112720433827bbce8be9342797f5a6aaaf9",
			"revisionTime": "2019-05-12T12:16:34Z"
>>>>>>> c43b92ac
		},
		{
			"checksumSHA1": "HvmG9LfStMLF+hIC7xR4SxegMis=",
			"path": "golang.org/x/net/trace",
<<<<<<< HEAD
			"revision": "018c4d40a106a7ae83689758294fcd8d23850745",
			"revisionTime": "2019-05-20T20:50:50Z"
		},
		{
			"checksumSHA1": "MTRW5w1fGNY0KEKHo98/I9D8LsA=",
			"path": "golang.org/x/sync/semaphore",
			"revision": "112230192c580c3556b8cee6403af37a4fc5f28c",
			"revisionTime": "2019-04-22T22:11:18Z"
=======
			"revision": "3ec19112720433827bbce8be9342797f5a6aaaf9",
			"revisionTime": "2019-05-12T12:16:34Z"
>>>>>>> c43b92ac
		},
		{
			"checksumSHA1": "REkmyB368pIiip76LiqMLspgCRk=",
			"path": "golang.org/x/sys/cpu",
			"revision": "66b7b1311ac80bbafcd2daeef9a5e6e2cd1e2399",
			"revisionTime": "2018-11-07T12:45:52Z"
		},
		{
			"checksumSHA1": "obfuWBsvdNq5JHUV1sbP1D44voc=",
			"path": "golang.org/x/sys/unix",
			"revision": "c432e742b0af385916e013f6a34e9e73d139cf82",
			"revisionTime": "2019-05-20T19:50:06Z"
		},
		{
			"checksumSHA1": "VYT9nO/HjvpNfzH6FjPQFiLlrUA=",
			"path": "golang.org/x/sys/windows",
			"revision": "c432e742b0af385916e013f6a34e9e73d139cf82",
			"revisionTime": "2019-05-20T19:50:06Z"
		},
		{
			"checksumSHA1": "ybE4kAPmNPV/dvShuG86AmLbhdE=",
			"path": "golang.org/x/text/internal/language",
			"revision": "6f44c5a2ea40ee3593d98cdcc905cc1fdaa660e2",
			"revisionTime": "2018-10-29T18:00:05Z"
		},
		{
			"checksumSHA1": "VDwNSsZP6KShjTSwGUQUGJVrs1I=",
			"path": "golang.org/x/text/internal/language/compact",
			"revision": "6f44c5a2ea40ee3593d98cdcc905cc1fdaa660e2",
			"revisionTime": "2018-10-29T18:00:05Z"
		},
		{
			"checksumSHA1": "hyNCcTwMQnV6/MK8uUW9E5H0J0M=",
			"path": "golang.org/x/text/internal/tag",
			"revision": "6f44c5a2ea40ee3593d98cdcc905cc1fdaa660e2",
			"revisionTime": "2018-10-29T18:00:05Z"
		},
		{
			"checksumSHA1": "dg5eaH0MRepXtdUU43ZG14UDOvE=",
			"path": "golang.org/x/text/language",
			"revision": "6f44c5a2ea40ee3593d98cdcc905cc1fdaa660e2",
			"revisionTime": "2018-10-29T18:00:05Z"
		},
		{
			"checksumSHA1": "CbpjEkkOeh0fdM/V8xKDdI0AA88=",
			"path": "golang.org/x/text/secure/bidirule",
			"revision": "6f44c5a2ea40ee3593d98cdcc905cc1fdaa660e2",
			"revisionTime": "2018-10-29T18:00:05Z"
		},
		{
			"checksumSHA1": "o3YChxWLvyCmkAn/ZNBj9HC9zKw=",
			"path": "golang.org/x/text/transform",
			"revision": "6f44c5a2ea40ee3593d98cdcc905cc1fdaa660e2",
			"revisionTime": "2018-10-29T18:00:05Z"
		},
		{
			"checksumSHA1": "qjFbU4RWY+Caxaa5/TlMJW82E+A=",
			"path": "golang.org/x/text/unicode/bidi",
			"revision": "6f44c5a2ea40ee3593d98cdcc905cc1fdaa660e2",
			"revisionTime": "2018-10-29T18:00:05Z"
		},
		{
			"checksumSHA1": "vAScJLvb0ucuuclyN9vmJUyWTBA=",
			"path": "golang.org/x/text/unicode/norm",
			"revision": "6f44c5a2ea40ee3593d98cdcc905cc1fdaa660e2",
			"revisionTime": "2018-10-29T18:00:05Z"
		},
		{
			"checksumSHA1": "3MKQfzebrexFB4O7eRWdonIHlng=",
			"path": "google.golang.org/api/support/bundler",
			"revision": "a077b3e91a274d413f19288b1cd3a03435d6785b",
			"revisionTime": "2019-05-17T00:07:01Z"
		},
		{
			"checksumSHA1": "dU5fToNngC22+3DsebkdYv+T3jE=",
			"path": "google.golang.org/genproto/googleapis/rpc/status",
			"revision": "bb713bdc0e5239f2b68e560efbe1c701a6fe78f9",
			"revisionTime": "2019-05-16T17:26:35Z"
		},
		{
			"checksumSHA1": "OquaDhyo5l+iillTvFEWTEOEO8U=",
			"path": "google.golang.org/grpc",
			"revision": "25c4f928eaa6d96443009bd842389fb4fa48664e",
			"revisionTime": "2019-04-18T21:20:59Z",
			"version": "v1.20.1",
			"versionExact": "v1.20.1"
		},
		{
			"checksumSHA1": "e96V30YlF8nnJw+2c14d8kUUDaE=",
			"path": "google.golang.org/grpc/balancer",
			"revision": "25c4f928eaa6d96443009bd842389fb4fa48664e",
			"revisionTime": "2019-04-18T21:20:59Z",
			"version": "v1.20.1",
			"versionExact": "v1.20.1"
		},
		{
			"checksumSHA1": "xohMthvqnNpNM1T1cmuyKUNqsjQ=",
			"path": "google.golang.org/grpc/balancer/base",
			"revision": "25c4f928eaa6d96443009bd842389fb4fa48664e",
			"revisionTime": "2019-04-18T21:20:59Z",
			"version": "v1.20.1",
			"versionExact": "v1.20.1"
		},
		{
			"checksumSHA1": "cE7mFcyGz0F+EnlTZrzLkhprH/4=",
			"path": "google.golang.org/grpc/balancer/roundrobin",
			"revision": "25c4f928eaa6d96443009bd842389fb4fa48664e",
			"revisionTime": "2019-04-18T21:20:59Z",
			"version": "v1.20.1",
			"versionExact": "v1.20.1"
		},
		{
			"checksumSHA1": "YyTUFAVju8wgb1s/3azC2CeSbfY=",
			"path": "google.golang.org/grpc/binarylog/grpc_binarylog_v1",
			"revision": "25c4f928eaa6d96443009bd842389fb4fa48664e",
			"revisionTime": "2019-04-18T21:20:59Z",
			"version": "v1.20.1",
			"versionExact": "v1.20.1"
		},
		{
			"checksumSHA1": "R3tuACGAPyK4lr+oSNt1saUzC0M=",
			"path": "google.golang.org/grpc/codes",
			"revision": "25c4f928eaa6d96443009bd842389fb4fa48664e",
			"revisionTime": "2019-04-18T21:20:59Z",
			"version": "v1.20.1",
			"versionExact": "v1.20.1"
		},
		{
			"checksumSHA1": "UgxkVy6e/BMqXrmS21WmcHtdcd4=",
			"path": "google.golang.org/grpc/connectivity",
			"revision": "25c4f928eaa6d96443009bd842389fb4fa48664e",
			"revisionTime": "2019-04-18T21:20:59Z",
			"version": "v1.20.1",
			"versionExact": "v1.20.1"
		},
		{
			"checksumSHA1": "UCUrC2IlbYFE2SCOmmjCpbp48JQ=",
			"path": "google.golang.org/grpc/credentials",
			"revision": "25c4f928eaa6d96443009bd842389fb4fa48664e",
			"revisionTime": "2019-04-18T21:20:59Z",
			"version": "v1.20.1",
			"versionExact": "v1.20.1"
		},
		{
			"checksumSHA1": "Eqxca59xIMaL4EUNwWsozg7kFkk=",
			"path": "google.golang.org/grpc/credentials/internal",
			"revision": "25c4f928eaa6d96443009bd842389fb4fa48664e",
			"revisionTime": "2019-04-18T21:20:59Z",
			"version": "v1.20.1",
			"versionExact": "v1.20.1"
		},
		{
			"checksumSHA1": "puS+9H2qFMoLKCyXxu9nGACNuQk=",
			"path": "google.golang.org/grpc/encoding",
			"revision": "25c4f928eaa6d96443009bd842389fb4fa48664e",
			"revisionTime": "2019-04-18T21:20:59Z",
			"version": "v1.20.1",
			"versionExact": "v1.20.1"
		},
		{
			"checksumSHA1": "QVOt/iNzTo6QsHSsJ+3zMM6ylMo=",
			"path": "google.golang.org/grpc/encoding/gzip",
			"revision": "25c4f928eaa6d96443009bd842389fb4fa48664e",
			"revisionTime": "2019-04-18T21:20:59Z",
			"version": "v1.20.1",
			"versionExact": "v1.20.1"
		},
		{
			"checksumSHA1": "LKKkn7EYA+Do9Qwb2/SUKLFNxoo=",
			"path": "google.golang.org/grpc/encoding/proto",
			"revision": "25c4f928eaa6d96443009bd842389fb4fa48664e",
			"revisionTime": "2019-04-18T21:20:59Z",
			"version": "v1.20.1",
			"versionExact": "v1.20.1"
		},
		{
			"checksumSHA1": "3hj3attJzO2iqArJeSNEW8diHqo=",
			"path": "google.golang.org/grpc/grpclog",
			"revision": "25c4f928eaa6d96443009bd842389fb4fa48664e",
			"revisionTime": "2019-04-18T21:20:59Z",
			"version": "v1.20.1",
			"versionExact": "v1.20.1"
		},
		{
			"checksumSHA1": "wabmZzT67A/Oy1tWQxYWw7UuTnY=",
			"path": "google.golang.org/grpc/health",
			"revision": "25c4f928eaa6d96443009bd842389fb4fa48664e",
			"revisionTime": "2019-04-18T21:20:59Z",
			"version": "v1.20.1",
			"versionExact": "v1.20.1"
		},
		{
			"checksumSHA1": "KfgIKMqGJ8FdFbWlGDsnmrCY7eE=",
			"path": "google.golang.org/grpc/health/grpc_health_v1",
			"revision": "25c4f928eaa6d96443009bd842389fb4fa48664e",
			"revisionTime": "2019-04-18T21:20:59Z",
			"version": "v1.20.1",
			"versionExact": "v1.20.1"
		},
		{
			"checksumSHA1": "ljdusD2Cq+jomfGQwL9TyEsRZEA=",
			"path": "google.golang.org/grpc/internal",
			"revision": "25c4f928eaa6d96443009bd842389fb4fa48664e",
			"revisionTime": "2019-04-18T21:20:59Z",
			"version": "v1.20.1",
			"versionExact": "v1.20.1"
		},
		{
			"checksumSHA1": "uDJA7QK2iGnEwbd9TPqkLaM+xuU=",
			"path": "google.golang.org/grpc/internal/backoff",
			"revision": "25c4f928eaa6d96443009bd842389fb4fa48664e",
			"revisionTime": "2019-04-18T21:20:59Z",
			"version": "v1.20.1",
			"versionExact": "v1.20.1"
		},
		{
			"checksumSHA1": "k4ITR7VpzDbbf0tRqI6p9xsmPug=",
			"path": "google.golang.org/grpc/internal/balancerload",
			"revision": "25c4f928eaa6d96443009bd842389fb4fa48664e",
			"revisionTime": "2019-04-18T21:20:59Z",
			"version": "v1.20.1",
			"versionExact": "v1.20.1"
		},
		{
			"checksumSHA1": "Wxgih1pu+wvJRT/rCY9WgSMF4w4=",
			"path": "google.golang.org/grpc/internal/binarylog",
			"revision": "25c4f928eaa6d96443009bd842389fb4fa48664e",
			"revisionTime": "2019-04-18T21:20:59Z",
			"version": "v1.20.1",
			"versionExact": "v1.20.1"
		},
		{
			"checksumSHA1": "X8zn5E1oU4Ev2qbeiruRbbaTN8Y=",
			"path": "google.golang.org/grpc/internal/channelz",
			"revision": "25c4f928eaa6d96443009bd842389fb4fa48664e",
			"revisionTime": "2019-04-18T21:20:59Z",
			"version": "v1.20.1",
			"versionExact": "v1.20.1"
		},
		{
			"checksumSHA1": "i4SV6WG1mpU7hw8mtvY5HuXKUCI=",
			"path": "google.golang.org/grpc/internal/envconfig",
			"revision": "25c4f928eaa6d96443009bd842389fb4fa48664e",
			"revisionTime": "2019-04-18T21:20:59Z",
			"version": "v1.20.1",
			"versionExact": "v1.20.1"
		},
		{
			"checksumSHA1": "70gndc/uHwyAl3D45zqp7vyHWlo=",
			"path": "google.golang.org/grpc/internal/grpcrand",
			"revision": "25c4f928eaa6d96443009bd842389fb4fa48664e",
			"revisionTime": "2019-04-18T21:20:59Z",
			"version": "v1.20.1",
			"versionExact": "v1.20.1"
		},
		{
			"checksumSHA1": "psHSfNyU2y9L9zRK+s41e7ScTf4=",
			"path": "google.golang.org/grpc/internal/grpcsync",
			"revision": "25c4f928eaa6d96443009bd842389fb4fa48664e",
			"revisionTime": "2019-04-18T21:20:59Z",
			"version": "v1.20.1",
			"versionExact": "v1.20.1"
		},
		{
			"checksumSHA1": "wTCshPVAgkVAk+4nvDj5Yj6AFp4=",
			"path": "google.golang.org/grpc/internal/syscall",
			"revision": "25c4f928eaa6d96443009bd842389fb4fa48664e",
			"revisionTime": "2019-04-18T21:20:59Z",
			"version": "v1.20.1",
			"versionExact": "v1.20.1"
		},
		{
			"checksumSHA1": "uJfd8Adj/mSohc5b7ZUu8xQHPok=",
			"path": "google.golang.org/grpc/internal/transport",
			"revision": "25c4f928eaa6d96443009bd842389fb4fa48664e",
			"revisionTime": "2019-04-18T21:20:59Z",
			"version": "v1.20.1",
			"versionExact": "v1.20.1"
		},
		{
			"checksumSHA1": "cDYDzrrgfj9Y45GDWcXXCrRofp0=",
			"path": "google.golang.org/grpc/keepalive",
			"revision": "25c4f928eaa6d96443009bd842389fb4fa48664e",
			"revisionTime": "2019-04-18T21:20:59Z",
			"version": "v1.20.1",
			"versionExact": "v1.20.1"
		},
		{
			"checksumSHA1": "0OoJw+Wc7+1Ox5nBbwjgqWW8Xpw=",
			"path": "google.golang.org/grpc/metadata",
			"revision": "25c4f928eaa6d96443009bd842389fb4fa48664e",
			"revisionTime": "2019-04-18T21:20:59Z",
			"version": "v1.20.1",
			"versionExact": "v1.20.1"
		},
		{
			"checksumSHA1": "pA4e5yAJjAqCzz1FrutkeNHV5W8=",
			"path": "google.golang.org/grpc/naming",
			"revision": "25c4f928eaa6d96443009bd842389fb4fa48664e",
			"revisionTime": "2019-04-18T21:20:59Z",
			"version": "v1.20.1",
			"versionExact": "v1.20.1"
		},
		{
			"checksumSHA1": "ltPJN8UyzvWN0H0BvkP2AREujgQ=",
			"path": "google.golang.org/grpc/peer",
			"revision": "25c4f928eaa6d96443009bd842389fb4fa48664e",
			"revisionTime": "2019-04-18T21:20:59Z",
			"version": "v1.20.1",
			"versionExact": "v1.20.1"
		},
		{
			"checksumSHA1": "6vHMrRHRgTkFCgP1Pp5yTENQoV0=",
			"path": "google.golang.org/grpc/resolver",
			"revision": "25c4f928eaa6d96443009bd842389fb4fa48664e",
			"revisionTime": "2019-04-18T21:20:59Z",
			"version": "v1.20.1",
			"versionExact": "v1.20.1"
		},
		{
			"checksumSHA1": "jHyoB4k7uV8VIRHJm/Jscyp6EZY=",
			"path": "google.golang.org/grpc/resolver/dns",
			"revision": "25c4f928eaa6d96443009bd842389fb4fa48664e",
			"revisionTime": "2019-04-18T21:20:59Z",
			"version": "v1.20.1",
			"versionExact": "v1.20.1"
		},
		{
			"checksumSHA1": "voz1mta5+d5bXMGt9SK88Vys2iE=",
			"path": "google.golang.org/grpc/resolver/passthrough",
			"revision": "25c4f928eaa6d96443009bd842389fb4fa48664e",
			"revisionTime": "2019-04-18T21:20:59Z",
			"version": "v1.20.1",
			"versionExact": "v1.20.1"
		},
		{
			"checksumSHA1": "3ZPGj/HdfLTiK7I3xPdnqELnHdk=",
			"path": "google.golang.org/grpc/stats",
			"revision": "25c4f928eaa6d96443009bd842389fb4fa48664e",
			"revisionTime": "2019-04-18T21:20:59Z",
			"version": "v1.20.1",
			"versionExact": "v1.20.1"
		},
		{
			"checksumSHA1": "bJSa9mM309wvISy+B6zfc0KAUqs=",
			"path": "google.golang.org/grpc/status",
			"revision": "25c4f928eaa6d96443009bd842389fb4fa48664e",
			"revisionTime": "2019-04-18T21:20:59Z",
			"version": "v1.20.1",
			"versionExact": "v1.20.1"
		},
		{
			"checksumSHA1": "HGXDrPBB90iBU4NJ7C1N8MJRkI0=",
			"path": "google.golang.org/grpc/tap",
			"revision": "25c4f928eaa6d96443009bd842389fb4fa48664e",
			"revisionTime": "2019-04-18T21:20:59Z",
			"version": "v1.20.1",
			"versionExact": "v1.20.1"
		},
		{
			"checksumSHA1": "GVErM8KgFMKvYUc9Eikdb4YKgO4=",
			"path": "gopkg.in/DataDog/dd-trace-go.v1/ddtrace/ext",
			"revision": "746d442e156a14c4d1d71c24757084ec28dad5d5",
			"revisionTime": "2019-05-17T06:49:40Z"
		},
		{
			"checksumSHA1": "12GqsW8PiRPnezDDy0v4brZrndM=",
			"path": "gopkg.in/yaml.v2",
			"revision": "a5b47d31c556af34a302ce5d659e6fea44d90de0",
			"revisionTime": "2016-09-28T15:37:09Z"
		}
	],
	"rootPath": "github.com/dgraph-io/dgraph"
}<|MERGE_RESOLUTION|>--- conflicted
+++ resolved
@@ -1243,18 +1243,12 @@
 		{
 			"checksumSHA1": "UxahDzW2v4mf/+aFxruuupaoIwo=",
 			"path": "golang.org/x/net/internal/timeseries",
-<<<<<<< HEAD
 			"revision": "018c4d40a106a7ae83689758294fcd8d23850745",
 			"revisionTime": "2019-05-20T20:50:50Z"
-=======
-			"revision": "3ec19112720433827bbce8be9342797f5a6aaaf9",
-			"revisionTime": "2019-05-12T12:16:34Z"
->>>>>>> c43b92ac
 		},
 		{
 			"checksumSHA1": "HvmG9LfStMLF+hIC7xR4SxegMis=",
 			"path": "golang.org/x/net/trace",
-<<<<<<< HEAD
 			"revision": "018c4d40a106a7ae83689758294fcd8d23850745",
 			"revisionTime": "2019-05-20T20:50:50Z"
 		},
@@ -1263,10 +1257,6 @@
 			"path": "golang.org/x/sync/semaphore",
 			"revision": "112230192c580c3556b8cee6403af37a4fc5f28c",
 			"revisionTime": "2019-04-22T22:11:18Z"
-=======
-			"revision": "3ec19112720433827bbce8be9342797f5a6aaaf9",
-			"revisionTime": "2019-05-12T12:16:34Z"
->>>>>>> c43b92ac
 		},
 		{
 			"checksumSHA1": "REkmyB368pIiip76LiqMLspgCRk=",
