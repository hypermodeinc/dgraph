/*
 * Copyright 2017 Dgraph Labs, Inc. and Contributors
 *
 * Licensed under the Apache License, Version 2.0 (the "License");
 * you may not use this file except in compliance with the License.
 * You may obtain a copy of the License at
 *
 *     http://www.apache.org/licenses/LICENSE-2.0
 *
 * Unless required by applicable law or agreed to in writing, software
 * distributed under the License is distributed on an "AS IS" BASIS,
 * WITHOUT WARRANTIES OR CONDITIONS OF ANY KIND, either express or implied.
 * See the License for the specific language governing permissions and
 * limitations under the License.
 */

package badger

import (
	"bytes"
	"container/heap"
	"fmt"
	"math"
	"strconv"
	"sync"
	"sync/atomic"

	"github.com/dgraph-io/badger/y"
	farm "github.com/dgryski/go-farm"
	"github.com/pkg/errors"
)

type uint64Heap []uint64

func (u uint64Heap) Len() int               { return len(u) }
func (u uint64Heap) Less(i int, j int) bool { return u[i] < u[j] }
func (u uint64Heap) Swap(i int, j int)      { u[i], u[j] = u[j], u[i] }
func (u *uint64Heap) Push(x interface{})    { *u = append(*u, x.(uint64)) }
func (u *uint64Heap) Pop() interface{} {
	old := *u
	n := len(old)
	x := old[n-1]
	*u = old[0 : n-1]
	return x
}

type oracle struct {
	isManaged bool // Does not change value, so no locking required.

	sync.Mutex
	curRead    uint64
	nextCommit uint64

	// These two structures are used to figure out when a commit is done. The minimum done commit is
	// used to update curRead.
	commitMark     uint64Heap
	pendingCommits map[uint64]struct{}

	// commits stores a key fingerprint and latest commit counter for it.
	// refCount is used to clear out commits map to avoid a memory blowup.
	commits  map[uint64]uint64
	refCount int64
}

func (o *oracle) addRef() {
	atomic.AddInt64(&o.refCount, 1)
}

func (o *oracle) decrRef() {
	if count := atomic.AddInt64(&o.refCount, -1); count == 0 {
		// Clear out pendingCommits maps to release memory.
		o.Lock()
		y.AssertTrue(len(o.commitMark) == 0)
		y.AssertTrue(len(o.pendingCommits) == 0)
		if len(o.commits) >= 1000 { // If the map is still small, let it slide.
			o.commits = make(map[uint64]uint64)
		}
		o.Unlock()
	}
}

func (o *oracle) readTs() uint64 {
	if o.isManaged {
		return math.MaxUint64
	}
	return atomic.LoadUint64(&o.curRead)
}

func (o *oracle) commitTs() uint64 {
	o.Lock()
	defer o.Unlock()
	return o.nextCommit
}

// hasConflict must be called while having a lock.
func (o *oracle) hasConflict(txn *Txn) bool {
	if len(txn.reads) == 0 {
		return false
	}
	for _, ro := range txn.reads {
		if ts, has := o.commits[ro]; has && ts > txn.readTs {
			return true
		}
	}
	return false
}

func (o *oracle) newCommitTs(txn *Txn) uint64 {
	o.Lock()
	defer o.Unlock()

	if o.hasConflict(txn) {
		return 0
	}

	var ts uint64
	if !o.isManaged {
		// This is the general case, when user doesn't specify the read and commit ts.
		ts = o.nextCommit
		o.nextCommit++

	} else {
		// If commitTs is set, use it instead.
		ts = txn.commitTs
	}

	for _, w := range txn.writes {
		o.commits[w] = ts // Update the commitTs.
	}
	if o.isManaged {
		// No need to update the heap.
		return ts
	}
	heap.Push(&o.commitMark, ts)
	if _, has := o.pendingCommits[ts]; has {
		panic(fmt.Sprintf("We shouldn't have the commit ts: %d", ts))
	}
	o.pendingCommits[ts] = struct{}{}
	return ts
}

func (o *oracle) doneCommit(cts uint64) {
	if o.isManaged {
		// No need to update anything.
		return
	}
	o.Lock()
	defer o.Unlock()

	if _, has := o.pendingCommits[cts]; !has {
		panic(fmt.Sprintf("We should already have the commit ts: %d", cts))
	}
	delete(o.pendingCommits, cts)

	var min uint64
	for len(o.commitMark) > 0 {
		ts := o.commitMark[0]
		if _, has := o.pendingCommits[ts]; has {
			// Still waiting for a txn to commit.
			break
		}
		min = ts
		heap.Pop(&o.commitMark)
	}
	if min == 0 {
		return
	}
	atomic.StoreUint64(&o.curRead, min)
	// nextCommit must never be reset.
}

// Txn represents a Badger transaction.
type Txn struct {
	readTs   uint64
	commitTs uint64

	update bool     // update is used to conditionally keep track of reads.
	reads  []uint64 // contains fingerprints of keys read.
	writes []uint64 // contains fingerprints of keys written.

	pendingWrites map[string]*entry // cache stores any writes done by txn.

	db        *DB
	callbacks []func()
	discarded bool
}

// Set sets the provided value for a given key. If key is not present, it is created.
//
// Along with key and value, Set can also take an optional userMeta byte. This byte is stored
// alongside the key, and can be used as an aid to interpret the value or store other contextual
// bits corresponding to the key-value pair.
//
// This would fail with ErrReadOnlyTxn if update flag was set to false when creating the
// transaction.
func (txn *Txn) Set(key, val []byte, userMeta byte) error {
	if !txn.update {
		return ErrReadOnlyTxn
	} else if txn.discarded {
		return ErrDiscardedTxn
	} else if len(key) == 0 {
		return ErrEmptyKey
	} else if len(key) > maxKeySize {
		return exceedsMaxKeySizeError(key)
	} else if int64(len(val)) > txn.db.opt.ValueLogFileSize {
		return exceedsMaxValueSizeError(val, txn.db.opt.ValueLogFileSize)
	}

	fp := farm.Fingerprint64(key) // Avoid dealing with byte arrays.
	txn.writes = append(txn.writes, fp)

	e := &entry{
		Key:      key,
		Value:    val,
		UserMeta: userMeta,
	}
	txn.pendingWrites[string(key)] = e
	return nil
}

// Delete deletes a key. This is done by adding a delete marker for the key at commit timestamp.
// Any reads happening before this timestamp would be unaffected. Any reads after this commit would
// see the deletion.
func (txn *Txn) Delete(key []byte) error {
	if !txn.update {
		return ErrReadOnlyTxn
	} else if txn.discarded {
		return ErrDiscardedTxn
	} else if len(key) == 0 {
		return ErrEmptyKey
	} else if len(key) > maxKeySize {
		return exceedsMaxKeySizeError(key)
	}

	fp := farm.Fingerprint64(key) // Avoid dealing with byte arrays.
	txn.writes = append(txn.writes, fp)

	e := &entry{
		Key:  key,
		Meta: bitDelete,
	}
	txn.pendingWrites[string(key)] = e
	return nil
}

// Get looks for key and returns corresponding Item.
// If key is not found, ErrKeyNotFound is returned.
func (txn *Txn) Get(key []byte) (item *Item, rerr error) {
	if len(key) == 0 {
		return nil, ErrEmptyKey
	} else if txn.discarded {
		return nil, ErrDiscardedTxn
	}

	item = new(Item)
	if txn.update {
		if e, has := txn.pendingWrites[string(key)]; has && bytes.Equal(key, e.Key) {
			// Fulfill from cache.
			item.meta = e.Meta
			item.val = e.Value
			item.userMeta = e.UserMeta
			item.key = key
			item.status = prefetched
			item.version = txn.readTs
			// We probably don't need to set db on item here.
			return item, nil
		}
		// Only track reads if this is update txn. No need to track read if txn serviced it
		// internally.
		fp := farm.Fingerprint64(key)
		txn.reads = append(txn.reads, fp)
	}

	seek := y.KeyWithTs(key, txn.readTs)
	vs, err := txn.db.get(seek)
	if err != nil {
		return nil, errors.Wrapf(err, "DB::Get key: %q", key)
	}
	if vs.Value == nil && vs.Meta == 0 {
		return nil, ErrKeyNotFound
	}
	if (vs.Meta & bitDelete) != 0 {
		return nil, ErrKeyNotFound
	}

	item.key = key
	item.version = vs.Version
	item.meta = vs.Meta
	item.userMeta = vs.UserMeta
	item.db = txn.db
	item.vptr = vs.Value
	item.txn = txn
	return item, nil
}

// Discard discards a created transaction. This method is very important and must be called. Commit
// method calls this internally, however, calling this multiple times doesn't cause any issues. So,
// this can safely be called via a defer right when transaction is created.
//
// NOTE: If any operations are run on a discarded transaction, ErrDiscardedTxn is returned.
func (txn *Txn) Discard() {
	if txn.discarded { // Avoid a re-run.
		return
	}
	txn.discarded = true

	for _, cb := range txn.callbacks {
		cb()
	}
	if txn.update {
		txn.db.orc.decrRef()
	}
}

// Commit commits the transaction, following these steps:
//
// 1. If there are no writes, return immediately.
//
// 2. Check if read rows were updated since txn started. If so, return ErrConflict.
//
// 3. If no conflict, generate a commit timestamp and update written rows' commit ts.
//
// 4. Batch up all writes, write them to value log and LSM tree.
//
// 5. If callback is provided, Badger will return immediately after checking
// for conflicts. Writes to the database will happen in the background.  If
// there is a conflict, an error will be returned and the callback will not
// run. If there are no conflicts, the callback will be called in the
// background upon successful completion of writes or any error during write.
//
// If error is nil, the transaction is successfully committed. In case of a non-nil error, the LSM
// tree won't be updated, so there's no need for any rollback.
func (txn *Txn) Commit(callback func(error)) error {
	if txn.commitTs == 0 && txn.db.opt.managedTxns {
<<<<<<< HEAD
		return ErrManagedTxn
=======
		panic("Cannot use Commit() for ManagedDB. Use CommitAt() instead.")
>>>>>>> cc8914e2
	}
	if txn.discarded {
		return ErrDiscardedTxn
	}
	defer txn.Discard()
	if len(txn.writes) == 0 {
		return nil // Nothing to do.
	}

	state := txn.db.orc
	commitTs := state.newCommitTs(txn)
	if commitTs == 0 {
		return ErrConflict
	}
	defer state.doneCommit(commitTs)

	entries := make([]*entry, 0, len(txn.pendingWrites)+1)
	for _, e := range txn.pendingWrites {
		// Suffix the keys with commit ts, so the key versions are sorted in
		// descending order of commit timestamp.
		e.Key = y.KeyWithTs(e.Key, commitTs)
		e.Meta |= bitTxn
		entries = append(entries, e)
	}
	e := &entry{
		Key:   y.KeyWithTs(txnKey, commitTs),
		Value: []byte(strconv.FormatUint(commitTs, 10)),
		Meta:  bitFinTxn,
	}
	entries = append(entries, e)

	if callback == nil {
		// If batchSet failed, LSM would not have been updated. So, no need to rollback anything.

		// TODO: What if some of the txns successfully make it to value log, but others fail.
		// Nothing gets updated to LSM, until a restart happens.
		return txn.db.batchSet(entries)
	}
	return txn.db.batchSetAsync(entries, callback)
}

// NewTransaction creates a new transaction. Badger supports concurrent execution of transactions,
// providing serializable snapshot isolation, avoiding write skews. Badger achieves this by tracking
// the keys read and at Commit time, ensuring that these read keys weren't concurrently modified by
// another transaction.
//
// For read-only transactions, set update to false. In this mode, we don't track the rows read for
// any changes. Thus, any long running iterations done in this mode wouldn't pay this overhead.
//
// Running transactions concurrently is OK. However, a transaction itself isn't thread safe, and
// should only be run serially. It doesn't matter if a transaction is created by one goroutine and
// passed down to other, as long as the Txn APIs are called serially.
//
// When you create a new transaction, it is absolutely essential to call
// Discard(). This should be done irrespective of what the update param is set
// to. Commit API internally runs Discard, but running it twice wouldn't cause
// any issues.
//
//  txn := db.NewTransaction(false)
//  defer txn.Discard()
//  // Call various APIs.
func (db *DB) NewTransaction(update bool) *Txn {
	txn := &Txn{
		update: update,
		db:     db,
		readTs: db.orc.readTs(),
	}
	if update {
		txn.pendingWrites = make(map[string]*entry)
		txn.db.orc.addRef()
	}
	return txn
}

// View executes a function creating and managing a read-only transaction for the user. Error
// returned by the function is relayed by the View method.
func (db *DB) View(fn func(txn *Txn) error) error {
	if db.opt.managedTxns {
		return ErrManagedTxn
	}
	txn := db.NewTransaction(false)
	defer txn.Discard()

	return fn(txn)
}

// Update executes a function, creating and managing a read-write transaction
// for the user. Error returned by the function is relayed by the Update method.
func (db *DB) Update(fn func(txn *Txn) error) error {
	if db.opt.managedTxns {
		return ErrManagedTxn
	}
	txn := db.NewTransaction(true)
	defer txn.Discard()

	if err := fn(txn); err != nil {
		return err
	}

	return txn.Commit(nil)
}<|MERGE_RESOLUTION|>--- conflicted
+++ resolved
@@ -332,11 +332,7 @@
 // tree won't be updated, so there's no need for any rollback.
 func (txn *Txn) Commit(callback func(error)) error {
 	if txn.commitTs == 0 && txn.db.opt.managedTxns {
-<<<<<<< HEAD
-		return ErrManagedTxn
-=======
 		panic("Cannot use Commit() for ManagedDB. Use CommitAt() instead.")
->>>>>>> cc8914e2
 	}
 	if txn.discarded {
 		return ErrDiscardedTxn
