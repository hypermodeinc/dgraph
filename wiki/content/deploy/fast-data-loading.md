+++
date = "2017-03-20T22:25:17+11:00"
title = "Fast Data Loading"
[menu.main]
    parent = "deploy"
    weight = 12
+++

There are two different tools that can be used for fast data loading:

- `dgraph live` runs the Dgraph Live Loader
- `dgraph bulk` runs the Dgraph Bulk Loader

{{% notice "note" %}} Both tools only accept [RDF N-Quad/Triple
data](https://www.w3.org/TR/n-quads/) or JSON in plain or gzipped format. Data
in other formats must be converted.{{% /notice %}}

## Live Loader

Dgraph Live Loader (run with `dgraph live`) is a small helper program which reads RDF N-Quads from a gzipped file, batches them up, creates mutations (using the go client) and shoots off to Dgraph.

Dgraph Live Loader correctly handles assigning unique IDs to blank nodes across multiple files, and can optionally persist them to disk to save memory, in case the loader was re-run.

{{% notice "note" %}} Dgraph Live Loader can optionally write the xid->uid mapping to a directory specified using the `--xidmap` flag, which can reused
given that live loader completed successfully in the previous run.{{% /notice %}}

```sh
$ dgraph live --help # To see the available flags.

# Read RDFs or JSON from the passed file, and send them to Dgraph on localhost:9080.
$ dgraph live -f <path-to-gzipped-RDF-or-JSON-file>

# Read multiple RDFs or JSON from the passed path, and send them to Dgraph on localhost:9080.
$ dgraph live -f <./path-to-gzipped-RDF-or-JSON-files>

# Read multiple files strictly by name.
$ dgraph live -f <file1.rdf, file2.rdf>

# Use compressed gRPC connections to and from Dgraph.
$ dgraph live -C -f <path-to-gzipped-RDF-or-JSON-file>

# Read RDFs and a schema file and send to Dgraph running at given address.
$ dgraph live -f <path-to-gzipped-RDf-or-JSON-file> -s <path-to-schema-file> -a <dgraph-alpha-address:grpc_port> -z <dgraph-zero-address:grpc_port>
```

### Encrypted imports via Live Loader (Enterprise Feature)

A new flag `--encryption_key_file` is added to the Live Loader. This option is required to decrypt the encrypted export data and schema files. Once the export files are decrypted, the Live Loader streams the data to a live Alpha instance.
Alternatively, starting with v20.07.0, the `vault_*` options can be used to decrypt the encrypted export and schema files.

{{% notice "note" %}}
If the live Alpha instance has encryption turned on, the `p` directory will be encrypted. Otherwise, the `p` directory is unencrypted.
{{% /notice %}}

#### Encrypted RDF/JSON file and schema via Live Loader
`dgraph live -f <path-to-encrypted-gzipped-RDF-or-JSON-file> -s <path-to-encrypted-schema> --encryption_keyfile <path-to-keyfile-to-decrypt-files>`

### Other Live Loader options

`--new_uids` (default: false): Assign new UIDs instead of using the existing
UIDs in data files. This is useful to avoid overriding the data in a DB already
in operation.

`-f, --files`: Location of *.rdf(.gz) or *.json(.gz) file(s) to load. It can
load multiple files in a given path. If the path is a directory, then all files
ending in .rdf, .rdf.gz, .json, and .json.gz will be loaded.

`--format`: Specify file format (rdf or json) instead of getting it from
filenames. This is useful if you need to define a strict format manually.

`-b, --batch` (default: 1000): Number of N-Quads to send as part of a mutation.

`-c, --conc` (default: 10): Number of concurrent requests to make to Dgraph.
Do not confuse with `-C`.

`-C, --use_compression` (default: false): Enable compression for connections to and from the
Alpha server.

`-a, --alpha` (default: `localhost:9080`): Dgraph Alpha gRPC server address to connect for live loading. This can be a comma-separated list of Alphas addresses in the same cluster to distribute the load, e.g.,  `"alpha:grpc_port,alpha2:grpc_port,alpha3:grpc_port"`.

`-x, --xidmap` (default: disabled. Need a path): Store xid to uid mapping to a directory. Dgraph will save all identifiers used in the load for later use in other data ingest operations. The mapping will be saved in the path you provide and you must indicate that same path in the next load. It is recommended to use this flag if you have full control over your identifiers (Blank-nodes). Because the identifier will be mapped to a specific UID.

<<<<<<< HEAD
`--ludicrous_mode` (default: false): Live loader by default does smart batching to ingest data faster. This is not required in ludicrous mode, and ends up taking more time and memory. This option allows the user to notify live loader that the alpha is running in ludicrous mode. This modeo disables smart batching, increasing speed and memory. This should only be used if dgraph is running in ludicrous mode.
=======
`--vault_*` flags specifies the Vault server address, role id, secret id and 
field that contains the encryption key that can be used to decrypt the encrypted export. 
>>>>>>> a0187e94

## Bulk Loader

{{% notice "note" %}}
It's crucial to tune the bulk loader's flags to get good performance. See the
section below for details.
{{% /notice %}}

Dgraph Bulk Loader serves a similar purpose to the Dgraph Live Loader, but can
only be used to load data into a new cluster. It cannot be run on an existing
Dgraph cluster. Dgraph Bulk Loader is **considerably faster** than the Dgraph
Live Loader and is the recommended way to perform the initial import of large
datasets into Dgraph.

Only one or more Dgraph Zeros should be running for bulk loading. Dgraph Alphas
will be started later.

{{% notice "warning" %}}
Don't use bulk loader once the Dgraph cluster is up and running. Use it to import
your existing data to a new cluster.
{{% /notice %}}

You can [read some technical details](https://blog.dgraph.io/post/bulkloader/)
about the bulk loader on the blog.

See [Fast Data Loading]({{< relref "#fast-data-loading" >}}) for more info about
the expected N-Quads format.

**Reduce shards**: Before running the bulk load, you need to decide how many
Alpha groups will be running when the cluster starts. The number of Alpha groups
will be the same number of reduce shards you set with the `--reduce_shards`
flag. For example, if your cluster will run 3 Alpha with 3 replicas per group,
then there is 1 group and `--reduce_shards` should be set to 1. If your cluster
will run 6 Alphas with 3 replicas per group, then there are 2 groups and
`--reduce_shards` should be set to 2.

**Map shards**: The `--map_shards` option must be set to at least what's set for
`--reduce_shards`. A higher number helps the bulk loader evenly distribute
predicates between the reduce shards.

```sh
$ dgraph bulk -f goldendata.rdf.gz -s goldendata.schema --map_shards=4 --reduce_shards=2 --http localhost:8000 --zero=localhost:5080
```
```
{
	"DataFiles": "goldendata.rdf.gz",
	"DataFormat": "",
	"SchemaFile": "goldendata.schema",
	"DgraphsDir": "out",
	"TmpDir": "tmp",
	"NumGoroutines": 4,
	"MapBufSize": 67108864,
	"ExpandEdges": true,
	"SkipMapPhase": false,
	"CleanupTmp": true,
	"NumShufflers": 1,
	"Version": false,
	"StoreXids": false,
	"ZeroAddr": "localhost:5080",
	"HttpAddr": "localhost:8000",
	"IgnoreErrors": false,
	"MapShards": 4,
	"ReduceShards": 2
}
The bulk loader needs to open many files at once. This number depends on the size of the data set loaded, the map file output size, and the level of indexing. 100,000 is adequate for most data set sizes. See `man ulimit` for details of how to change the limit.
Current max open files limit: 1024
MAP 01s rdf_count:176.0 rdf_speed:174.4/sec edge_count:564.0 edge_speed:558.8/sec
MAP 02s rdf_count:399.0 rdf_speed:198.5/sec edge_count:1.291k edge_speed:642.4/sec
MAP 03s rdf_count:666.0 rdf_speed:221.3/sec edge_count:2.164k edge_speed:718.9/sec
MAP 04s rdf_count:952.0 rdf_speed:237.4/sec edge_count:3.014k edge_speed:751.5/sec
MAP 05s rdf_count:1.327k rdf_speed:264.8/sec edge_count:4.243k edge_speed:846.7/sec
MAP 06s rdf_count:1.774k rdf_speed:295.1/sec edge_count:5.720k edge_speed:951.5/sec
MAP 07s rdf_count:2.375k rdf_speed:338.7/sec edge_count:7.607k edge_speed:1.085k/sec
MAP 08s rdf_count:3.697k rdf_speed:461.4/sec edge_count:11.89k edge_speed:1.484k/sec
MAP 09s rdf_count:71.98k rdf_speed:7.987k/sec edge_count:225.4k edge_speed:25.01k/sec
MAP 10s rdf_count:354.8k rdf_speed:35.44k/sec edge_count:1.132M edge_speed:113.1k/sec
MAP 11s rdf_count:610.5k rdf_speed:55.39k/sec edge_count:1.985M edge_speed:180.1k/sec
MAP 12s rdf_count:883.9k rdf_speed:73.52k/sec edge_count:2.907M edge_speed:241.8k/sec
MAP 13s rdf_count:1.108M rdf_speed:85.10k/sec edge_count:3.653M edge_speed:280.5k/sec
MAP 14s rdf_count:1.121M rdf_speed:79.93k/sec edge_count:3.695M edge_speed:263.5k/sec
MAP 15s rdf_count:1.121M rdf_speed:74.61k/sec edge_count:3.695M edge_speed:246.0k/sec
REDUCE 16s [1.69%] edge_count:62.61k edge_speed:62.61k/sec plist_count:29.98k plist_speed:29.98k/sec
REDUCE 17s [18.43%] edge_count:681.2k edge_speed:651.7k/sec plist_count:328.1k plist_speed:313.9k/sec
REDUCE 18s [33.28%] edge_count:1.230M edge_speed:601.1k/sec plist_count:678.9k plist_speed:331.8k/sec
REDUCE 19s [45.70%] edge_count:1.689M edge_speed:554.4k/sec plist_count:905.9k plist_speed:297.4k/sec
REDUCE 20s [60.94%] edge_count:2.252M edge_speed:556.5k/sec plist_count:1.278M plist_speed:315.9k/sec
REDUCE 21s [93.21%] edge_count:3.444M edge_speed:681.5k/sec plist_count:1.555M plist_speed:307.7k/sec
REDUCE 22s [100.00%] edge_count:3.695M edge_speed:610.4k/sec plist_count:1.778M plist_speed:293.8k/sec
REDUCE 22s [100.00%] edge_count:3.695M edge_speed:584.4k/sec plist_count:1.778M plist_speed:281.3k/sec
Total: 22s
```

The output will be generated in the `out` directory by default. Here's the bulk
load output from the example above:

```sh
$ tree ./out
```
```
./out
├── 0
│   └── p
│       ├── 000000.vlog
│       ├── 000002.sst
│       └── MANIFEST
└── 1
    └── p
        ├── 000000.vlog
        ├── 000002.sst
        └── MANIFEST

4 directories, 6 files
```

Because `--reduce_shards` was set to 2, there are two sets of p directories: one
in `./out/0` directory and another in the `./out/1` directory.

Once the output is created, they can be copied to all the servers that will run
Dgraph Alphas. Each Dgraph Alpha must have its own copy of the group's p
directory output. Each replica of the first group should have its own copy of
`./out/0/p`, each replica of the second group should have its own copy of
`./out/1/p`, and so on.

```sh
$ dgraph bulk --help # To see the available flags.

# Read RDFs or JSON from the passed file.
$ dgraph bulk -f <path-to-gzipped-RDF-or-JSON-file> ...

# Read multiple RDFs or JSON from the passed path.
$ dgraph bulk -f <./path-to-gzipped-RDF-or-JSON-files> ...

# Read multiple files strictly by name.
$ dgraph bulk -f <file1.rdf, file2.rdf> ...

```

### Encryption at rest with Bulk Loader (Enterprise Feature)

Even before the Dgraph cluster starts, we can load data using Bulk Loader with the encryption feature turned on. Later we can point the generated `p` directory to a new Alpha server.

Here's an example to run Bulk Loader with a key used to write encrypted data:

```bash
dgraph bulk --encryption_key_file ./enc_key_file -f data.json.gz -s data.schema --map_shards=1 --reduce_shards=1 --http localhost:8000 --zero=localhost:5080
```
Alternatively, starting with v20.07.0, the `vault_*` options can be used to decrypt the encrypted export. 


### Encrypting imports via Bulk Loader (Enterprise Feature)

The Bulk Loader’s `encryption_key_file` option was previously used to encrypt the output `p ` directory. This same option will also be used to decrypt the encrypted export data and schema files.

Another option, `--encrypted`, indicates whether the input `rdf`/`json` data and schema files are encrypted or not. With this switch, we support the use case of migrating data from unencrypted exports to encrypted import.

So, with the above two options we have 4 cases:

1. `--encrypted=true` and no `encryption_key_file`.

Error: If the input is encrypted, a key file must be provided.

2. `--encrypted=true` and `encryption_key_file`=`path to key.

Input is encrypted and output `p` dir is encrypted as well.

3. `--encrypted=false` and no `encryption_key_file`.

Input is not encrypted and the output `p` dir is also not encrypted.   

4. `--encrypted=false` and `encryption_key_file`=`path to key`.

Input is not encrypted but the output is encrypted. (This is the migration use case mentioned above).

Alternatively, starting with v20.07.0, the `vault_*` options can be used instead of the `--encryption_key_file` option above to achieve the same effect except that the keys are sitting in a Vault server. 

### Other Bulk Loader options

`--new_uids` (default: false): Assign new UIDs instead of using the existing
UIDs in data files. This is useful to avoid overriding the data in a DB already
in operation.

`-f, --files`: Location of *.rdf(.gz) or *.json(.gz) file(s) to load. It can
load multiple files in a given path. If the path is a directory, then all files
ending in .rdf, .rdf.gz, .json, and .json.gz will be loaded.

`--format`: Specify file format (rdf or json) instead of getting it from
filenames. This is useful if you need to define a strict format manually.

`--store_xids`: Generate a xid edge for each node. It will store the XIDs (The identifier / Blank-nodes) in an attribute named `xid` in the entity itself. It is useful if you gonna
use [External IDs]({{< relref "mutations/external-ids.md" >}}).

`--xidmap` (default: disabled. Need a path): Store xid to uid mapping to a directory. Dgraph will save all identifiers used in the load for later use in other data ingest operations. The mapping will be saved in the path you provide and you must indicate that same path in the next load. It is recommended to use this flag if you have full control over your identifiers (Blank-nodes). Because the identifier will be mapped to a specific UID.

`--vault_*` flags specifies the Vault server address, role id, secret id and 
field that contains the encryption key that can be used to decrypt the encrypted export. 

### Tuning & monitoring

#### Performance Tuning

{{% notice "tip" %}}
We highly recommend [disabling swap
space](https://askubuntu.com/questions/214805/how-do-i-disable-swap) when
running Bulk Loader. It is better to fix the parameters to decrease memory
usage, than to have swapping grind the loader down to a halt.
{{% /notice %}}

Flags can be used to control the behaviour and performance characteristics of
the bulk loader. You can see the full list by running `dgraph bulk --help`. In
particular, **the flags should be tuned so that the bulk loader doesn't use more
memory than is available as RAM**. If it starts swapping, it will become
incredibly slow.

**In the map phase**, tweaking the following flags can reduce memory usage:

- The `--num_go_routines` flag controls the number of worker threads. Lowering reduces memory
  consumption.

- The `--mapoutput_mb` flag controls the size of the map output files. Lowering
  reduces memory consumption.

For bigger datasets and machines with many cores, gzip decoding can be a
bottleneck during the map phase. Performance improvements can be obtained by
first splitting the RDFs up into many `.rdf.gz` files (e.g. 256MB each). This
has a negligible impact on memory usage.

**The reduce phase** is less memory heavy than the map phase, although can still
use a lot.  Some flags may be increased to improve performance, *but only if
you have large amounts of RAM*:

- The `--reduce_shards` flag controls the number of resultant Dgraph alpha instances.
  Increasing this increases memory consumption, but in exchange allows for
higher CPU utilization.

- The `--map_shards` flag controls the number of separate map output shards.
  Increasing this increases memory consumption but balances the resultant
Dgraph alpha instances more evenly.

- The `--shufflers` controls the level of parallelism in the shuffle/reduce
  stage. Increasing this increases memory consumption.<|MERGE_RESOLUTION|>--- conflicted
+++ resolved
@@ -80,12 +80,10 @@
 
 `-x, --xidmap` (default: disabled. Need a path): Store xid to uid mapping to a directory. Dgraph will save all identifiers used in the load for later use in other data ingest operations. The mapping will be saved in the path you provide and you must indicate that same path in the next load. It is recommended to use this flag if you have full control over your identifiers (Blank-nodes). Because the identifier will be mapped to a specific UID.
 
-<<<<<<< HEAD
 `--ludicrous_mode` (default: false): Live loader by default does smart batching to ingest data faster. This is not required in ludicrous mode, and ends up taking more time and memory. This option allows the user to notify live loader that the alpha is running in ludicrous mode. This modeo disables smart batching, increasing speed and memory. This should only be used if dgraph is running in ludicrous mode.
-=======
+
 `--vault_*` flags specifies the Vault server address, role id, secret id and 
 field that contains the encryption key that can be used to decrypt the encrypted export. 
->>>>>>> a0187e94
 
 ## Bulk Loader
 
