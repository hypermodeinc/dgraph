--- conflicted
+++ resolved
@@ -633,13 +633,7 @@
 
 Sounds interesting?
 
-<<<<<<< HEAD
-Check out our next tutorial of the getting started series [here](/tutorial-4/).
-=======
-See you all soon in the next tutorial. Till then, happy Graphing!
-
 Check out our next tutorial of the getting started series [here](../tutorial-4/).
->>>>>>> db2d91c7
 
 ### Need Help
 
