--- conflicted
+++ resolved
@@ -689,13 +689,12 @@
 _:blank-1 <dgraph.type> "Person" .
 ```
 
-<<<<<<< HEAD
 Facets do not contain type information but Dgraph will try to guess a type from the input.
 If the value of a facet can be parsed to a number, it will be converted to either a float
 or an int. If it can be parsed as a boolean, it will be stored as a boolean. If the value
 is a string, it will be stored as a datetime if the string matches the RFC3339 format or
 as a double-quoted string otherwise.
-=======
+
 ### Deleting Facets
 
 The easiest way to delete a Facet is overwriting it. When you create a new mutation for the same entity without a facet, the existing facet will be deleted automatically.
@@ -729,7 +728,6 @@
   }
 }' | jq
 ```
->>>>>>> f717287a
 
 ### Creating a list with JSON and interacting with
 
