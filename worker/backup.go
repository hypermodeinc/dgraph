--- conflicted
+++ resolved
@@ -33,8 +33,7 @@
 
 // BackupOverNetwork handles a request coming from an HTTP client.
 func BackupOverNetwork(pctx context.Context, target string) error {
-<<<<<<< HEAD
-	return x.Errorf("Backup failed: %s", errNotSupported)
+	return x.ErrNotSupported
 }
 
 // Restore implements the Worker interface.
@@ -46,7 +45,4 @@
 // RestoreOverNetwork handles a request coming from an HTTP client.
 func RestoreOverNetwork(pctx context.Context, target string) error {
 	return x.Errorf("Restore failed: %s", errNotSupported)
-=======
-	return x.ErrNotSupported
->>>>>>> b0742078
 }