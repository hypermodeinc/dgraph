--- conflicted
+++ resolved
@@ -390,11 +390,7 @@
 			x.AssertTrue(idx >= 0)
 			vals[j] = sortVals[idx]
 		}
-<<<<<<< HEAD
-		if err := types.Sort(vals, &ul.Uids, desc); err != nil {
-=======
-		if err := types.Sort(vals, ul, desc, ""); err != nil {
->>>>>>> 1c1b81df
+		if err := types.Sort(vals, &ul.Uids, desc, ""); err != nil {
 			return err
 		}
 		// Paginate
@@ -715,11 +711,7 @@
 			values = append(values, []types.Val{val})
 		}
 	}
-<<<<<<< HEAD
-	err := types.Sort(values, &uids, []bool{order.Desc})
-=======
-	err := types.Sort(values, &pb.List{Uids: uids}, []bool{order.Desc}, lang)
->>>>>>> 1c1b81df
+	err := types.Sort(values, &uids, []bool{order.Desc}, lang)
 	ul.Uids = uids
 	if len(ts.Order) > 1 {
 		for _, v := range values {
