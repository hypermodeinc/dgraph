--- conflicted
+++ resolved
@@ -86,8 +86,9 @@
 }
 
 type FuncType int
+
 const (
-	NotFn        FuncType = iota
+	NotFn FuncType = iota
 	AggregatorFn
 	CompareFn
 	GeoFn
@@ -126,7 +127,7 @@
 	var ineqValue types.Val
 	var ineqValueToken string
 	var n int
-	
+
 	fnType, f := parseFuncType(q.SrcFunc)
 	switch fnType {
 	case AggregatorFn:
@@ -204,64 +205,6 @@
 
 	var out task.Result
 	it := algo.NewListIterator(q.Uids)
-<<<<<<< HEAD
-
-	langs := append(q.Langs, "")
-	for i := 0; i < n; i++ {
-		var uids []*task.List
-		for _, lang := range langs {
-			var key []byte
-			if isAgrtr {
-				key = x.DataKey(attr, it.Val())
-				it.Next()
-			} else if useFunc {
-				indexAttr := attr
-				if len(lang) > 0 {
-					indexAttr += "@" + lang
-				}
-				key = x.IndexKey(indexAttr, tokens[i])
-			} else if q.Reverse {
-				key = x.ReverseKey(attr, it.Val())
-				it.Next()
-			} else {
-				key = x.DataKey(attr, it.Val())
-				it.Next()
-			}
-			// Get or create the posting list for an entity, attribute combination.
-			pl, decr := posting.GetOrCreate(key, gid)
-			defer decr()
-
-			// If a posting list contains a value, we store that or else we store a nil
-			// byte so that processing is consistent later.
-			val, err := pl.Value(q.Langs)
-			newValue := &task.Value{ValType: int32(val.Tid)}
-			if err == nil {
-				newValue.Val = val.Value.([]byte)
-			} else {
-				newValue.Val = x.Nilbyte
-			}
-			out.Values = append(out.Values, newValue)
-
-			if q.DoCount || isAgrtr {
-				if q.DoCount {
-					out.Counts = append(out.Counts, uint32(pl.Length(0)))
-				}
-				// Add an empty UID list to make later processing consistent
-				out.UidMatrix = append(out.UidMatrix, &emptyUIDList)
-				continue
-			}
-			// The more usual case: Getting the UIDs.
-			opts := posting.ListOptions{
-				AfterUID: uint64(q.AfterUid),
-			}
-			// If we have srcFunc and Uids, it means its a filter. So we intersect.
-			if useFunc && algo.ListLen(q.Uids) > 0 {
-				opts.Intersect = q.Uids
-			}
-			uids = append(uids, pl.Uids(opts))
-		}
-		out.UidMatrix = append(out.UidMatrix, algo.MergeSorted(uids))
-=======
 	opts := posting.ListOptions{
 		AfterUID: uint64(q.AfterUid),
 	}
@@ -293,7 +236,7 @@
 
 		// If a posting list contains a value, we store that or else we store a nil
 		// byte so that processing is consistent later.
-		val, err := pl.Value()
+		val, err := pl.Value(q.Langs)
 		isValueEdge := err == nil
 		newValue := &task.Value{ValType: int32(val.Tid)}
 		if err == nil {
@@ -347,7 +290,6 @@
 
 		// The more usual case: Getting the UIDs.
 		out.UidMatrix = append(out.UidMatrix, pl.Uids(opts))
->>>>>>> ec53a72d
 	}
 
 	if fnType == AggregatorFn && len(out.Values) > 0 {
