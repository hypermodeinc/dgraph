/*
 * Copyright 2016 DGraph Labs, Inc.
 *
 * Licensed under the Apache License, Version 2.0 (the "License");
 * you may not use this file except in compliance with the License.
 * You may obtain a copy of the License at
 *
 * 		http://www.apache.org/licenses/LICENSE-2.0
 *
 * Unless required by applicable law or agreed to in writing, software
 * distributed under the License is distributed on an "AS IS" BASIS,
 * WITHOUT WARRANTIES OR CONDITIONS OF ANY KIND, either express or implied.
 * See the License for the specific language governing permissions and
 * limitations under the License.
 */

package worker

import (
	"github.com/google/flatbuffers/go"
	"golang.org/x/net/context"

	"github.com/dgraph-io/dgraph/algo"
	"github.com/dgraph-io/dgraph/geo"
	"github.com/dgraph-io/dgraph/posting"
	"github.com/dgraph-io/dgraph/task"
	"github.com/dgraph-io/dgraph/x"
)

// ProcessTaskOverNetwork is used to process the query and get the result from
// the instance which stores posting list corresponding to the predicate in the
// query.
func ProcessTaskOverNetwork(ctx context.Context, qu []byte) (result []byte, rerr error) {
	q := task.GetRootAsQuery(qu, 0)
	attr := string(q.Attr())
	gid := BelongsTo(attr)
	x.Trace(ctx, "attr: %v groupId: %v", attr, gid)

	if groups().ServesGroup(gid) {
		// No need for a network call, as this should be run from within this instance.
		return processTask(qu)
	}

	// Send this over the network.
	// TODO: Send the request to multiple servers as described in Jeff Dean's talk.
	addr := groups().AnyServer(gid)
	pl := pools().get(addr)

	conn, err := pl.Get()
	if err != nil {
		return result, x.Wrapf(err, "ProcessTaskOverNetwork: while retrieving connection.")
	}
	defer pl.Put(conn)
	x.Trace(ctx, "Sending request to %v", addr)

	c := NewWorkerClient(conn)
	reply, err := c.ServeTask(ctx, &Payload{Data: qu})
	if err != nil {
		x.TraceError(ctx, x.Wrapf(err, "Error while calling Worker.ServeTask"))
		return []byte(""), err
	}

	x.Trace(ctx, "Reply from server. length: %v Addr: %v Attr: %v",
		len(reply.Data), addr, attr)
	return reply.Data, nil
}

type keyList interface {
	// Length of the list
	Length() int
	// fetch the i'th key in the list
	Key(i int, attr string) []byte
	// A filter to be applied to the uid list
	PostFilter(attr string) func(u uint64) bool
}

// wrap the TermList to implement the keyList interface
type termKeyList struct {
	*task.TermList
}

func (t termKeyList) Length() int {
	return t.TermsLength()
}

func (t termKeyList) Key(i int, attr string) []byte {
	return schema.IndexKey(attr, t.Terms(i))
}

func (t termKeyList) PostFilter(attr string) func(u uint64) bool {
	return nil
}

// Wrap the UidsList to implement the keyList interface
type uidKeyList struct {
	*task.UidList
}

func (t uidKeyList) Length() int {
	return t.UidsLength()
}

func (t uidKeyList) Key(i int, attr string) []byte {
	return posting.Key(t.Uids(i), attr)
}

func (t uidKeyList) PostFilter(attr string) func(u uint64) bool {
	return nil
}

// processTask processes the query, accumulates and returns the result.
func processTask(query []byte) ([]byte, error) {
	q := task.GetRootAsQuery(query, 0)

	unionTable := new(flatbuffers.Table)
	if q.Filter(unionTable) {
		switch q.FilterType() {

		case task.QueryFilterUidList:
			uids := new(task.UidList)
			uids.Init(unionTable.Bytes, unionTable.Pos)
			return readPostingList(q, uidKeyList{uids}), nil

		case task.QueryFilterTermList:
			terms := new(task.TermList)
			terms.Init(unionTable.Bytes, unionTable.Pos)
			return readPostingList(q, termKeyList{terms}), nil

		case task.QueryFilterGeoFilter:
			filter := new(task.GeoFilter)
			filter.Init(unionTable.Bytes, unionTable.Pos)
			k, err := geo.NewQueryKeys(filter)
			if err != nil {
				return nil, err
			}
			return readPostingList(q, k), nil

		default:
			return nil, x.Errorf("Unknown filter type %v", q.FilterType())
		}
	}
	return nil, x.Errorf("No filter in query")
}

func readPostingList(q *task.Query, keys keyList) []byte {
	store := ws.dataStore
	attr := string(q.Attr())
	n := keys.Length()

	b := flatbuffers.NewBuilder(0)
	voffsets := make([]flatbuffers.UOffsetT, n)
	uoffsets := make([]flatbuffers.UOffsetT, n)
	var counts []uint64

	for i := 0; i < n; i++ {
<<<<<<< HEAD
		key := keys.Key(i, attr)
=======
		var key []byte
		if useTerm {
			key = posting.IndexKey(attr, q.Terms(i))
		} else {
			key = posting.Key(q.Uids(i), attr)
		}
>>>>>>> 42f1a666
		// Get or create the posting list for an entity, attribute combination.
		pl, decr := posting.GetOrCreate(key, store)
		defer decr()

		var valoffset flatbuffers.UOffsetT
		// If a posting list contains a value, we store that or else we store a nil
		// byte so that processing is consistent later.
		val, t, err := pl.Value()
		if err != nil {
			valoffset = b.CreateByteVector(x.Nilbyte)
		} else {
			valoffset = b.CreateByteVector(val)
		}
		task.ValueStart(b)
		task.ValueAddVal(b, valoffset)
		task.ValueAddValType(b, t)
		voffsets[i] = task.ValueEnd(b)

		if q.GetCount() == 1 {
			count := uint64(pl.Length())
			counts = append(counts, count)
			// Add an empty UID list to make later processing consistent
			uoffsets[i] = algo.NewUIDList([]uint64{}).AddTo(b)
		} else {
			opts := posting.ListOptions{
				AfterUID: uint64(q.AfterUid()),
			}

			// Get taskQuery.Intersect field.
			taskList := new(task.UidList)
			if q.ToIntersect(taskList) != nil {
				opts.Intersect = new(algo.UIDList)
				opts.Intersect.FromTask(taskList)
			}

			ulist := pl.Uids(opts)
			pf := keys.PostFilter(attr)
			if pf != nil {
				ulist.ApplyFilter(pf)
			}
			uoffsets[i] = ulist.AddTo(b)
		}
	}
	return createResult(b, uoffsets, voffsets, counts)
}

func createResult(b *flatbuffers.Builder, uoffsets, voffsets []flatbuffers.UOffsetT,
	counts []uint64) []byte {

	// Create a ValueList's vector of Values.
	task.ValueListStartValuesVector(b, len(voffsets))
	for i := len(voffsets) - 1; i >= 0; i-- {
		b.PrependUOffsetT(voffsets[i])
	}
	valuesVecOffset := b.EndVector(len(voffsets))

	// Create a ValueList.
	task.ValueListStart(b)
	task.ValueListAddValues(b, valuesVecOffset)
	valuesVent := task.ValueListEnd(b)

	// Prepare UID matrix.
	task.ResultStartUidmatrixVector(b, len(uoffsets))
	for i := len(uoffsets) - 1; i >= 0; i-- {
		b.PrependUOffsetT(uoffsets[i])
	}
	matrixVent := b.EndVector(len(uoffsets))

	// Create a CountList's vector of ulong.
	task.CountListStartCountVector(b, len(counts))
	for i := len(counts) - 1; i >= 0; i-- {
		b.PrependUint64(counts[i])
	}
	countVecOffset := b.EndVector(len(counts))

	// Create a CountList.
	task.CountListStart(b)
	task.CountListAddCount(b, countVecOffset)
	countsVent := task.CountListEnd(b)

	task.ResultStart(b)
	task.ResultAddValues(b, valuesVent)
	task.ResultAddUidmatrix(b, matrixVent)
	task.ResultAddCount(b, countsVent)
	b.Finish(task.ResultEnd(b))
	return b.FinishedBytes()
}

// ServeTask is used to respond to a query.
func (w *grpcWorker) ServeTask(ctx context.Context, query *Payload) (*Payload, error) {
	if ctx.Err() != nil {
		return &Payload{}, ctx.Err()
	}

	q := task.GetRootAsQuery(query.Data, 0)
	gid := BelongsTo(string(q.Attr()))
	x.Trace(ctx, "Attribute: %q groupId: %v ServeTask", q.Attr(), gid)

	reply := new(Payload)
	x.Assertf(groups().ServesGroup(gid),
		"attr: %q groupId: %v Request sent to wrong server.", q.Attr(), gid)

	c := make(chan error, 1)
	go func() {
		var err error
		reply.Data, err = processTask(query.Data)
		c <- err
	}()

	select {
	case <-ctx.Done():
		return reply, ctx.Err()
	case err := <-c:
		return reply, err
	}
}<|MERGE_RESOLUTION|>--- conflicted
+++ resolved
@@ -84,7 +84,7 @@
 }
 
 func (t termKeyList) Key(i int, attr string) []byte {
-	return schema.IndexKey(attr, t.Terms(i))
+	return posting.IndexKey(attr, t.Terms(i))
 }
 
 func (t termKeyList) PostFilter(attr string) func(u uint64) bool {
@@ -153,16 +153,7 @@
 	var counts []uint64
 
 	for i := 0; i < n; i++ {
-<<<<<<< HEAD
 		key := keys.Key(i, attr)
-=======
-		var key []byte
-		if useTerm {
-			key = posting.IndexKey(attr, q.Terms(i))
-		} else {
-			key = posting.Key(q.Uids(i), attr)
-		}
->>>>>>> 42f1a666
 		// Get or create the posting list for an entity, attribute combination.
 		pl, decr := posting.GetOrCreate(key, store)
 		defer decr()
