/*
 * Copyright 2016-2018 Dgraph Labs, Inc. and Contributors
 *
 * Licensed under the Apache License, Version 2.0 (the "License");
 * you may not use this file except in compliance with the License.
 * You may obtain a copy of the License at
 *
 *     http://www.apache.org/licenses/LICENSE-2.0
 *
 * Unless required by applicable law or agreed to in writing, software
 * distributed under the License is distributed on an "AS IS" BASIS,
 * WITHOUT WARRANTIES OR CONDITIONS OF ANY KIND, either express or implied.
 * See the License for the specific language governing permissions and
 * limitations under the License.
 */

package worker

import (
	"bytes"
	"errors"
	"fmt"
	"sort"
	"strconv"
	"strings"
	"time"

	"github.com/dgraph-io/badger"
	"github.com/dgraph-io/dgo/protos/api"
	"github.com/dgraph-io/dgraph/algo"
	"github.com/dgraph-io/dgraph/conn"
	"github.com/dgraph-io/dgraph/posting"
	"github.com/dgraph-io/dgraph/protos/pb"
	"github.com/dgraph-io/dgraph/schema"
	ctask "github.com/dgraph-io/dgraph/task"
	"github.com/dgraph-io/dgraph/tok"
	"github.com/dgraph-io/dgraph/types"
	"github.com/dgraph-io/dgraph/types/facets"
	"github.com/dgraph-io/dgraph/x"
	"github.com/golang/glog"
	otrace "go.opencensus.io/trace"

	cindex "github.com/google/codesearch/index"
	cregexp "github.com/google/codesearch/regexp"
	"golang.org/x/net/context"
)

var (
	emptyUIDList    pb.List
	emptyFacetsList pb.FacetsList
	emptyResult     pb.Result
	emptyValueList  = pb.ValueList{Values: []*pb.TaskValue{}}
)

func invokeNetworkRequest(ctx context.Context, addr string,
	f func(context.Context, pb.WorkerClient) (interface{}, error)) (interface{}, error) {
	pl, err := conn.Get().Get(addr)
	if err != nil {
		return &emptyResult, x.Wrapf(err, "dispatchTaskOverNetwork: while retrieving connection.")
	}

	conn := pl.Get()
	if span := otrace.FromContext(ctx); span != nil {
		span.Annotatef(nil, "invokeNetworkRequest: Sending request to %v", addr)
	}
	c := pb.NewWorkerClient(conn)
	return f(ctx, c)
}

const backupRequestGracePeriod = time.Second

// TODO: Cross-server cancellation as described in Jeff Dean's talk.
func processWithBackupRequest(
	ctx context.Context,
	gid uint32,
	f func(context.Context, pb.WorkerClient) (interface{}, error)) (interface{}, error) {
	addrs := groups().AnyTwoServers(gid)
	if len(addrs) == 0 {
		return nil, errors.New("No network connection")
	}
	if len(addrs) == 1 {
		reply, err := invokeNetworkRequest(ctx, addrs[0], f)
		return reply, err
	}
	type taskresult struct {
		reply interface{}
		err   error
	}

	chResults := make(chan taskresult, len(addrs))
	ctx0, cancel := context.WithCancel(ctx)
	defer cancel()

	go func() {
		reply, err := invokeNetworkRequest(ctx0, addrs[0], f)
		chResults <- taskresult{reply, err}
	}()

	timer := time.NewTimer(backupRequestGracePeriod)
	defer timer.Stop()

	select {
	case <-ctx.Done():
		return nil, ctx.Err()
	case <-timer.C:
		go func() {
			reply, err := invokeNetworkRequest(ctx0, addrs[1], f)
			chResults <- taskresult{reply, err}
		}()
		select {
		case <-ctx.Done():
			return nil, ctx.Err()
		case result := <-chResults:
			if result.err != nil {
				select {
				case <-ctx.Done():
					return nil, ctx.Err()
				case result := <-chResults:
					return result.reply, result.err
				}
			} else {
				return result.reply, nil
			}
		}
	case result := <-chResults:
		if result.err != nil {
			cancel() // Might as well cleanup resources ASAP
			timer.Stop()
			return invokeNetworkRequest(ctx, addrs[1], f)
		}
		return result.reply, nil
	}
}

// ProcessTaskOverNetwork is used to process the query and get the result from
// the instance which stores posting list corresponding to the predicate in the
// query.
func ProcessTaskOverNetwork(ctx context.Context, q *pb.Query) (*pb.Result, error) {
	attr := q.Attr
	gid := groups().BelongsTo(attr)
	if gid == 0 {
		return &pb.Result{}, errUnservedTablet
	}
	span := otrace.FromContext(ctx)
	if span != nil {
		span.Annotatef(nil, "ProcessTaskOverNetwork. attr: %v gid: %v, readTs: %d, node id: %d",
			attr, gid, q.ReadTs, groups().Node.Id)
	}

	if groups().ServesGroup(gid) {
		// No need for a network call, as this should be run from within this instance.
		return processTask(ctx, q, gid)
	}

	result, err := processWithBackupRequest(ctx, gid,
		func(ctx context.Context, c pb.WorkerClient) (interface{}, error) {
			return c.ServeTask(ctx, q)
		})

	if err != nil {
		return nil, err
	}
	reply := result.(*pb.Result)
	if span != nil {
		span.Annotatef(nil, "Reply from server. len: %v gid: %v Attr: %v",
			len(reply.UidMatrix), gid, attr)
	}
	return reply, nil
}

// convertValue converts the data to the schema.State() type of predicate.
func convertValue(attr, data string) (types.Val, error) {
	// Parse given value and get token. There should be only one token.
	t, err := schema.State().TypeOf(attr)
	if err != nil {
		return types.Val{}, err
	}
	if !t.IsScalar() {
		return types.Val{}, x.Errorf("Attribute %s is not valid scalar type", attr)
	}
	src := types.Val{Tid: types.StringID, Value: []byte(data)}
	dst, err := types.Convert(src, t)
	return dst, err
}

// Returns nil byte on error
func convertToType(v types.Val, typ types.TypeID) (*pb.TaskValue, error) {
	result := &pb.TaskValue{ValType: typ.Enum(), Val: x.Nilbyte}
	if v.Tid == typ {
		result.Val = v.Value.([]byte)
		return result, nil
	}

	// convert data from binary to appropriate format
	val, err := types.Convert(v, typ)
	if err != nil {
		return result, err
	}
	// Marshal
	data := types.ValueForType(types.BinaryID)
	err = types.Marshal(val, &data)
	if err != nil {
		return result, x.Errorf("Failed convertToType during Marshal")
	}
	result.Val = data.Value.([]byte)
	return result, nil
}

type FuncType int

const (
	NotAFunction FuncType = iota
	AggregatorFn
	CompareAttrFn
	CompareScalarFn
	GeoFn
	PasswordFn
	RegexFn
	FullTextSearchFn
	HasFn
	UidInFn
	CustomIndexFn
	MatchFn
	StandardFn = 100
)

func parseFuncType(srcFunc *pb.SrcFunction) (FuncType, string) {
	if srcFunc == nil {
		return NotAFunction, ""
	}
	ftype, fname := parseFuncTypeHelper(srcFunc.Name)
	if srcFunc.IsCount && ftype == CompareAttrFn {
		// gt(release_date, "1990") is 'CompareAttr' which
		//    takes advantage of indexed-attr
		// gt(count(films), 0) is 'CompareScalar', we first do
		//    counting on attr, then compare the result as scalar with int
		return CompareScalarFn, fname
	}
	return ftype, fname
}

func parseFuncTypeHelper(name string) (FuncType, string) {
	if len(name) == 0 {
		return NotAFunction, ""
	}
	f := strings.ToLower(name)
	switch f {
	case "le", "ge", "lt", "gt", "eq":
		return CompareAttrFn, f
	case "min", "max", "sum", "avg":
		return AggregatorFn, f
	case "checkpwd":
		return PasswordFn, f
	case "regexp":
		return RegexFn, f
	case "alloftext", "anyoftext":
		return FullTextSearchFn, f
	case "has":
		return HasFn, f
	case "uid_in":
		return UidInFn, f
	case "anyof", "allof":
		return CustomIndexFn, f
	case "match":
		return MatchFn, f
	default:
		if types.IsGeoFunc(f) {
			return GeoFn, f
		}
		return StandardFn, f
	}
}

func needsIndex(fnType FuncType) bool {
	switch fnType {
<<<<<<< HEAD
	case CompareAttrFn, GeoFn, RegexFn, FullTextSearchFn, StandardFn, MatchFn:
=======
	case CompareAttrFn, GeoFn, FullTextSearchFn, StandardFn:
>>>>>>> 82c6797c
		return true
	}
	return false
}

// needsIntersect checks if the function type needs algo.IntersectSorted() after the results
// are collected. This is needed for functions that require all values to  match, like
// "allofterms", "alloftext", and custom functions with "allof".
// Returns true if function results need intersect, false otherwise.
func needsIntersect(fnName string) bool {
	return strings.HasPrefix(fnName, "allof") || strings.HasSuffix(fnName, "allof")
}

type funcArgs struct {
	q     *pb.Query
	gid   uint32
	srcFn *functionContext
	out   *pb.Result
}

// The function tells us whether we want to fetch value posting lists or uid posting lists.
func (srcFn *functionContext) needsValuePostings(typ types.TypeID) (bool, error) {
	switch srcFn.fnType {
	case AggregatorFn, PasswordFn:
		return true, nil
	case CompareAttrFn:
		if len(srcFn.tokens) > 0 {
			return false, nil
		}
		return true, nil
	case GeoFn, RegexFn, FullTextSearchFn, StandardFn, HasFn, CustomIndexFn, MatchFn:
		// All of these require index, hence would require fetching uid postings.
		return false, nil
	case UidInFn, CompareScalarFn:
		// Operate on uid postings
		return false, nil
	case NotAFunction:
		return typ.IsScalar(), nil
	}
	return false, x.Errorf("Unhandled case in fetchValuePostings for fn: %s", srcFn.fname)
}

// Handles fetching of value posting lists and filtering of uids based on that.
func (qs *queryState) handleValuePostings(ctx context.Context, args funcArgs) error {
	srcFn := args.srcFn
	q := args.q

	span := otrace.FromContext(ctx)
	stop := x.SpanTimer(span, "handleValuePostings")
	defer stop()
	if span != nil {
		span.Annotatef(nil, "Number of uids: %d. args.srcFn: %+v", srcFn.n, args.srcFn)
	}

	switch srcFn.fnType {
	case NotAFunction, AggregatorFn, PasswordFn, CompareAttrFn:
	default:
		return x.Errorf("Unhandled function in handleValuePostings: %s", srcFn.fname)
	}

	if srcFn.atype == types.PasswordID && srcFn.fnType != PasswordFn {
		// Silently skip if the user is trying to fetch an attribute of type password.
		return nil
	}
	if srcFn.fnType == PasswordFn && srcFn.atype != types.PasswordID {
		return x.Errorf("checkpwd fn can only be used on attr: [%s] with schema type password."+
			" Got type: %s", q.Attr, types.TypeID(srcFn.atype).Name())
	}
	if srcFn.n == 0 {
		return nil
	}

	// This function has small boiletplate as handleUidPostings, around how the code gets
	// concurrently executed. I didn't see much value in trying to separate it out, because the core
	// logic constitutes most of the code volume here.
	numGo, width := x.DivideAndRule(srcFn.n)
	x.AssertTrue(width > 0)
	span.Annotatef(nil, "Width: %d. NumGo: %d", width, numGo)

	errCh := make(chan error, 1)
	outputs := make([]*pb.Result, numGo)
	listType := schema.State().IsList(q.Attr)

	calculate := func(start, end int) error {
		x.AssertTrue(start%width == 0)
		out := &pb.Result{}
		outputs[start/width] = out

		for i := start; i < end; i++ {
			select {
			case <-ctx.Done():
				return ctx.Err()
			default:
			}
			key := x.DataKey(q.Attr, q.UidList.Uids[i])

			// Get or create the posting list for an entity, attribute combination.
			pl, err := qs.cache.Get(key)
			if err != nil {
				return err
			}
			var vals []types.Val
			if q.ExpandAll {
				vals, err = pl.AllValues(args.q.ReadTs)
			} else if listType && len(q.Langs) == 0 {
				vals, err = pl.AllUntaggedValues(args.q.ReadTs)
			} else {
				var val types.Val
				val, err = pl.ValueFor(args.q.ReadTs, q.Langs)
				vals = append(vals, val)
			}

			if err == posting.ErrNoValue || len(vals) == 0 {
				out.UidMatrix = append(out.UidMatrix, &emptyUIDList)
				out.FacetMatrix = append(out.FacetMatrix, &emptyFacetsList)
				if q.DoCount {
					out.Counts = append(out.Counts, 0)
				} else {
					out.ValueMatrix = append(out.ValueMatrix, &emptyValueList)
					if q.ExpandAll {
						// To keep the cardinality same as that of ValueMatrix.
						out.LangMatrix = append(out.LangMatrix, &pb.LangList{})
					}
				}
				continue
			} else if err != nil {
				return err
			}

			if q.ExpandAll {
				langTags, err := pl.GetLangTags(args.q.ReadTs)
				if err != nil {
					return err
				}
				out.LangMatrix = append(out.LangMatrix, &pb.LangList{Lang: langTags})
			}

			uidList := new(pb.List)
			var vl pb.ValueList
			for _, val := range vals {
				newValue, err := convertToType(val, srcFn.atype)
				if err != nil {
					return err
				}

				// This means we fetched the value directly instead of fetching index key and intersecting.
				// Lets compare the value and add filter the uid.
				if srcFn.fnType == CompareAttrFn {
					// Lets convert the val to its type.
					if val, err = types.Convert(val, srcFn.atype); err != nil {
						return err
					}
					if types.CompareVals(srcFn.fname, val, srcFn.ineqValue) {
						uidList.Uids = append(uidList.Uids, q.UidList.Uids[i])
						break
					}
				} else {
					vl.Values = append(vl.Values, newValue)
				}
			}
			out.ValueMatrix = append(out.ValueMatrix, &vl)

			if q.FacetsFilter != nil { // else part means isValueEdge
				// This is Value edge and we are asked to do facet filtering. Not supported.
				return x.Errorf("Facet filtering is not supported on values.")
			}

			// add facets to result.
			if q.FacetParam != nil {
				fs, err := pl.Facets(args.q.ReadTs, q.FacetParam, q.Langs)
				if err != nil {
					fs = []*api.Facet{}
				}
				out.FacetMatrix = append(out.FacetMatrix,
					&pb.FacetsList{FacetsList: []*pb.Facets{{Facets: fs}}})
			} else {
				out.FacetMatrix = append(out.FacetMatrix, &emptyFacetsList)
			}

			switch {
			case q.DoCount:
				len := pl.Length(args.q.ReadTs, 0)
				if len == -1 {
					return posting.ErrTsTooOld
				}
				out.Counts = append(out.Counts, uint32(len))
				// Add an empty UID list to make later processing consistent
				out.UidMatrix = append(out.UidMatrix, &emptyUIDList)
			case srcFn.fnType == AggregatorFn:
				// Add an empty UID list to make later processing consistent
				out.UidMatrix = append(out.UidMatrix, &emptyUIDList)
			case srcFn.fnType == PasswordFn:
				lastPos := len(out.ValueMatrix) - 1
				if len(out.ValueMatrix[lastPos].Values) == 0 {
					continue
				}
				newValue := out.ValueMatrix[lastPos].Values[0]
				if len(newValue.Val) == 0 {
					out.ValueMatrix[lastPos].Values[0] = ctask.FalseVal
				}
				pwd := q.SrcFunc.Args[0]
				err = types.VerifyPassword(pwd, string(newValue.Val))
				if err != nil {
					out.ValueMatrix[lastPos].Values[0] = ctask.FalseVal
				} else {
					out.ValueMatrix[lastPos].Values[0] = ctask.TrueVal
				}
				// Add an empty UID list to make later processing consistent
				out.UidMatrix = append(out.UidMatrix, &emptyUIDList)
			default:
				out.UidMatrix = append(out.UidMatrix, uidList)
			}
		}
		return nil
	} // End of calculate function.

	for i := 0; i < numGo; i++ {
		start := i * width
		end := start + width
		if end > srcFn.n {
			end = srcFn.n
		}
		go func(start, end int) {
			errCh <- calculate(start, end)
		}(start, end)
	}
	for i := 0; i < numGo; i++ {
		if err := <-errCh; err != nil {
			return err
		}
	}
	// All goroutines are done. Now attach their results.
	out := args.out
	for _, chunk := range outputs {
		out.UidMatrix = append(out.UidMatrix, chunk.UidMatrix...)
		out.Counts = append(out.Counts, chunk.Counts...)
		out.ValueMatrix = append(out.ValueMatrix, chunk.ValueMatrix...)
		out.FacetMatrix = append(out.FacetMatrix, chunk.FacetMatrix...)
		out.LangMatrix = append(out.LangMatrix, chunk.LangMatrix...)
	}
	return nil
}

// This function handles operations on uid posting lists. Index keys, reverse keys and some data
// keys store uid posting lists.
func (qs *queryState) handleUidPostings(
	ctx context.Context, args funcArgs, opts posting.ListOptions) error {
	srcFn := args.srcFn
	q := args.q

	facetsTree, err := preprocessFilter(q.FacetsFilter)
	if err != nil {
		return err
	}

	span := otrace.FromContext(ctx)
	stop := x.SpanTimer(span, "handleUidPostings")
	defer stop()
	if span != nil {
		span.Annotatef(nil, "Number of uids: %d. args.srcFn: %+v", srcFn.n, args.srcFn)
	}
	if srcFn.n == 0 {
		return nil
	}

	// Divide the task into many goroutines.
	numGo, width := x.DivideAndRule(srcFn.n)
	x.AssertTrue(width > 0)
	span.Annotatef(nil, "Width: %d. NumGo: %d", width, numGo)

	errCh := make(chan error, 1)
	outputs := make([]*pb.Result, numGo)

	calculate := func(start, end int) error {
		x.AssertTrue(start%width == 0)
		out := &pb.Result{}
		outputs[start/width] = out

		for i := start; i < end; i++ {
			if i%100 == 0 {
				select {
				case <-ctx.Done():
					return ctx.Err()
				default:
				}
			}
			var key []byte
			switch srcFn.fnType {
			case NotAFunction, CompareScalarFn, HasFn, UidInFn:
				if q.Reverse {
					key = x.ReverseKey(q.Attr, q.UidList.Uids[i])
				} else {
					key = x.DataKey(q.Attr, q.UidList.Uids[i])
				}
			case GeoFn, RegexFn, FullTextSearchFn, StandardFn, CustomIndexFn, MatchFn:
				key = x.IndexKey(q.Attr, srcFn.tokens[i])
			case CompareAttrFn:
				key = x.IndexKey(q.Attr, srcFn.tokens[i])
			default:
				return x.Errorf("Unhandled function in handleUidPostings: %s", srcFn.fname)
			}

			// Get or create the posting list for an entity, attribute combination.
			pl, err := qs.cache.Get(key)
			if err != nil {
				return err
			}

			switch {
			case q.DoCount:
				if i == 0 {
					span.Annotate(nil, "DoCount")
				}
				len := pl.Length(args.q.ReadTs, 0)
				if len == -1 {
					return posting.ErrTsTooOld
				}
				out.Counts = append(out.Counts, uint32(len))
				// Add an empty UID list to make later processing consistent
				out.UidMatrix = append(out.UidMatrix, &emptyUIDList)
			case srcFn.fnType == CompareScalarFn:
				if i == 0 {
					span.Annotate(nil, "CompareScalarFn")
				}
				len := pl.Length(args.q.ReadTs, 0)
				if len == -1 {
					return posting.ErrTsTooOld
				}
				count := int64(len)
				if EvalCompare(srcFn.fname, count, srcFn.threshold) {
					tlist := &pb.List{Uids: []uint64{q.UidList.Uids[i]}}
					out.UidMatrix = append(out.UidMatrix, tlist)
				}
			case srcFn.fnType == HasFn:
				if i == 0 {
					span.Annotate(nil, "HasFn")
				}
				empty, err := pl.IsEmpty(args.q.ReadTs, 0)
				if err != nil {
					return err
				}
				if !empty {
					tlist := &pb.List{Uids: []uint64{q.UidList.Uids[i]}}
					out.UidMatrix = append(out.UidMatrix, tlist)
				}
			case srcFn.fnType == UidInFn:
				if i == 0 {
					span.Annotate(nil, "UidInFn")
				}
				reqList := &pb.List{Uids: []uint64{srcFn.uidPresent}}
				topts := posting.ListOptions{
					ReadTs:    args.q.ReadTs,
					AfterUID:  0,
					Intersect: reqList,
				}
				plist, err := pl.Uids(topts)
				if err != nil {
					return err
				}
				if len(plist.Uids) > 0 {
					tlist := &pb.List{Uids: []uint64{q.UidList.Uids[i]}}
					out.UidMatrix = append(out.UidMatrix, tlist)
				}
			default:
				if i == 0 {
					span.Annotate(nil, "default")
				}

				uidList := &pb.List{
					Uids: make([]uint64, 0, pl.ApproxLen()),
				}

				var fcsList []*pb.Facets
				err = pl.Postings(opts, func(p *pb.Posting) error {
					pick, err := applyFacetsTree(p.Facets, facetsTree)
					if err != nil {
						return err
					}
					if pick {
						// TODO: This way of picking Uids differs from how
						// pl.Uids works. So, have a look to see if we're
						// catching all the edge cases here.
						uidList.Uids = append(uidList.Uids, p.Uid)
						if q.FacetParam != nil {
							fcsList = append(fcsList, &pb.Facets{
								Facets: facets.CopyFacets(p.Facets, q.FacetParam),
							})
						}
					}
					return nil // continue iteration.
				})
				if err != nil {
					return err
				}

				out.UidMatrix = append(out.UidMatrix, uidList)
				if q.FacetParam != nil {
					out.FacetMatrix = append(out.FacetMatrix, &pb.FacetsList{FacetsList: fcsList})
				}
			}
		}
		return nil
	} // End of calculate function.

	for i := 0; i < numGo; i++ {
		start := i * width
		end := start + width
		if end > srcFn.n {
			end = srcFn.n
		}
		go func(start, end int) {
			errCh <- calculate(start, end)
		}(start, end)
	}
	for i := 0; i < numGo; i++ {
		if err := <-errCh; err != nil {
			return err
		}
	}
	// All goroutines are done. Now attach their results.
	out := args.out
	for _, chunk := range outputs {
		out.FacetMatrix = append(out.FacetMatrix, chunk.FacetMatrix...)
		out.Counts = append(out.Counts, chunk.Counts...)
		out.UidMatrix = append(out.UidMatrix, chunk.UidMatrix...)
	}
	return nil
}

// processTask processes the query, accumulates and returns the result.
func processTask(ctx context.Context, q *pb.Query, gid uint32) (*pb.Result, error) {
	span := otrace.FromContext(ctx)
	stop := x.SpanTimer(span, "processTask"+q.Attr)
	defer stop()

	span.Annotatef(nil, "Waiting for startTs: %d", q.ReadTs)
	if err := posting.Oracle().WaitForTs(ctx, q.ReadTs); err != nil {
		return &emptyResult, err
	}
	if span != nil {
		maxAssigned := posting.Oracle().MaxAssigned()
		span.Annotatef(nil, "Done waiting for maxAssigned. Attr: %q ReadTs: %d Max: %d",
			q.Attr, q.ReadTs, maxAssigned)
	}

	// If a group stops serving tablet and it gets partitioned away from group zero, then it
	// wouldn't know that this group is no longer serving this predicate.
	// There's no issue if a we are serving a particular tablet and we get partitioned away from
	// group zero as long as it's not removed.
	if !groups().ServesTablet(q.Attr) {
		return &emptyResult, errUnservedTablet
	}
	qs := queryState{cache: posting.Oracle().CacheAt(q.ReadTs)}
	if qs.cache == nil {
		qs.cache = posting.NewLocalCache()
	}

	out, err := qs.helpProcessTask(ctx, q, gid)
	if err != nil {
		return &emptyResult, err
	}
	return out, nil
}

type queryState struct {
	cache *posting.LocalCache
}

func (qs *queryState) helpProcessTask(
	ctx context.Context, q *pb.Query, gid uint32) (*pb.Result, error) {
	span := otrace.FromContext(ctx)
	out := new(pb.Result)
	attr := q.Attr

	srcFn, err := parseSrcFn(q)
	if err != nil {
		return nil, err
	}

	if q.Reverse && !schema.State().IsReversed(attr) {
		return nil, x.Errorf("Predicate %s doesn't have reverse edge", attr)
	}

	if needsIndex(srcFn.fnType) && !schema.State().IsIndexed(q.Attr) {
		return nil, x.Errorf("Predicate %s is not indexed", q.Attr)
	}

	if len(q.Langs) > 0 && !schema.State().HasLang(attr) {
		return nil, x.Errorf("Language tags can only be used with predicates of string type"+
			" having @lang directive in schema. Got: [%v]", attr)
	}

	typ, err := schema.State().TypeOf(attr)
	if err != nil {
		// All schema checks are done before this, this type is only used to
		// convert it to schema type before returning.
		// Schema type won't be present only if there is no data for that predicate
		// or if we load through bulk loader.
		typ = types.DefaultID
	}
	out.List = schema.State().IsList(attr)
	srcFn.atype = typ

	opts := posting.ListOptions{
		ReadTs:   q.ReadTs,
		AfterUID: uint64(q.AfterUid),
	}
	// If we have srcFunc and Uids, it means its a filter. So we intersect.
	if srcFn.fnType != NotAFunction && q.UidList != nil && len(q.UidList.Uids) > 0 {
		opts.Intersect = q.UidList
	}

	args := funcArgs{q, gid, srcFn, out}
	needsValPostings, err := srcFn.needsValuePostings(typ)
	if err != nil {
		return nil, err
	}
	if needsValPostings {
		span.Annotate(nil, "handleValuePostings")
		if err = qs.handleValuePostings(ctx, args); err != nil {
			return nil, err
		}
	} else {
		span.Annotate(nil, "handleUidPostings")
		if err = qs.handleUidPostings(ctx, args, opts); err != nil {
			return nil, err
		}
	}

	if srcFn.fnType == HasFn && srcFn.isFuncAtRoot {
		span.Annotate(nil, "handleHasFunction")
		if err := qs.handleHasFunction(ctx, q, out); err != nil {
			return nil, err
		}
	}

	if srcFn.fnType == CompareScalarFn && srcFn.isFuncAtRoot {
		span.Annotate(nil, "handleCompareScalarFunction")
		if err := qs.handleCompareScalarFunction(funcArgs{q, gid, srcFn, out}); err != nil {
			return nil, err
		}
	}

	if srcFn.fnType == RegexFn {
		// Go through the indexkeys for the predicate and match them with
		// the regex matcher.
		span.Annotate(nil, "handleRegexFunction")
		if err := qs.handleRegexFunction(ctx, funcArgs{q, gid, srcFn, out}); err != nil {
			return nil, err
		}
	}

	if srcFn.fnType == MatchFn {
		span.Annotate(nil, "handleMatchFunction")
		if err := qs.handleMatchFunction(ctx, funcArgs{q, gid, srcFn, out}); err != nil {
			return nil, err
		}
	}

	// We fetch the actual value for the uids, compare them to the value in the
	// request and filter the uids only if the tokenizer IsLossy.
	if srcFn.fnType == CompareAttrFn && len(srcFn.tokens) > 0 {
		span.Annotate(nil, "handleCompareFunction")
		if err := qs.handleCompareFunction(ctx, funcArgs{q, gid, srcFn, out}); err != nil {
			return nil, err
		}
	}

	// If geo filter, do value check for correctness.
	if srcFn.geoQuery != nil {
		span.Annotate(nil, "handleGeoFunction")
		qs.filterGeoFunction(funcArgs{q, gid, srcFn, out})
	}

	// For string matching functions, check the language.
	if needsStringFiltering(srcFn, q.Langs, attr) {
		span.Annotate(nil, "filterStringFunction")
		qs.filterStringFunction(funcArgs{q, gid, srcFn, out})
	}

	out.IntersectDest = srcFn.intersectDest
	return out, nil
}

func needsStringFiltering(srcFn *functionContext, langs []string, attr string) bool {
	if !srcFn.isStringFn {
		return false
	}

	// If a predicate doesn't have @lang directive in schema, we don't need to do any string
	// filtering.
	if !schema.State().HasLang(attr) {
		return false
	}

	return langForFunc(langs) != "." &&
		(srcFn.fnType == StandardFn || srcFn.fnType == HasFn ||
			srcFn.fnType == FullTextSearchFn || srcFn.fnType == CompareAttrFn)
}

func (qs *queryState) handleCompareScalarFunction(arg funcArgs) error {
	attr := arg.q.Attr
	if ok := schema.State().HasCount(attr); !ok {
		return x.Errorf("Need @count directive in schema for attr: %s for fn: %s at root",
			attr, arg.srcFn.fname)
	}
	count := arg.srcFn.threshold
	cp := countParams{
		fn:      arg.srcFn.fname,
		count:   count,
		attr:    attr,
		gid:     arg.gid,
		readTs:  arg.q.ReadTs,
		reverse: arg.q.Reverse,
	}
	return qs.evaluate(cp, arg.out)
}

func (qs *queryState) handleRegexFunction(ctx context.Context, arg funcArgs) error {
	span := otrace.FromContext(ctx)
	stop := x.SpanTimer(span, "handleRegexFunction")
	defer stop()
	if span != nil {
		span.Annotatef(nil, "Number of uids: %d. args.srcFn: %+v", arg.srcFn.n, arg.srcFn)
	}

	attr := arg.q.Attr
	typ, err := schema.State().TypeOf(attr)
	span.Annotatef(nil, "Attr: %s. Type: %s", attr, typ.Name())
	if err != nil || !typ.IsScalar() {
		return x.Errorf("Attribute not scalar: %s %v", attr, typ)
	}
	if typ != types.StringID {
		return x.Errorf("Got non-string type. Regex match is allowed only on string type.")
	}
	useIndex := schema.State().HasTokenizer(tok.IdentTrigram, attr)
	span.Annotatef(nil, "Trigram index found: %t, func at root: %t",
		useIndex, arg.srcFn.isFuncAtRoot)

	query := cindex.RegexpQuery(arg.srcFn.regex.Syntax)
	empty := pb.List{}
	uids := &pb.List{}

	// Here we determine the list of uids to match.
	switch {
	// If this is a filter eval, use the given uid list (good)
	case arg.q.UidList != nil && len(arg.q.UidList.Uids) != 0:
		uids = arg.q.UidList

	// Prefer to use an index (fast)
	case useIndex:
		uids, err = uidsForRegex(attr, arg, query, &empty)
		if err != nil {
			return err
		}

	// No index and at root, return error instructing user to use `has` or index.
	default:
		return x.Errorf(
			"Attribute %v does not have trigram index for regex matching. "+
				"Please add a trigram index or use has/uid function with regexp() as filter.",
			attr)
	}

	arg.out.UidMatrix = append(arg.out.UidMatrix, uids)
	isList := schema.State().IsList(attr)
	lang := langForFunc(arg.q.Langs)

	span.Annotatef(nil, "Total uids: %d, list: %t lang: %v", len(uids.Uids), isList, lang)

	filtered := &pb.List{}
	for _, uid := range uids.Uids {
		select {
		case <-ctx.Done():
			return ctx.Err()
		default:
		}
		pl, err := qs.cache.Get(x.DataKey(attr, uid))
		if err != nil {
			return err
		}

		vals := make([]types.Val, 1)
		switch {
		case lang != "":
			vals[0], err = pl.ValueForTag(arg.q.ReadTs, lang)

		case isList:
			vals, err = pl.AllUntaggedValues(arg.q.ReadTs)

		default:
			vals[0], err = pl.Value(arg.q.ReadTs)
		}
		if err != nil {
			if err == posting.ErrNoValue {
				continue
			}
			return err
		}

		for _, val := range vals {
			// convert data from binary to appropriate format
			strVal, err := types.Convert(val, types.StringID)
			if err == nil && matchRegex(strVal, arg.srcFn.regex) {
				filtered.Uids = append(filtered.Uids, uid)
				// NOTE: We only add the uid once.
				break
			}
		}
	}

	for i := 0; i < len(arg.out.UidMatrix); i++ {
		algo.IntersectWith(arg.out.UidMatrix[i], filtered, arg.out.UidMatrix[i])
	}

	return nil
}

func (qs *queryState) handleCompareFunction(ctx context.Context, arg funcArgs) error {
	span := otrace.FromContext(ctx)
	stop := x.SpanTimer(span, "handleCompareFunction")
	defer stop()
	if span != nil {
		span.Annotatef(nil, "Number of uids: %d. args.srcFn: %+v", arg.srcFn.n, arg.srcFn)
	}

	attr := arg.q.Attr
	span.Annotatef(nil, "Attr: %s. Fname: %s", attr, arg.srcFn.fname)
	tokenizer, err := pickTokenizer(attr, arg.srcFn.fname)
	// We should already have checked this in getInequalityTokens.
	x.Check(err)
	// Only if the tokenizer that we used IsLossy, then we need to fetch
	// and compare the actual values.
	span.Annotatef(nil, "Tokenizer: %s, Lossy: %t", tokenizer.Name(), tokenizer.IsLossy())
	if tokenizer.IsLossy() {
		// Need to evaluate inequality for entries in the first bucket.
		typ, err := schema.State().TypeOf(attr)
		if err != nil || !typ.IsScalar() {
			return x.Errorf("Attribute not scalar: %s %v", attr, typ)
		}

		x.AssertTrue(len(arg.out.UidMatrix) > 0)
		rowsToFilter := 0
		if arg.srcFn.fname == eq {
			// If fn is eq, we could have multiple arguments and hence multiple rows
			// to filter.
			rowsToFilter = len(arg.srcFn.tokens)
		} else if arg.srcFn.tokens[0] == arg.srcFn.ineqValueToken {
			// If operation is not eq and ineqValueToken equals first token,
			// then we need to filter first row..
			rowsToFilter = 1
		}
		isList := schema.State().IsList(attr)
		lang := langForFunc(arg.q.Langs)
		for row := 0; row < rowsToFilter; row++ {
			select {
			case <-ctx.Done():
				return ctx.Err()
			default:
			}
			var filterErr error
			algo.ApplyFilter(arg.out.UidMatrix[row], func(uid uint64, i int) bool {
				switch lang {
				case "":
					if isList {
						pl, err := posting.GetNoStore(x.DataKey(attr, uid))
						if err != nil {
							filterErr = err
							return false
						}
						svs, err := pl.AllUntaggedValues(arg.q.ReadTs)
						if err != nil {
							if err != posting.ErrNoValue {
								filterErr = err
							}
							return false
						}
						for _, sv := range svs {
							dst, err := types.Convert(sv, typ)
							if err == nil && types.CompareVals(arg.q.SrcFunc.Name, dst, arg.srcFn.eqTokens[row]) {
								return true
							}
						}

						return false
					}

					pl, err := posting.GetNoStore(x.DataKey(attr, uid))
					if err != nil {
						filterErr = err
						return false
					}
					sv, err := pl.Value(arg.q.ReadTs)
					if err != nil {
						if err != posting.ErrNoValue {
							filterErr = err
						}
						return false
					}
					dst, err := types.Convert(sv, typ)
					return err == nil &&
						types.CompareVals(arg.q.SrcFunc.Name, dst, arg.srcFn.eqTokens[row])
				case ".":
					pl, err := posting.GetNoStore(x.DataKey(attr, uid))
					if err != nil {
						filterErr = err
						return false
					}
					values, err := pl.AllValues(arg.q.ReadTs) // does not return ErrNoValue
					if err != nil {
						filterErr = err
						return false
					}
					for _, sv := range values {
						dst, err := types.Convert(sv, typ)
						if err == nil &&
							types.CompareVals(arg.q.SrcFunc.Name, dst, arg.srcFn.eqTokens[row]) {
							return true
						}
					}
					return false
				default:
					sv, err := fetchValue(uid, attr, arg.q.Langs, typ, arg.q.ReadTs)
					if err != nil {
						if err != posting.ErrNoValue {
							filterErr = err
						}
						return false
					}
					if sv.Value == nil {
						return false
					}
					return types.CompareVals(arg.q.SrcFunc.Name, sv, arg.srcFn.eqTokens[row])
				}
			})
			if filterErr != nil {
				return err
			}
		}
	}
	return nil
}

func (qs *queryState) handleMatchFunction(ctx context.Context, arg funcArgs) error {
	span := otrace.FromContext(ctx)
	stop := x.SpanTimer(span, "handleMatchFunction")
	defer stop()
	if span != nil {
		span.Annotatef(nil, "Number of uids: %d. args.srcFn: %+v", arg.srcFn.n, arg.srcFn)
	}

	attr := arg.q.Attr
	typ := arg.srcFn.atype
	span.Annotatef(nil, "Attr: %s. Type: %s", attr, typ.Name())
	uids := &pb.List{}
	switch {
	case !typ.IsScalar():
		return x.Errorf("Attribute not scalar: %s %v", attr, typ)

	case typ != types.StringID:
		return x.Errorf("Got non-string type. Fuzzy match is allowed only on string type.")

	case arg.q.UidList != nil && len(arg.q.UidList.Uids) != 0:
		uids = arg.q.UidList

	case schema.State().HasTokenizer(tok.IdentTrigram, attr):
		var err error
		uids, err = uidsForMatch(attr, arg)
		if err != nil {
			return err
		}

	default:
		return x.Errorf(
			"Attribute %v does not have trigram index for fuzzy matching. "+
				"Please add a trigram index or use has/uid function with match() as filter.",
			attr)
	}

	isList := schema.State().IsList(attr)
	lang := langForFunc(arg.q.Langs)
	span.Annotatef(nil, "Total uids: %d, list: %t lang: %v", len(uids.Uids), isList, lang)
	arg.out.UidMatrix = append(arg.out.UidMatrix, uids)

	filtered := &pb.List{}
	for _, uid := range uids.Uids {
		select {
		case <-ctx.Done():
			return ctx.Err()
		default:
		}
		pl, err := qs.cache.Get(x.DataKey(attr, uid))
		if err != nil {
			return err
		}

		vals := make([]types.Val, 1)
		switch {
		case lang != "":
			vals[0], err = pl.ValueForTag(arg.q.ReadTs, lang)

		case isList:
			vals, err = pl.AllUntaggedValues(arg.q.ReadTs)

		default:
			vals[0], err = pl.Value(arg.q.ReadTs)
		}
		if err != nil {
			if err == posting.ErrNoValue {
				continue
			}
			return err
		}

		for _, val := range vals {
			// convert data from binary to appropriate format
			strVal, err := types.Convert(val, types.StringID)
			if err == nil && matchFuzzy(arg.srcFn, strVal.Value.(string)) {
				filtered.Uids = append(filtered.Uids, uid)
				// NOTE: We only add the uid once.
				break
			}
		}
	}

	for i := 0; i < len(arg.out.UidMatrix); i++ {
		algo.IntersectWith(arg.out.UidMatrix[i], filtered, arg.out.UidMatrix[i])
	}

	return nil
}

func (qs *queryState) filterGeoFunction(arg funcArgs) error {
	attr := arg.q.Attr
	uids := algo.MergeSorted(arg.out.UidMatrix)
	isList := schema.State().IsList(attr)
	filtered := &pb.List{}
	for _, uid := range uids.Uids {
		pl, err := qs.cache.Get(x.DataKey(attr, uid))
		if err != nil {
			return err
		}
		if !isList {
			val, err := pl.Value(arg.q.ReadTs)
			if err == posting.ErrNoValue {
				continue
			} else if err != nil {
				return err
			}
			newValue := &pb.TaskValue{ValType: val.Tid.Enum(), Val: val.Value.([]byte)}
			if types.MatchGeo(newValue, arg.srcFn.geoQuery) {
				filtered.Uids = append(filtered.Uids, uid)
			}

			continue
		}

		// list type
		vals, err := pl.AllValues(arg.q.ReadTs)
		if err == posting.ErrNoValue {
			continue
		} else if err != nil {
			return err
		}
		for _, val := range vals {
			newValue := &pb.TaskValue{ValType: val.Tid.Enum(), Val: val.Value.([]byte)}
			if types.MatchGeo(newValue, arg.srcFn.geoQuery) {
				filtered.Uids = append(filtered.Uids, uid)
				break
			}
		}
	}

	for i := 0; i < len(arg.out.UidMatrix); i++ {
		algo.IntersectWith(arg.out.UidMatrix[i], filtered, arg.out.UidMatrix[i])
	}
	return nil
}

// TODO: This function is really slow when there are a lot of UIDs to filter, for e.g. when used in
// `has(name)`. We could potentially have a query level cache, which can be used to speed things up
// a bit. Or, try to reduce the number of UIDs which make it here.
func (qs *queryState) filterStringFunction(arg funcArgs) error {
	if glog.V(3) {
		glog.Infof("filterStringFunction. arg: %+v\n", arg.q)
		defer glog.Infof("Done filterStringFunction")
	}

	attr := arg.q.Attr
	uids := algo.MergeSorted(arg.out.UidMatrix)
	var values [][]types.Val
	filteredUids := make([]uint64, 0, len(uids.Uids))
	lang := langForFunc(arg.q.Langs)

	// This iteration must be done in a serial order, because we're also storing the values in a
	// matrix, to check it later.
	// TODO: This function can be optimized by having a query specific cache, which can be populated
	// by the handleHasFunction for e.g. for a `has(name)` query.
	for _, uid := range uids.Uids {
		key := x.DataKey(attr, uid)
		pl, err := qs.cache.Get(key)
		if err != nil {
			return err
		}

		var vals []types.Val
		var val types.Val
		if lang == "" {
			if schema.State().IsList(attr) {
				vals, err = pl.AllValues(arg.q.ReadTs)
			} else {
				val, err = pl.Value(arg.q.ReadTs)
				vals = append(vals, val)
			}
		} else {
			val, err = pl.ValueForTag(arg.q.ReadTs, lang)
			vals = append(vals, val)
		}
		if err == posting.ErrNoValue {
			continue
		} else if err != nil {
			return err
		}

		var strVals []types.Val
		for _, v := range vals {
			// convert data from binary to appropriate format
			strVal, err := types.Convert(v, types.StringID)
			if err != nil {
				continue
			}
			strVals = append(strVals, strVal)
		}
		if len(strVals) > 0 {
			values = append(values, strVals)
			filteredUids = append(filteredUids, uid)
		}
	}

	filtered := &pb.List{Uids: filteredUids}
	filter := stringFilter{
		funcName: arg.srcFn.fname,
		funcType: arg.srcFn.fnType,
		lang:     lang,
	}

	switch arg.srcFn.fnType {
	case HasFn:
		// Dont do anything, as filtering based on lang is already
		// done above.
	case FullTextSearchFn, StandardFn:
		filter.tokens = arg.srcFn.tokens
		filter.match = defaultMatch
		filtered = matchStrings(filtered, values, filter)
	case CompareAttrFn:
		filter.ineqValue = arg.srcFn.ineqValue
		filter.eqVals = arg.srcFn.eqTokens
		filter.match = ineqMatch
		filtered = matchStrings(filtered, values, filter)
	}

	for i := 0; i < len(arg.out.UidMatrix); i++ {
		algo.IntersectWith(arg.out.UidMatrix[i], filtered, arg.out.UidMatrix[i])
	}
	return nil
}

func matchRegex(value types.Val, regex *cregexp.Regexp) bool {
	return len(value.Value.(string)) > 0 && regex.MatchString(value.Value.(string), true, true) > 0
}

type functionContext struct {
	tokens         []string
	geoQuery       *types.GeoQueryData
	intersectDest  bool
	ineqValue      types.Val
	eqTokens       []types.Val
	ineqValueToken string
	n              int
	threshold      int64
	uidPresent     uint64
	fname          string
	fnType         FuncType
	regex          *cregexp.Regexp
	isFuncAtRoot   bool
	isStringFn     bool
	atype          types.TypeID
}

const (
	eq = "eq" // equal
)

func ensureArgsCount(srcFunc *pb.SrcFunction, expected int) error {
	if len(srcFunc.Args) != expected {
		return x.Errorf("Function '%s' requires %d arguments, but got %d (%v)",
			srcFunc.Name, expected, len(srcFunc.Args), srcFunc.Args)
	}
	return nil
}

func checkRoot(q *pb.Query, fc *functionContext) {
	if q.UidList == nil {
		// Fetch Uids from Store and populate in q.UidList.
		fc.n = 0
		fc.isFuncAtRoot = true
	} else {
		fc.n = len(q.UidList.Uids)
	}
}

// We allow atmost one lang in functions. We can inline in 1.9.
func langForFunc(langs []string) string {
	x.AssertTrue(len(langs) <= 1)
	if len(langs) == 0 {
		return ""
	}
	return langs[0]
}

func parseSrcFn(q *pb.Query) (*functionContext, error) {
	fnType, f := parseFuncType(q.SrcFunc)
	attr := q.Attr
	fc := &functionContext{fnType: fnType, fname: f}
	var err error

	t, err := schema.State().TypeOf(attr)
	if err == nil && fnType != NotAFunction && t.Name() == types.StringID.Name() {
		fc.isStringFn = true
	}

	switch fnType {
	case NotAFunction:
		fc.n = len(q.UidList.Uids)
	case AggregatorFn:
		// confirm agrregator could apply on the attributes
		typ, err := schema.State().TypeOf(attr)
		if err != nil {
			return nil, x.Errorf("Attribute %q is not scalar-type", attr)
		}
		if !CouldApplyAggregatorOn(f, typ) {
			return nil, x.Errorf("Aggregator %q could not apply on %v",
				f, attr)
		}
		fc.n = len(q.UidList.Uids)
	case CompareAttrFn:
		args := q.SrcFunc.Args
		// Only eq can have multiple args. It should have atleast one.
		if fc.fname == eq {
			if len(args) < 1 {
				return nil, x.Errorf("eq expects atleast 1 argument.")
			}
		} else { // Others can have only 1 arg.
			if len(args) != 1 {
				return nil, x.Errorf("%+v expects only 1 argument. Got: %+v",
					fc.fname, args)
			}
		}

		var tokens []string
		// eq can have multiple args.
		for _, arg := range args {
			if fc.ineqValue, err = convertValue(attr, arg); err != nil {
				return nil, x.Errorf("Got error: %v while running: %v", err,
					q.SrcFunc)
			}
			// Get tokens ge / le ineqValueToken.
			if tokens, fc.ineqValueToken, err = getInequalityTokens(q.ReadTs, attr, f,
				fc.ineqValue); err != nil {
				return nil, err
			}
			if len(tokens) == 0 {
				continue
			}
			fc.tokens = append(fc.tokens, tokens...)
			fc.eqTokens = append(fc.eqTokens, fc.ineqValue)
		}

		// Number of index keys is more than no. of uids to filter, so its better to fetch data keys
		// directly and compare. Lets make tokens empty.
		// We don't do this for eq because eq could have multiple arguments and we would have to
		// compare the value with all of them. Also eq would usually have less arguments, hence we
		// won't be fetching many index keys.
		if q.UidList != nil && len(fc.tokens) > len(q.UidList.Uids) && fc.fname != eq {
			fc.tokens = fc.tokens[:0]
			fc.n = len(q.UidList.Uids)
		} else {
			fc.n = len(fc.tokens)
		}
	case CompareScalarFn:
		if err = ensureArgsCount(q.SrcFunc, 1); err != nil {
			return nil, err
		}
		if fc.threshold, err = strconv.ParseInt(q.SrcFunc.Args[0], 0, 64); err != nil {
			return nil, x.Wrapf(err, "Compare %v(%v) require digits, but got invalid num",
				q.SrcFunc.Name, q.SrcFunc.Args[0])
		}
		checkRoot(q, fc)
	case GeoFn:
		// For geo functions, we get extra information used for filtering.
		fc.tokens, fc.geoQuery, err = types.GetGeoTokens(q.SrcFunc)
		tok.EncodeGeoTokens(fc.tokens)
		if err != nil {
			return nil, err
		}
		fc.n = len(fc.tokens)
	case PasswordFn:
		if err = ensureArgsCount(q.SrcFunc, 2); err != nil {
			return nil, err
		}
		fc.n = len(q.UidList.Uids)
	case StandardFn, FullTextSearchFn, MatchFn:
		// srcfunc 0th val is func name and and [2:] are args.
		// we tokenize the arguments of the query.
		if err = ensureArgsCount(q.SrcFunc, 1); err != nil {
			return nil, err
		}
		required, found := verifyStringIndex(attr, fnType)
		if !found {
			return nil, x.Errorf("Attribute %s is not indexed with type %s", attr, required)
		}
		if fc.tokens, err = getStringTokens(q.SrcFunc.Args, langForFunc(q.Langs), fnType); err != nil {
			return nil, err
		}
		fc.intersectDest = needsIntersect(f)
		fc.n = len(fc.tokens)
	case CustomIndexFn:
		if err = ensureArgsCount(q.SrcFunc, 2); err != nil {
			return nil, err
		}
		tokerName := q.SrcFunc.Args[0]
		if !verifyCustomIndex(q.Attr, tokerName) {
			return nil, x.Errorf("Attribute %s is not indexed with custom tokenizer %s",
				q.Attr, tokerName)
		}
		valToTok, err := convertValue(q.Attr, q.SrcFunc.Args[1])
		if err != nil {
			return nil, err
		}
		tokenizer, ok := tok.GetTokenizer(tokerName)
		if !ok {
			return nil, x.Errorf("Could not find tokenizer with name %q", tokerName)
		}
		fc.tokens, _ = tok.BuildTokens(valToTok.Value,
			tok.GetLangTokenizer(tokenizer, langForFunc(q.Langs)))
		fc.intersectDest = needsIntersect(f)
		fc.n = len(fc.tokens)
	case RegexFn:
		if err = ensureArgsCount(q.SrcFunc, 2); err != nil {
			return nil, err
		}
		ignoreCase := false
		modifiers := q.SrcFunc.Args[1]
		if len(modifiers) > 0 {
			if modifiers == "i" {
				ignoreCase = true
			} else {
				return nil, x.Errorf("Invalid regexp modifier: %s", modifiers)
			}
		}
		matchType := "(?m)" // this is cregexp library specific
		if ignoreCase {
			matchType = "(?i)" + matchType
		}
		if fc.regex, err = cregexp.Compile(matchType + q.SrcFunc.Args[0]); err != nil {
			return nil, err
		}
		fc.n = 0
	case HasFn:
		if err = ensureArgsCount(q.SrcFunc, 0); err != nil {
			return nil, err
		}
		checkRoot(q, fc)
	case UidInFn:
		if err = ensureArgsCount(q.SrcFunc, 1); err != nil {
			return nil, err
		}
		if fc.uidPresent, err = strconv.ParseUint(q.SrcFunc.Args[0], 0, 64); err != nil {
			return nil, err
		}
		checkRoot(q, fc)
		if fc.isFuncAtRoot {
			return nil, x.Errorf("uid_in function not allowed at root")
		}
	default:
		return nil, x.Errorf("FnType %d not handled in numFnAttrs.", fnType)
	}
	return fc, nil
}

// ServeTask is used to respond to a query.
func (w *grpcWorker) ServeTask(ctx context.Context, q *pb.Query) (*pb.Result, error) {
	ctx, span := otrace.StartSpan(ctx, "worker.ServeTask")
	defer span.End()

	if ctx.Err() != nil {
		return &emptyResult, ctx.Err()
	}

	gid := groups().BelongsTo(q.Attr)
	var numUids int
	if q.UidList != nil {
		numUids = len(q.UidList.Uids)
	}
	span.Annotatef(nil, "Attribute: %q NumUids: %v groupId: %v ServeTask", q.Attr, numUids, gid)

	if !groups().ServesGroup(gid) {
		return nil, fmt.Errorf("Temporary error, attr: %q groupId: %v Request sent to wrong server",
			q.Attr, gid)
	}

	type reply struct {
		result *pb.Result
		err    error
	}
	c := make(chan reply, 1)
	go func() {
		result, err := processTask(ctx, q, gid)
		c <- reply{result, err}
	}()

	select {
	case <-ctx.Done():
		return nil, ctx.Err()
	case reply := <-c:
		return reply.result, reply.err
	}
}

// applyFacetsTree : we return error only when query has some problems.
// like Or has 3 arguments, argument facet val overflows integer.
// returns true if postingFacets can be included.
func applyFacetsTree(postingFacets []*api.Facet, ftree *facetsTree) (bool, error) {
	if ftree == nil {
		return true, nil
	}
	if ftree.function != nil {
		fname := strings.ToLower(ftree.function.name)
		var fc *api.Facet
		for _, fci := range postingFacets {
			if fci.Key == ftree.function.key {
				fc = fci
				break
			}
		}
		if fc == nil { // facet is not there
			return false, nil
		}
		fnType, fname := parseFuncTypeHelper(fname)
		switch fnType {
		case CompareAttrFn: // lt, gt, le, ge, eq
			var err error
			typId, err := facets.TypeIDFor(fc)
			if err != nil {
				return false, err
			}

			v, err := types.Convert(ftree.function.val, typId)
			if err != nil {
				// ignore facet if not of appropriate type
				return false, nil
			}
			fVal, err := facets.ValFor(fc)
			if err != nil {
				return false, err
			}

			return types.CompareVals(fname, fVal, v), nil

		case StandardFn: // allofterms, anyofterms
			facetType, err := facets.TypeIDFor(fc)
			if err != nil {
				return false, err
			}
			if facetType != types.StringID {
				return false, nil
			}
			return filterOnStandardFn(fname, fc.Tokens, ftree.function.tokens)
		}
		return false, x.Errorf("Fn %s not supported in facets filtering.", fname)
	}

	var res []bool
	for _, c := range ftree.children {
		r, err := applyFacetsTree(postingFacets, c)
		if err != nil {
			return false, err
		}
		res = append(res, r)
	}

	// we have already checked for number of children in preprocessFilter
	switch strings.ToLower(ftree.op) {
	case "not":
		return !res[0], nil
	case "and":
		return res[0] && res[1], nil
	case "or":
		return res[0] || res[1], nil
	}
	return false, x.Errorf("Unexpected behavior in applyFacetsTree.")
}

// filterOnStandardFn : tells whether facet corresponding to fcTokens can be taken or not.
// fcTokens and argTokens should be sorted.
func filterOnStandardFn(fname string, fcTokens []string, argTokens []string) (bool, error) {
	switch fname {
	case "allofterms":
		// allofterms argTokens should be in fcTokens
		if len(argTokens) > len(fcTokens) {
			return false, nil
		}
		aidx := 0
		for fidx := 0; aidx < len(argTokens) && fidx < len(fcTokens); {
			if fcTokens[fidx] < argTokens[aidx] {
				fidx++
			} else if fcTokens[fidx] == argTokens[aidx] {
				fidx++
				aidx++
			} else {
				// as all of argTokens should match
				// which is not possible now.
				break
			}
		}
		return aidx == len(argTokens), nil
	case "anyofterms":
		for aidx, fidx := 0, 0; aidx < len(argTokens) && fidx < len(fcTokens); {
			if fcTokens[fidx] < argTokens[aidx] {
				fidx++
			} else if fcTokens[fidx] == argTokens[aidx] {
				return true, nil
			} else {
				aidx++
			}
		}
		return false, nil
	}
	return false, x.Errorf("Fn %s not supported in facets filtering.", fname)
}

type facetsFunc struct {
	name   string
	key    string
	args   []string
	tokens []string
	val    types.Val
}
type facetsTree struct {
	op       string
	children []*facetsTree
	function *facetsFunc
}

func preprocessFilter(tree *pb.FilterTree) (*facetsTree, error) {
	if tree == nil {
		return nil, nil
	}
	ftree := &facetsTree{}
	ftree.op = tree.Op
	if tree.Func != nil {
		ftree.function = &facetsFunc{}
		ftree.function.name = tree.Func.Name
		ftree.function.key = tree.Func.Key
		ftree.function.args = tree.Func.Args

		fnType, fname := parseFuncTypeHelper(ftree.function.name)
		if len(tree.Func.Args) != 1 {
			return nil, x.Errorf("One argument expected in %s, but got %d.",
				fname, len(tree.Func.Args))
		}

		switch fnType {
		case CompareAttrFn:
			ftree.function.val = types.Val{Tid: types.StringID, Value: []byte(tree.Func.Args[0])}
		case StandardFn:
			argTokens, aerr := tok.GetTermTokens(tree.Func.Args)
			if aerr != nil { // query error ; stop processing.
				return nil, aerr
			}
			sort.Strings(argTokens)
			ftree.function.tokens = argTokens
		default:
			return nil, x.Errorf("Fn %s not supported in preprocessFilter.", fname)
		}
		return ftree, nil
	}

	for _, c := range tree.Children {
		ftreec, err := preprocessFilter(c)
		if err != nil {
			return nil, err
		}
		ftree.children = append(ftree.children, ftreec)
	}

	numChild := len(tree.Children)
	switch strings.ToLower(tree.Op) {
	case "not":
		if numChild != 1 {
			return nil, x.Errorf("Expected 1 child for not but got %d.", numChild)
		}
	case "and":
		if numChild != 2 {
			return nil, x.Errorf("Expected 2 child for not but got %d.", numChild)
		}
	case "or":
		if numChild != 2 {
			return nil, x.Errorf("Expected 2 child for not but got %d.", numChild)
		}
	default:
		return nil, x.Errorf("Unsupported operation in facet filtering: %s.", tree.Op)
	}
	return ftree, nil
}

type countParams struct {
	readTs  uint64
	count   int64
	attr    string
	gid     uint32
	reverse bool   // If query is asking for ~pred
	fn      string // function name
}

func (qs *queryState) evaluate(cp countParams, out *pb.Result) error {
	count := cp.count
	var illegal bool
	switch cp.fn {
	case "eq":
		illegal = count <= 0
	case "lt":
		illegal = count <= 1
	case "le":
		illegal = count <= 0
	case "gt":
		illegal = count < 0
	case "ge":
		illegal = count <= 0
	default:
		x.AssertTruef(false, "unhandled count comparison fn: %v", cp.fn)
	}
	if illegal {
		return x.Errorf("count(predicate) cannot be used to search for " +
			"negative counts (nonsensical) or zero counts (not tracked).")
	}

	countKey := x.CountKey(cp.attr, uint32(count), cp.reverse)
	if cp.fn == "eq" {
		pl, err := qs.cache.Get(countKey)
		if err != nil {
			return err
		}
		uids, err := pl.Uids(posting.ListOptions{ReadTs: cp.readTs})
		if err != nil {
			return err
		}
		out.UidMatrix = append(out.UidMatrix, uids)
		return nil
	}

	if cp.fn == "lt" {
		count--
	} else if cp.fn == "gt" {
		count++
	}

	x.AssertTrue(count >= 1)
	countKey = x.CountKey(cp.attr, uint32(count), cp.reverse)

	txn := pstore.NewTransactionAt(cp.readTs, false)
	defer txn.Discard()

	pk := x.ParsedKey{Attr: cp.attr}
	itOpt := badger.DefaultIteratorOptions
	itOpt.PrefetchValues = false
	itOpt.Reverse = cp.fn == "le" || cp.fn == "lt"
	itOpt.Prefix = pk.CountPrefix(cp.reverse)

	itr := txn.NewIterator(itOpt)
	defer itr.Close()

	for itr.Seek(countKey); itr.Valid(); itr.Next() {
		item := itr.Item()
		pl, err := qs.cache.Get(item.Key())
		if err != nil {
			return err
		}
		uids, err := pl.Uids(posting.ListOptions{ReadTs: cp.readTs})
		if err != nil {
			return err
		}
		out.UidMatrix = append(out.UidMatrix, uids)
	}
	return nil
}

func (qs *queryState) handleHasFunction(ctx context.Context, q *pb.Query, out *pb.Result) error {
	span := otrace.FromContext(ctx)
	stop := x.SpanTimer(span, "handleHasFunction")
	defer stop()
	if glog.V(3) {
		glog.Infof("handleHasFunction query: %+v\n", q)
	}

	txn := pstore.NewTransactionAt(q.ReadTs, false)
	defer txn.Discard()

	initKey := x.ParsedKey{
		Attr: q.Attr,
	}
	startKey := x.DataKey(q.Attr, q.AfterUid+1)
	prefix := initKey.DataPrefix()
	if q.Reverse {
		// Reverse does not mean reverse iteration. It means we're looking for
		// the reverse index.
		startKey = x.ReverseKey(q.Attr, q.AfterUid+1)
		prefix = initKey.ReversePrefix()
	}

	result := &pb.List{}
	var prevKey []byte
	itOpt := badger.DefaultIteratorOptions
	itOpt.PrefetchValues = false
	itOpt.AllVersions = true
	itOpt.Prefix = prefix
	it := txn.NewIterator(itOpt)
	defer it.Close()

	// This function could be switched to the stream.Lists framework, but after the change to use
	// BitCompletePosting, the speed here is already pretty fast. The slowdown for @lang predicates
	// occurs in filterStringFunction (like has(name) queries).
	for it.Seek(startKey); it.Valid(); {
		item := it.Item()
		if bytes.Equal(item.Key(), prevKey) {
			it.Next()
			continue
		}
		prevKey = append(prevKey[:0], item.Key()...)

		// Parse the key upfront, otherwise ReadPostingList would advance the
		// iterator.
		pk := x.Parse(item.Key())

		// The following optimization speeds up this iteration considerably, because it avoids
		// the need to run ReadPostingList.
		if item.UserMeta()&posting.BitEmptyPosting > 0 {
			// This is an empty posting list. So, it should not be included.
			continue
		}
		if item.UserMeta()&posting.BitCompletePosting > 0 {
			// This bit would only be set if there are valid uids in UidPack.
			result.Uids = append(result.Uids, pk.Uid)
			continue
		}

		// We do need to copy over the key for ReadPostingList.
		l, err := posting.ReadPostingList(item.KeyCopy(nil), it)
		if err != nil {
			return err
		}
		if empty, err := l.IsEmpty(q.ReadTs, 0); err != nil {
			return err
		} else if !empty {
			result.Uids = append(result.Uids, pk.Uid)
		}

		if len(result.Uids)%100000 == 0 {
			select {
			case <-ctx.Done():
				return ctx.Err()
			default:
			}
		}
	}
	if span != nil {
		span.Annotatef(nil, "handleHasFunction found %d uids", len(result.Uids))
	}
	out.UidMatrix = append(out.UidMatrix, result)
	return nil
}<|MERGE_RESOLUTION|>--- conflicted
+++ resolved
@@ -273,11 +273,7 @@
 
 func needsIndex(fnType FuncType) bool {
 	switch fnType {
-<<<<<<< HEAD
-	case CompareAttrFn, GeoFn, RegexFn, FullTextSearchFn, StandardFn, MatchFn:
-=======
-	case CompareAttrFn, GeoFn, FullTextSearchFn, StandardFn:
->>>>>>> 82c6797c
+	case CompareAttrFn, GeoFn, FullTextSearchFn, StandardFn, MatchFn:
 		return true
 	}
 	return false
