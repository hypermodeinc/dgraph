--- conflicted
+++ resolved
@@ -367,11 +367,7 @@
 	gr.tablets = make(map[string]*pb.Tablet)
 	addTablets := func(attrs []string, gid uint32, namespace uint64) {
 		for _, attr := range attrs {
-<<<<<<< HEAD
-			gr.tablets[x.GalaxyAttr(attr)] = &pb.Tablet{GroupId: gid}
-=======
 			gr.tablets[x.NamespaceAttr(namespace, attr)] = &pb.Tablet{GroupId: gid}
->>>>>>> b9a00c40
 		}
 	}
 
