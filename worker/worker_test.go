--- conflicted
+++ resolved
@@ -206,38 +206,21 @@
 			uo := b.CreateString(term)
 			offsets = append(offsets, uo)
 		}
-<<<<<<< HEAD
-		task.TermListStartTermsVector(b, len(terms))
-		for i := len(terms) - 1; i >= 0; i-- {
-			b.PrependUOffsetT(offsets[i])
-		}
-		vend := b.EndVector(len(terms))
-		task.TermListStart(b)
-		task.TermListAddTerms(b, vend)
-		fend = task.TermListEnd(b)
-		ftype = task.QueryFilterTermList
-=======
 		task.QueryStartTokensVector(b, len(tokens))
 		for i := len(tokens) - 1; i >= 0; i-- {
 			b.PrependUOffsetT(offsets[i])
 		}
 		vend = b.EndVector(len(tokens))
->>>>>>> f63c7de8
 	}
 
 	ao := b.CreateString(attr)
 	task.QueryStart(b)
 	task.QueryAddAttr(b, ao)
-<<<<<<< HEAD
-	task.QueryAddFilterType(b, ftype)
-	task.QueryAddFilter(b, fend)
-=======
 	if uids != nil {
 		task.QueryAddUids(b, vend)
 	} else {
 		task.QueryAddTokens(b, vend)
 	}
->>>>>>> f63c7de8
 	qend := task.QueryEnd(b)
 	b.Finish(qend)
 	return b.Bytes[b.Head():]
