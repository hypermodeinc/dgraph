--- conflicted
+++ resolved
@@ -30,19 +30,11 @@
 	rpc Echo (Payload)             returns (Payload) {}
 
 	// Data serving RPCs.
-<<<<<<< HEAD
-	rpc AssignUids (task.Num)      returns (task.List) {}
-	rpc Mutate (task.Mutations)    returns (Payload) {}
-	rpc ServeTask (task.Query)     returns (task.Result) {}
-	rpc PredicateData (Payload)    returns (stream Payload) {}
-	rpc Sort (task.Sort)           returns (task.SortResult) {}
-=======
 	rpc AssignUids (task.Num)          returns (task.List) {}
-	rpc Mutate (Payload)               returns (Payload) {}
+	rpc Mutate (task.Mutations)        returns (Payload) {}
 	rpc ServeTask (task.Query)         returns (task.Result) {}
 	rpc PredicateData (task.GroupKeys) returns (stream task.KV) {}
 	rpc Sort (task.Sort)               returns (task.SortResult) {}
->>>>>>> b5db1f88
 
 	// RAFT serving RPCs.
 	rpc RaftMessage (Payload)                     returns (Payload) {}
