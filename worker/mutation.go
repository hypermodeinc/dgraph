--- conflicted
+++ resolved
@@ -485,9 +485,6 @@
 			mu.DropAll = true
 		}
 	}
-<<<<<<< HEAD
-	return mm, nil
-=======
 
 	// Type definitions are sent to all groups.
 	if len(src.Types) > 0 {
@@ -502,7 +499,6 @@
 	}
 
 	return mm
->>>>>>> 7a3e0f5f
 }
 
 func commitOrAbort(ctx context.Context, startTs, commitTs uint64) error {
