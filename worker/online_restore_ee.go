// +build !oss

/*
 * Copyright 2020 Dgraph Labs, Inc. and Contributors
 *
 * Licensed under the Dgraph Community License (the "License"); you
 * may not use this file except in compliance with the License. You
 * may obtain a copy of the License at
 *
 *     https://github.com/dgraph-io/dgraph/blob/master/licenses/DCL.txt
 */

package worker

import (
	"compress/gzip"
	"context"
<<<<<<< HEAD
	"fmt"
	"io"
=======
>>>>>>> 44a51fa0
	"net/url"
	"strings"
	"sync"
	"time"

	"github.com/golang/glog"

	"github.com/dgraph-io/dgraph/conn"
	"github.com/dgraph-io/dgraph/ee/enc"
	"github.com/dgraph-io/dgraph/posting"
	"github.com/dgraph-io/dgraph/protos/pb"
	"github.com/dgraph-io/dgraph/schema"
	"github.com/dgraph-io/dgraph/x"

	"github.com/golang/protobuf/proto"
	"github.com/pkg/errors"
	"github.com/spf13/pflag"
	"github.com/spf13/viper"
)

const (
	errRestoreProposal = "cannot propose restore request"
)

// ProcessRestoreRequest verifies the backup data and sends a restore proposal to each group.
func ProcessRestoreRequest(ctx context.Context, req *pb.RestoreRequest, wg *sync.WaitGroup) error {
	if req == nil {
		return errors.Errorf("restore request cannot be nil")
	}

	if err := UpdateMembershipState(ctx); err != nil {
		return errors.Wrapf(err, "cannot update membership state before restore")
	}
	memState := GetMembershipState()

	currentGroups := make([]uint32, 0)
	for gid := range memState.GetGroups() {
		currentGroups = append(currentGroups, gid)
	}

	creds := x.MinioCredentials{
		AccessKey:    req.AccessKey,
		SecretKey:    req.SecretKey,
		SessionToken: req.SessionToken,
		Anonymous:    req.Anonymous,
	}
	if err := VerifyBackup(req, &creds, currentGroups); err != nil {
		return errors.Wrapf(err, "failed to verify backup")
	}
	if err := FillRestoreCredentials(req.Location, req); err != nil {
		return errors.Wrapf(err, "cannot fill restore proposal with the right credentials")
	}

	// This check if any restore operation running on the node.
	// Operation initiated on other nodes doesn't have record in the record tracker.
	// This keeps track if there is an already running restore operation return the error.
	// IMP: This introduces few corner cases.
	// Like two concurrent restore operation on different nodes.
	// Considering Restore as admin operation, solving all those complexities has low gains
	// than to sacrifice the simplicity.
	isRestoreRunning := func() bool {
		tasks := GetOngoingTasks()
		for _, t := range tasks {
			if t == opRestore.String() {
				return true
			}
		}
		return false
	}
	if isRestoreRunning() {
		return errors.Errorf("another restore operation is already running. " +
			"Please retry later.")
	}

	req.RestoreTs = State.GetTimestamp(false)

	// TODO: prevent partial restores when proposeRestoreOrSend only sends the restore
	// request to a subset of groups.
	errCh := make(chan error, len(currentGroups))
	for _, gid := range currentGroups {
		reqCopy := proto.Clone(req).(*pb.RestoreRequest)
		reqCopy.GroupId = gid
		wg.Add(1)
		go func() {
			errCh <- tryRestoreProposal(ctx, reqCopy)
		}()
	}

	go func() {
		for range currentGroups {
			if err := <-errCh; err != nil {
				glog.Errorf("Error while restoring %v", err)
			}
			wg.Done()
		}
	}()

	return nil
}

func proposeRestoreOrSend(ctx context.Context, req *pb.RestoreRequest) error {
	if groups().ServesGroup(req.GetGroupId()) && groups().Node.AmLeader() {
		_, err := (&grpcWorker{}).Restore(ctx, req)
		return err
	}

	pl := groups().Leader(req.GetGroupId())
	if pl == nil {
		return conn.ErrNoConnection
	}
	con := pl.Get()
	c := pb.NewWorkerClient(con)

	_, err := c.Restore(ctx, req)
	return err
}

func retriableRestoreError(err error) bool {
	switch {
	case err == conn.ErrNoConnection:
		// Try to recover from temporary connection issues.
		return true
	case strings.Contains(err.Error(), "Raft isn't initialized yet"):
		// Try to recover if raft has not been initialized.
		return true
	case strings.Contains(err.Error(), errRestoreProposal):
		// Do not try to recover from other errors when sending the proposal.
		return false
	default:
		// Try to recover from other errors (e.g wrong group, waiting for timestamp, etc).
		return true
	}
}

func tryRestoreProposal(ctx context.Context, req *pb.RestoreRequest) error {
	var err error
	for i := 0; i < 10; i++ {
		err = proposeRestoreOrSend(ctx, req)
		if err == nil {
			return nil
		}

		if retriableRestoreError(err) {
			time.Sleep(time.Second)
			continue
		}
		return err
	}
	return err
}

// Restore implements the Worker interface.
func (w *grpcWorker) Restore(ctx context.Context, req *pb.RestoreRequest) (*pb.Status, error) {
	var emptyRes pb.Status
	if !groups().ServesGroup(req.GroupId) {
		return &emptyRes, errors.Errorf("this server doesn't serve group id: %v", req.GroupId)
	}

	// We should wait to ensure that we have seen all the updates until the StartTs
	// of this restore transaction.
	if err := posting.Oracle().WaitForTs(ctx, req.RestoreTs); err != nil {
		return nil, errors.Wrapf(err, "cannot wait for restore ts %d", req.RestoreTs)
	}

	err := groups().Node.proposeAndWait(ctx, &pb.Proposal{Restore: req})
	if err != nil {
		return &emptyRes, errors.Wrapf(err, errRestoreProposal)
	}

	return &emptyRes, nil
}

// TODO(DGRAPH-1232): Ensure all groups receive the restore proposal.
func handleRestoreProposal(ctx context.Context, req *pb.RestoreRequest) error {
	if req == nil {
		return errors.Errorf("nil restore request")
	}

	// Drop all the current data. This also cancels all existing transactions.
	dropProposal := pb.Proposal{
		Mutations: &pb.Mutations{
			GroupId: req.GroupId,
			StartTs: req.RestoreTs,
			DropOp:  pb.Mutations_ALL,
		},
	}
	if err := groups().Node.applyMutations(ctx, &dropProposal); err != nil {
		return err
	}

	// TODO: after the drop, the tablets for the predicates stored in this group's
	// backup could be in a different group. The tablets need to be moved.

	// Reset tablets and set correct tablets to match the restored backup.
	creds := &x.MinioCredentials{
		AccessKey:    req.AccessKey,
		SecretKey:    req.SecretKey,
		SessionToken: req.SessionToken,
		Anonymous:    req.Anonymous,
	}
	uri, err := url.Parse(req.Location)
	if err != nil {
		return errors.Wrapf(err, "cannot parse backup location")
	}
	handler, err := NewUriHandler(uri, creds)
	if err != nil {
		return errors.Wrapf(err, "cannot create backup handler")
	}

	manifests, err := handler.GetManifests(uri, req.BackupId, req.BackupNum)
	if err != nil {
		return errors.Wrapf(err, "cannot get backup manifests")
	}
	if len(manifests) == 0 {
		return errors.Errorf("no backup manifests found at location %s", req.Location)
	}

	lastManifest := manifests[len(manifests)-1]
	preds, ok := lastManifest.Groups[req.GroupId]

	// Version is 0 if the backup was taken on an old version (v20.11).
	if lastManifest.Version == 0 {
		tmp := make([]string, 0, len(preds))
		for _, pred := range preds {
			tmp = append(tmp, x.GalaxyAttr(pred))
		}
		preds = tmp
	}

	if !ok {
		return errors.Errorf("backup manifest does not contain information for group ID %d",
			req.GroupId)
	}
	for _, pred := range preds {
		// Force the tablet to be moved to this group, even if it's currently being served
		// by another group.
		if tablet, err := groups().ForceTablet(pred); err != nil {
			return errors.Wrapf(err, "cannot create tablet for restored predicate %s", pred)
		} else if tablet.GetGroupId() != req.GroupId {
			return errors.Errorf("cannot assign tablet for pred %s to group %d", pred, req.GroupId)
		}
	}

	// Write restored values to disk and update the UID lease.
	if err := writeBackup(ctx, req); err != nil {
		return errors.Wrapf(err, "cannot write backup")
	}

	// Load schema back.
	if err := schema.LoadFromDb(); err != nil {
		return errors.Wrapf(err, "cannot load schema after restore")
	}

	// Propose a snapshot immediately after all the work is done to prevent the restore
	// from being replayed.
	if err := groups().Node.proposeSnapshot(); err != nil {
		return errors.Wrapf(err, "cannot propose snapshot after processing restore proposal")
	}

	// Update the membership state to re-compute the group checksums.
	if err := UpdateMembershipState(ctx); err != nil {
		return errors.Wrapf(err, "cannot update membership state after restore")
	}
	return nil
}

// create a config object from the request for use with enc package.
func getEncConfig(req *pb.RestoreRequest) (*viper.Viper, error) {
	config := viper.New()
	flags := &pflag.FlagSet{}
	enc.RegisterFlags(flags)
	if err := config.BindPFlags(flags); err != nil {
		return nil, errors.Wrapf(err, "bad config bind")
	}

	// Copy from the request.
	config.Set("encryption_key_file", req.EncryptionKeyFile)

	flagString := fmt.Sprintf("role-id-file=%s; secret-id-file=%s;",
		req.VaultRoleidFile, req.VaultSecretidFile)

	// Override only if non-nil
	if req.VaultAddr != "" {
		flagString += fmt.Sprintf(" addr=%s;", req.VaultAddr)
	}
	if req.VaultPath != "" {
		flagString += fmt.Sprintf(" path=%s;", req.VaultPath)
	}
	if req.VaultField != "" {
		flagString += fmt.Sprintf(" field=%s;", req.VaultField)
	}
	if req.VaultFormat != "" {
		flagString += fmt.Sprintf(" format=%s;", req.VaultFormat)
	}

	config.Set("vault", flagString)
	return config, nil
}

func getCredentialsFromRestoreRequest(req *pb.RestoreRequest) *x.MinioCredentials {
	return &x.MinioCredentials{
		AccessKey:    req.AccessKey,
		SecretKey:    req.SecretKey,
		SessionToken: req.SessionToken,
		Anonymous:    req.Anonymous,
	}
}

func writeBackup(ctx context.Context, req *pb.RestoreRequest) error {
	res := LoadBackup(req.Location, req.BackupId, req.BackupNum,
		getCredentialsFromRestoreRequest(req),
		func(groupId uint32, in *loadBackupInput) (uint64, uint64, error) {
			if groupId != req.GroupId {
				// LoadBackup will try to call the backup function for every group.
				// Exit here if the group is not the one indicated by the request.
				return 0, 0, nil
			}

			cfg, err := getEncConfig(req)
			if err != nil {
				return 0, 0, errors.Wrapf(err, "unable to get encryption config")
			}
			key, err := enc.ReadKey(cfg)
			if err != nil {
				return 0, 0, errors.Wrapf(err, "unable to read key")
			}
			in.r, err = enc.GetReader(key, in.r)
			if err != nil {
				return 0, 0, errors.Wrapf(err, "cannot get encrypted reader")
			}
			gzReader, err := gzip.NewReader(in.r)
			if err != nil {
				return 0, 0, errors.Wrapf(err, "couldn't create gzip reader")
			}

			maxUid, maxNsId, err := loadFromBackup(pstore, &loadBackupInput{
				r: gzReader, restoreTs: req.RestoreTs, preds: in.preds, dropOperations: in.dropOperations,
			})
			if err != nil {
				return 0, 0, errors.Wrapf(err, "cannot write backup")
			}

			if maxUid == 0 {
				// No need to update the lease, return here.
				return 0, 0, nil
			}

			// Use the value of maxUid to update the uid lease.
			pl := groups().connToZeroLeader()
			if pl == nil {
				return 0, 0, errors.Errorf(
					"cannot update uid lease due to no connection to zero leader")
			}

			zc := pb.NewZeroClient(pl.Get())
			leaseID := func(val uint64, typ pb.NumLeaseType) error {
				if val == 0 {
					return nil
				}
				_, err := zc.AssignIds(ctx, &pb.Num{Val: val, Type: typ})
				return err
			}

			if err := leaseID(maxUid, pb.Num_UID); err != nil {
				return 0, 0, errors.Wrapf(err, "cannot update max uid lease after restore.")
			}
			if err := leaseID(maxNsId, pb.Num_NS_ID); err != nil {
				return 0, 0, errors.Wrapf(err, "cannot update max namespace lease after restore.")
			}

			// We return the maxUid/maxNsId to enforce the signature of the method but it will
			// be ignored as the uid lease was updated above.
			return maxUid, maxNsId, nil
		})
	if res.Err != nil {
		return errors.Wrapf(res.Err, "cannot write backup")
	}
	return nil
}<|MERGE_RESOLUTION|>--- conflicted
+++ resolved
@@ -15,11 +15,8 @@
 import (
 	"compress/gzip"
 	"context"
-<<<<<<< HEAD
 	"fmt"
 	"io"
-=======
->>>>>>> 44a51fa0
 	"net/url"
 	"strings"
 	"sync"
