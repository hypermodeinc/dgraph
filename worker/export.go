/*
 * Copyright 2017-2018 Dgraph Labs, Inc. and Contributors
 *
 * Licensed under the Apache License, Version 2.0 (the "License");
 * you may not use this file except in compliance with the License.
 * You may obtain a copy of the License at
 *
 *     http://www.apache.org/licenses/LICENSE-2.0
 *
 * Unless required by applicable law or agreed to in writing, software
 * distributed under the License is distributed on an "AS IS" BASIS,
 * WITHOUT WARRANTIES OR CONDITIONS OF ANY KIND, either express or implied.
 * See the License for the specific language governing permissions and
 * limitations under the License.
 */

package worker

import (
	"bufio"
	"bytes"
	"compress/gzip"
	"context"
	"encoding/hex"
	"encoding/json"
	"fmt"
	"io/ioutil"
	"math"
	"net/url"
	"os"
	"path/filepath"
	"strings"
	"time"

	"github.com/golang/glog"
	"github.com/minio/minio-go/v6"
	"github.com/pkg/errors"

	"github.com/dgraph-io/badger/v3"
	bpb "github.com/dgraph-io/badger/v3/pb"
	"github.com/dgraph-io/ristretto/z"

	"github.com/dgraph-io/dgo/v200/protos/api"

	"github.com/dgraph-io/dgraph/ee/enc"
	"github.com/dgraph-io/dgraph/posting"
	"github.com/dgraph-io/dgraph/protos/pb"
	"github.com/dgraph-io/dgraph/types"
	"github.com/dgraph-io/dgraph/types/facets"
	"github.com/dgraph-io/dgraph/x"
)

// DefaultExportFormat stores the name of the default format for exports.
const DefaultExportFormat = "rdf"

type exportFormat struct {
	ext  string // file extension
	pre  string // string to write before exported records
	post string // string to write after exported records
}

var exportFormats = map[string]exportFormat{
	"json": {
		ext:  ".json",
		pre:  "[\n",
		post: "\n]\n",
	},
	"rdf": {
		ext:  ".rdf",
		pre:  "",
		post: "",
	},
}

type exporter struct {
	pl        *posting.List
	uid       uint64
	attr      string
	namespace uint64
	readTs    uint64
}

// Map from our types to RDF type. Useful when writing storage types
// for RDF's in export. This is the dgraph type name and rdf storage type
// might not be the same always (e.g. - datetime and bool).
var rdfTypeMap = map[types.TypeID]string{
	types.StringID:   "xs:string",
	types.DateTimeID: "xs:dateTime",
	types.IntID:      "xs:int",
	types.FloatID:    "xs:float",
	types.BoolID:     "xs:boolean",
	types.GeoID:      "geo:geojson",
	types.BinaryID:   "xs:base64Binary",
	types.PasswordID: "xs:password",
}

// UIDs like 0x1 look weird but 64-bit ones like 0x0000000000000001 are too long.
var uidFmtStrRdf = "<%#x>"
var uidFmtStrJson = "\"%#x\""

// valToStr converts a posting value to a string.
func valToStr(v types.Val) (string, error) {
	v2, err := types.Convert(v, types.StringID)
	if err != nil {
		return "", errors.Wrapf(err, "while converting %v to string", v2.Value)
	}

	// Strip terminating null, if any.
	return strings.TrimRight(v2.Value.(string), "\x00"), nil
}

// facetToString convert a facet value to a string.
func facetToString(fct *api.Facet) (string, error) {
	v1, err := facets.ValFor(fct)
	if err != nil {
		return "", errors.Wrapf(err, "getting value from facet %#v", fct)
	}

	v2 := &types.Val{Tid: types.StringID}
	if err = types.Marshal(v1, v2); err != nil {
		return "", errors.Wrapf(err, "marshaling facet value %v to string", v1)
	}

	return v2.Value.(string), nil
}

// escapedString converts a string into an escaped string for exports.
func escapedString(str string) string {
	// We use the Marshal function in the JSON package for all export formats
	// because it properly escapes strings.
	byt, err := json.Marshal(str)
	if err != nil {
		// All valid stings should be able to be escaped to a JSON string so
		// it's safe to panic here. Marshal has to return an error because it
		// accepts an interface.
		x.Panic(errors.New("Could not marshal string to JSON string"))
	}
	return string(byt)
}

func (e *exporter) toJSON() (*bpb.KVList, error) {
	bp := new(bytes.Buffer)
	// We could output more compact JSON at the cost of code complexity.
	// Leaving it simple for now.

	continuing := false
	mapStart := fmt.Sprintf("  {\"uid\":"+uidFmtStrJson+`,"namespace":"0x%x"`, e.uid, e.namespace)
	err := e.pl.Iterate(e.readTs, 0, func(p *pb.Posting) error {
		if continuing {
			fmt.Fprint(bp, ",\n")
		} else {
			continuing = true
		}

		fmt.Fprint(bp, mapStart)
		if p.PostingType == pb.Posting_REF {
			fmt.Fprintf(bp, `,"%s":[`, e.attr)
			fmt.Fprintf(bp, "{\"uid\":"+uidFmtStrJson+"}", p.Uid)
			fmt.Fprint(bp, "]")
		} else {
			if p.PostingType == pb.Posting_VALUE_LANG {
				fmt.Fprintf(bp, `,"%s@%s":`, e.attr, string(p.LangTag))
			} else {
				fmt.Fprintf(bp, `,"%s":`, e.attr)
			}

			val := types.Val{Tid: types.TypeID(p.ValType), Value: p.Value}
			str, err := valToStr(val)
			if err != nil {
				// Copying this behavior from RDF exporter.
				// TODO Investigate why returning here before before completely
				//      exporting this posting is not considered data loss.
				glog.Errorf("Ignoring error: %+v\n", err)
				return nil
			}

			if !val.Tid.IsNumber() {
				str = escapedString(str)
			}

			fmt.Fprint(bp, str)
		}

		for _, fct := range p.Facets {
			fmt.Fprintf(bp, `,"%s|%s":`, e.attr, fct.Key)

			str, err := facetToString(fct)
			if err != nil {
				glog.Errorf("Ignoring error: %+v", err)
				return nil
			}

			tid, err := facets.TypeIDFor(fct)
			if err != nil {
				glog.Errorf("Error getting type id from facet %#v: %v", fct, err)
				continue
			}

			if !tid.IsNumber() {
				str = escapedString(str)
			}

			fmt.Fprint(bp, str)
		}

		fmt.Fprint(bp, "}")
		return nil
	})

	kv := &bpb.KV{
		Value:   bp.Bytes(),
		Version: 1,
	}
	return listWrap(kv), err
}

func (e *exporter) toRDF() (*bpb.KVList, error) {
	bp := new(bytes.Buffer)

	prefix := fmt.Sprintf(uidFmtStrRdf+" <%s> ", e.uid, e.attr)
	err := e.pl.Iterate(e.readTs, 0, func(p *pb.Posting) error {
		fmt.Fprint(bp, prefix)
		if p.PostingType == pb.Posting_REF {
			fmt.Fprint(bp, fmt.Sprintf(uidFmtStrRdf, p.Uid))
		} else {
			val := types.Val{Tid: types.TypeID(p.ValType), Value: p.Value}
			str, err := valToStr(val)
			if err != nil {
				glog.Errorf("Ignoring error: %+v\n", err)
				return nil
			}
			fmt.Fprintf(bp, "%s", escapedString(str))

			tid := types.TypeID(p.ValType)
			if p.PostingType == pb.Posting_VALUE_LANG {
				fmt.Fprint(bp, "@"+string(p.LangTag))
			} else if tid != types.DefaultID {
				rdfType, ok := rdfTypeMap[tid]
				x.AssertTruef(ok, "Didn't find RDF type for dgraph type: %+v", tid.Name())
				fmt.Fprint(bp, "^^<"+rdfType+">")
			}
		}
		// Use label for storing namespace.
		fmt.Fprintf(bp, " <%#x>", e.namespace)

		// Facets.
		if len(p.Facets) != 0 {
			fmt.Fprint(bp, " (")
			for i, fct := range p.Facets {
				if i != 0 {
					fmt.Fprint(bp, ",")
				}
				fmt.Fprint(bp, fct.Key+"=")

				str, err := facetToString(fct)
				if err != nil {
					glog.Errorf("Ignoring error: %+v", err)
					return nil
				}

				tid, err := facets.TypeIDFor(fct)
				if err != nil {
					glog.Errorf("Error getting type id from facet %#v: %v", fct, err)
					continue
				}

				if tid == types.StringID {
					str = escapedString(str)
				}
				fmt.Fprint(bp, str)
			}
			fmt.Fprint(bp, ")")
		}
		// End dot.
		fmt.Fprint(bp, " .\n")
		return nil
	})

	kv := &bpb.KV{
		Value:   bp.Bytes(),
		Version: 1,
	}
	return listWrap(kv), err
}

func toSchema(attr string, update *pb.SchemaUpdate) *bpb.KV {
	// bytes.Buffer never returns error for any of the writes. So, we don't need to check them.
	ns, attr := x.ParseNamespaceAttr(attr)
	var buf bytes.Buffer
	x.Check2(buf.WriteString(fmt.Sprintf("[%#x]", ns)))
	x.Check2(buf.WriteRune(' '))
	x.Check2(buf.WriteRune('<'))
	x.Check2(buf.WriteString(attr))
	x.Check2(buf.WriteRune('>'))
	x.Check2(buf.WriteRune(':'))
	if update.GetList() {
		x.Check2(buf.WriteRune('['))
	}
	x.Check2(buf.WriteString(types.TypeID(update.GetValueType()).Name()))
	if update.GetList() {
		x.Check2(buf.WriteRune(']'))
	}
	switch {
	case update.GetDirective() == pb.SchemaUpdate_REVERSE:
		x.Check2(buf.WriteString(" @reverse"))
	case update.GetDirective() == pb.SchemaUpdate_INDEX && len(update.GetTokenizer()) > 0:
		x.Check2(buf.WriteString(" @index("))
		x.Check2(buf.WriteString(strings.Join(update.GetTokenizer(), ",")))
		x.Check2(buf.WriteRune(')'))
	}
	if update.GetCount() {
		x.Check2(buf.WriteString(" @count"))
	}
	if update.GetLang() {
		x.Check2(buf.WriteString(" @lang"))
	}
	if update.GetUpsert() {
		x.Check2(buf.WriteString(" @upsert"))
	}
	x.Check2(buf.WriteString(" . \n"))
	//TODO(Naman): We don't need the version anymore.
	return &bpb.KV{
		Value:   buf.Bytes(),
		Version: 3, // Schema value
	}
}

func toType(attr string, update pb.TypeUpdate) *bpb.KV {
	var buf bytes.Buffer
	ns, attr := x.ParseNamespaceAttr(attr)
	x.Check2(buf.WriteString(fmt.Sprintf("[0x%x] type <%s> {\n", ns, attr)))
	for _, field := range update.Fields {
		x.Check2(buf.WriteString(fieldToString(field)))
	}

	x.Check2(buf.WriteString("}\n"))

	return &bpb.KV{
		Value:   buf.Bytes(),
		Version: 3, // Type value
	}
}

func fieldToString(update *pb.SchemaUpdate) string {
	var builder strings.Builder
	predicate := x.ParseAttr(update.Predicate)
	x.Check2(builder.WriteString("\t"))
	// We don't need the namespace information with the fields. We already have that with type.
	if strings.HasPrefix(predicate, "~") {
		// While exporting type definitions, "<" and ">" brackets must be written around
		// the name of reverse predicates or Dgraph won't be able to parse the exported schema.
		x.Check2(builder.WriteString("<"))
		x.Check2(builder.WriteString(predicate))
		x.Check2(builder.WriteString(">"))
	} else {
		x.Check2(builder.WriteString(predicate))
	}
	x.Check2(builder.WriteString("\n"))
	return builder.String()
}

type fileWriter struct {
	fd            *os.File
	bw            *bufio.Writer
	gw            *gzip.Writer
	relativePath  string
	hasDataBefore bool
}

func (writer *fileWriter) open(fpath string) error {
	var err error
	writer.fd, err = os.Create(fpath)
	if err != nil {
		return err
	}
	writer.bw = bufio.NewWriterSize(writer.fd, 1e6)
	w, err := enc.GetWriter(x.WorkerConfig.EncryptionKey, writer.bw)
	if err != nil {
		return err
	}
	writer.gw, err = gzip.NewWriterLevel(w, gzip.BestCompression)
	return err
}

func (writer *fileWriter) Close() error {
	if err := writer.gw.Flush(); err != nil {
		return err
	}
	if err := writer.gw.Close(); err != nil {
		return err
	}
	if err := writer.bw.Flush(); err != nil {
		return err
	}
	if err := writer.fd.Sync(); err != nil {
		return err
	}
	return writer.fd.Close()
}

// ExportedFiles has the relative path of files that were written during export
type ExportedFiles []string

type exportStorage interface {
	openFile(relativePath string) (*fileWriter, error)
	finishWriting(fs ...*fileWriter) (ExportedFiles, error)
}

type localExportStorage struct {
	destination  string
	relativePath string
}

// remoteExportStorage uses localExportStorage to write files, then uploads to minio
type remoteExportStorage struct {
	mc     *x.MinioClient
	bucket string
	prefix string // stores the path within the bucket.
	les    *localExportStorage
}

func newLocalExportStorage(destination, backupName string) (*localExportStorage, error) {
	bdir, err := filepath.Abs(filepath.Join(destination, backupName))
	if err != nil {
		return nil, err
	}

	if err = os.MkdirAll(bdir, 0700); err != nil {
		return nil, err
	}

	return &localExportStorage{destination, backupName}, nil
}

func (l *localExportStorage) openFile(fileName string) (*fileWriter, error) {
	fw := &fileWriter{relativePath: filepath.Join(l.relativePath, fileName)}

	filePath, err := filepath.Abs(filepath.Join(l.destination, fw.relativePath))
	if err != nil {
		return nil, err
	}

	glog.Infof("Exporting to file at %s\n", filePath)

	if err := fw.open(filePath); err != nil {
		return nil, err
	}

	return fw, nil
}

func (l *localExportStorage) finishWriting(fs ...*fileWriter) (ExportedFiles, error) {
	var files ExportedFiles

	for _, file := range fs {
		err := file.Close()
		if err != nil {
			return nil, err
		}
		files = append(files, file.relativePath)
	}

	return files, nil
}

func newRemoteExportStorage(in *pb.ExportRequest, backupName string) (*remoteExportStorage, error) {
	tmpDir, err := ioutil.TempDir("", "export")
	if err != nil {
		return nil, err
	}
	localStorage, err := newLocalExportStorage(tmpDir, backupName)
	if err != nil {
		return nil, err
	}

	uri, err := url.Parse(in.Destination)
	if err != nil {
		return nil, err
	}

	mc, err := x.NewMinioClient(uri, &x.MinioCredentials{
		AccessKey:    in.AccessKey,
		SecretKey:    in.SecretKey,
		SessionToken: in.SessionToken,
		Anonymous:    in.Anonymous,
	})
	if err != nil {
		return nil, err
	}

	bucket, prefix, err := mc.ValidateBucket(uri)
	if err != nil {
		return nil, err
	}

	return &remoteExportStorage{mc, bucket, prefix, localStorage}, nil
}

func (r *remoteExportStorage) openFile(fileName string) (*fileWriter, error) {
	return r.les.openFile(fileName)
}

func (r *remoteExportStorage) finishWriting(fs ...*fileWriter) (ExportedFiles, error) {
	files, err := r.les.finishWriting(fs...)
	if err != nil {
		return nil, err
	}

	for _, f := range files {
		var d string
		if r.prefix == "" {
			d = f
		} else {
			d = r.prefix + "/" + f
		}
		filePath := filepath.Join(r.les.destination, f)
		// FIXME: tejas [06/2020] - We could probably stream these results, but it's easier to copy for now
		glog.Infof("Uploading from %s to %s\n", filePath, d)
		_, err := r.mc.FPutObject(r.bucket, d, filePath, minio.PutObjectOptions{
			ContentType: "application/gzip",
		})
		if err != nil {
			return nil, err
		}
	}

	return files, nil
}

func newExportStorage(in *pb.ExportRequest, backupName string) (exportStorage, error) {
	switch {
	case strings.HasPrefix(in.Destination, "/"):
		return newLocalExportStorage(in.Destination, backupName)
	case strings.HasPrefix(in.Destination, "minio://") || strings.HasPrefix(in.Destination, "s3://"):
		return newRemoteExportStorage(in, backupName)
	default:
		return newLocalExportStorage(x.WorkerConfig.ExportPath, backupName)
	}
}

// export creates a export of data by exporting it as an RDF gzip.
func export(ctx context.Context, in *pb.ExportRequest) (ExportedFiles, error) {

	if in.GroupId != groups().groupId() {
		return nil, errors.Errorf("Export request group mismatch. Mine: %d. Requested: %d",
			groups().groupId(), in.GroupId)
	}
	glog.Infof("Export requested at %d for namespace %d.", in.ReadTs, in.Namespace)

	// Let's wait for this server to catch up to all the updates until this ts.
	if err := posting.Oracle().WaitForTs(ctx, in.ReadTs); err != nil {
		return nil, err
	}
	glog.Infof("Running export for group %d at timestamp %d.", in.GroupId, in.ReadTs)

	return exportInternal(ctx, in, pstore, false)
}

// exportInternal contains the core logic to export a Dgraph database. If skipZero is set to
// false, the parts of this method that require to talk to zero will be skipped. This is useful
// when exporting a p directory directly from disk without a running cluster.
// It uses stream framework to export the data. While it uses an iterator for exporting the schema
// and types.
func exportInternal(ctx context.Context, in *pb.ExportRequest, db *badger.DB,
	skipZero bool) (ExportedFiles, error) {
	uts := time.Unix(in.UnixTs, 0)
	exportStorage, err := newExportStorage(in,
		fmt.Sprintf("dgraph.r%d.u%s", in.ReadTs, uts.UTC().Format("0102.1504")))
	if err != nil {
		return nil, err
	}

	xfmt := exportFormats[in.Format]

	dataWriter, err := exportStorage.openFile(fmt.Sprintf("g%02d%s", in.GroupId, xfmt.ext+".gz"))
	if err != nil {
		return nil, err
	}

	schemaWriter, err := exportStorage.openFile(fmt.Sprintf("g%02d%s", in.GroupId, ".schema.gz"))
	if err != nil {
		return nil, err
	}

	gqlSchemaWriter, err := exportStorage.openFile(
		fmt.Sprintf("g%02d%s", in.GroupId, ".gql_schema.gz"))
	if err != nil {
		return nil, err
	}

	// This stream exports only the data and the graphQL schema.
	stream := db.NewStreamAt(in.ReadTs)
	stream.Prefix = []byte{x.DefaultPrefix}
	if in.Namespace != math.MaxUint64 {
		// Export a specific namespace.
		stream.Prefix = append(stream.Prefix, x.NamespaceToBytes(in.Namespace)...)
	}
	stream.LogPrefix = "Export"
	stream.ChooseKey = func(item *badger.Item) bool {
		// Skip exporting delete data including Schema and Types.
		if item.IsDeletedOrExpired() {
			return false
		}
		pk, err := x.Parse(item.Key())
		if err != nil {
			glog.Errorf("error %v while parsing key %v during export. Skip.", err,
				hex.EncodeToString(item.Key()))
			return false
		}

		// Do not pick keys storing parts of a multi-part list. They will be read
		// from the main key.
		if pk.HasStartUid {
			return false
		}
		// _predicate_ is deprecated but leaving this here so that users with a
		// binary with version >= 1.1 can export data from a version < 1.1 without
		// this internal data showing up.
		if pk.Attr == "_predicate_" {
			return false
		}

		if !skipZero {
			if servesTablet, err := groups().ServesTablet(pk.Attr); err != nil || !servesTablet {
				return false
			}
		}
		return pk.IsData()
	}
	stream.KeyToList = func(key []byte, itr *badger.Iterator) (*bpb.KVList, error) {
		item := itr.Item()
		pk, err := x.Parse(item.Key())
		if err != nil {
			glog.Errorf("error %v while parsing key %v during export. Skip.", err,
				hex.EncodeToString(item.Key()))
			return nil, err
		}
		e := &exporter{
			readTs: in.ReadTs,
		}
		e.uid = pk.Uid
		e.namespace, e.attr = x.ParseNamespaceAttr(pk.Attr)

		switch {
		case e.attr == "dgraph.graphql.xid":
			// Ignore this predicate.
		case e.attr == "dgraph.drop.op":
			// Ignore this predicate.
		case e.attr == "dgraph.graphql.p_query":
			// Ignore this predicate.
		case pk.IsData() && e.attr == "dgraph.graphql.schema":
			// Export the graphql schema.
			pl, err := posting.ReadPostingList(key, itr)
			if err != nil {
				return nil, errors.Wrapf(err, "cannot read posting list for GraphQL schema")
			}
			vals, err := pl.AllValues(in.ReadTs)
			if err != nil {
				return nil, errors.Wrapf(err, "cannot read value of GraphQL schema")
			}
			// if the GraphQL schema node was deleted with S * * delete mutation,
			// then the data key will be overwritten with nil value.
			// So, just skip exporting it as there will be no value for this data key.
			if len(vals) == 0 {
				return nil, nil
			}
			// Give an error only if we find more than one value for the schema.
			if len(vals) > 1 {
				return nil, errors.Errorf("found multiple values for the GraphQL schema")
			}
			val, ok := vals[0].Value.([]byte)
			if !ok {
				return nil, errors.Errorf("cannot convert value of GraphQL schema to byte array")
			}

			exported := x.ExportedGQLSchema{
				Namespace: e.namespace,
				Schema:    string(val),
			}
			if val, err = json.Marshal(exported); err != nil {
				return nil, errors.Wrapf(err, "Error marshalling GraphQL schema to json")
			}

			kv := &bpb.KV{
				Value:   val,
				Version: 2, // GraphQL schema value
			}
			return listWrap(kv), nil

<<<<<<< HEAD
=======
		// below predicates no longer exist internally starting v21.03 but leaving them here
		// so that users with a binary with version >= 21.03 can export data from a version < 21.03
		// without this internal data showing up.
		case e.attr == "dgraph.cors":
		case e.attr == "dgraph.graphql.schema_created_at":
		case e.attr == "dgraph.graphql.schema_history":
		case e.attr == "dgraph.graphql.p_sha256hash":
			// Ignore these predicates.

>>>>>>> d6d9d8c7
		case pk.IsData():
			e.pl, err = posting.ReadPostingList(key, itr)
			if err != nil {
				return nil, err
			}

			// The GraphQL layer will create a node of type "dgraph.graphql". That entry
			// should not be exported.
			if e.attr == "dgraph.type" {
				vals, err := e.pl.AllValues(in.ReadTs)
				if err != nil {
					return nil, errors.Wrapf(err, "cannot read value of dgraph.type entry")
				}
				if len(vals) == 1 {
					val, ok := vals[0].Value.([]byte)
					if !ok {
						return nil, errors.Errorf("cannot read value of dgraph.type entry")
					}
					if string(val) == "dgraph.graphql" {
						return nil, nil
					}
				}
			}

			switch in.Format {
			case "json":
				return e.toJSON()
			case "rdf":
				return e.toRDF()
			default:
				glog.Fatalf("Invalid export format found: %s", in.Format)
			}

		default:
			glog.Fatalf("Invalid key found: %+v\n", pk)
		}
		return nil, nil
	}

	var dataSeparator []byte
	switch in.Format {
	case "json":
		dataSeparator = []byte(",\n")
	case "rdf":
		// The separator for RDF should be empty since the toRDF function already
		// adds newline to each RDF entry.
	default:
		glog.Fatalf("Invalid export format found: %s", in.Format)
	}

	stream.Send = func(buf *z.Buffer) error {
		kv := &bpb.KV{}
		return buf.SliceIterate(func(s []byte) error {
			kv.Reset()
			if err := kv.Unmarshal(s); err != nil {
				return err
			}
			// Skip nodes that have no data. Otherwise, the exported data could have
			// formatting and/or syntax errors.
			if len(kv.Value) == 0 {
				return nil
			}

			var writer *fileWriter
			var separator []byte
			switch kv.Version {
			case 1: // data
				writer = dataWriter
				separator = dataSeparator
			case 2: // graphQL schema
				writer = gqlSchemaWriter
				separator = []byte(",\n") // use json separator.
			default:
				glog.Fatalf("Invalid data type found: %x", kv.Key)
			}

			if writer.hasDataBefore {
				if _, err := writer.gw.Write(separator); err != nil {
					return err
				}
			}
			// change the hasDataBefore flag so that the next data entry will have a separator
			// prepended
			writer.hasDataBefore = true

			_, err = writer.gw.Write(kv.Value)
			return err
		})
	}

	// This is used to export the schema and types.
	writePrefix := func(prefix byte) error {
		txn := db.NewTransactionAt(in.ReadTs, false)
		defer txn.Discard()
		// We don't need to iterate over all versions.
		iopts := badger.DefaultIteratorOptions
		iopts.Prefix = []byte{prefix}
		if in.Namespace != math.MaxUint64 {
			iopts.Prefix = append(iopts.Prefix, x.NamespaceToBytes(in.Namespace)...)
		}

		itr := txn.NewIterator(iopts)
		defer itr.Close()
		for itr.Rewind(); itr.Valid(); itr.Next() {
			item := itr.Item()
			// Don't export deleted items.
			if item.IsDeletedOrExpired() {
				continue
			}
			pk, err := x.Parse(item.Key())
			if err != nil {
				glog.Errorf("error %v while parsing key %v during export. Skip.", err,
					hex.EncodeToString(item.Key()))
				return err
			}

			var kv *bpb.KV
			switch prefix {
			case x.ByteSchema:
				if !skipZero {
					servesTablet, err := groups().ServesTablet(pk.Attr)
					if err != nil || !servesTablet {
						continue
					}
				}

				var update pb.SchemaUpdate
				err = item.Value(func(val []byte) error {
					return update.Unmarshal(val)
				})
				if err != nil {
					// Let's not propagate this error. We just log this and continue onwards.
					glog.Errorf("Unable to unmarshal schema: %+v. Err=%v\n", pk, err)
					continue
				}
				kv = toSchema(pk.Attr, &update)

			case x.ByteType:
				var update pb.TypeUpdate
				err := item.Value(func(val []byte) error {
					return update.Unmarshal(val)
				})
				if err != nil {
					// Let's not propagate this error. We just log this and continue onwards.
					glog.Errorf("Unable to unmarshal type: %+v. Err=%v\n", pk, err)
					return nil
				}
				kv = toType(pk.Attr, update)

			default:
				glog.Fatalf("Unhandled byte prefix: %v", prefix)
			}

			// Write to the appropriate writer.
			if _, err := schemaWriter.gw.Write(kv.Value); err != nil {
				return err
			}
		}
		return nil
	}

	// All prepwork done. Time to roll.
	if _, err = gqlSchemaWriter.gw.Write([]byte(exportFormats["json"].pre)); err != nil {
		return nil, err
	}
	if _, err = dataWriter.gw.Write([]byte(xfmt.pre)); err != nil {
		return nil, err
	}
	if err := stream.Orchestrate(ctx); err != nil {
		return nil, err
	}
	if _, err = dataWriter.gw.Write([]byte(xfmt.post)); err != nil {
		return nil, err
	}
	if _, err = gqlSchemaWriter.gw.Write([]byte(exportFormats["json"].post)); err != nil {
		return nil, err
	}

	// Write the schema and types.
	if err := writePrefix(x.ByteSchema); err != nil {
		return nil, err
	}
	if err := writePrefix(x.ByteType); err != nil {
		return nil, err
	}

	glog.Infof("Export DONE for group %d at timestamp %d.", in.GroupId, in.ReadTs)
	return exportStorage.finishWriting(dataWriter, schemaWriter, gqlSchemaWriter)
}

// Export request is used to trigger exports for the request list of groups.
// If a server receives request to export a group that it doesn't handle, it would
// automatically relay that request to the server that it thinks should handle the request.
func (w *grpcWorker) Export(ctx context.Context, req *pb.ExportRequest) (*pb.ExportResponse, error) {
	glog.Infof("Received export request via Grpc: %+v\n", req)
	if ctx.Err() != nil {
		glog.Errorf("Context error during export: %v\n", ctx.Err())
		return nil, ctx.Err()
	}

	glog.Infof("Issuing export request...")
	files, err := export(ctx, req)
	if err != nil {
		glog.Errorf("While running export. Request: %+v. Error=%v\n", req, err)
		return nil, err
	}
	glog.Infof("Export request: %+v OK.\n", req)
	return &pb.ExportResponse{Msg: "SUCCESS", Files: files}, nil
}

func handleExportOverNetwork(ctx context.Context, in *pb.ExportRequest) (ExportedFiles, error) {
	if in.GroupId == groups().groupId() {
		return export(ctx, in)
	}

	pl := groups().Leader(in.GroupId)
	if pl == nil {
		return nil, errors.Errorf("Unable to find leader of group: %d\n", in.GroupId)
	}

	glog.Infof("Sending export request to group: %d, addr: %s\n", in.GroupId, pl.Addr)
	c := pb.NewWorkerClient(pl.Get())
	_, err := c.Export(ctx, in)
	if err != nil {
		glog.Errorf("Export error received from group: %d. Error: %v\n", in.GroupId, err)
	}
	return nil, err
}

// ExportOverNetwork sends export requests to all the known groups.
func ExportOverNetwork(ctx context.Context, input *pb.ExportRequest) (ExportedFiles, error) {
	// If we haven't even had a single membership update, don't run export.
	if err := x.HealthCheck(); err != nil {
		glog.Errorf("Rejecting export request due to health check error: %v\n", err)
		return nil, err
	}
	// Get ReadTs from zero and wait for stream to catch up.
	ts, err := Timestamps(ctx, &pb.Num{ReadOnly: true})
	if err != nil {
		glog.Errorf("Unable to retrieve readonly ts for export: %v\n", err)
		return nil, err
	}
	readTs := ts.ReadOnly
	glog.Infof("Got readonly ts from Zero: %d\n", readTs)

	// Let's first collect all groups.
	gids := groups().KnownGroups()
	glog.Infof("Requesting export for groups: %v\n", gids)

	type filesAndError struct {
		ExportedFiles
		error
	}
	ch := make(chan filesAndError, len(gids))
	for _, gid := range gids {
		go func(group uint32) {
			req := &pb.ExportRequest{
				GroupId:   group,
				ReadTs:    readTs,
				UnixTs:    time.Now().Unix(),
				Format:    input.Format,
				Namespace: input.Namespace,

				Destination:  input.Destination,
				AccessKey:    input.AccessKey,
				SecretKey:    input.SecretKey,
				SessionToken: input.SessionToken,
				Anonymous:    input.Anonymous,
			}
			files, err := handleExportOverNetwork(ctx, req)
			ch <- filesAndError{files, err}
		}(gid)
	}

	var allFiles ExportedFiles
	for i := 0; i < len(gids); i++ {
		pair := <-ch
		if pair.error != nil {
			rerr := errors.Wrapf(pair.error, "Export failed at readTs %d", readTs)
			glog.Errorln(rerr)
			return nil, rerr
		}
		allFiles = append(allFiles, pair.ExportedFiles...)
	}

	glog.Infof("Export at readTs %d DONE", readTs)
	return allFiles, nil
}

// NormalizeExportFormat returns the normalized string for the export format if it is valid, an
// empty string otherwise.
func NormalizeExportFormat(format string) string {
	format = strings.ToLower(format)
	if _, ok := exportFormats[format]; ok {
		return format
	}
	return ""
}<|MERGE_RESOLUTION|>--- conflicted
+++ resolved
@@ -687,18 +687,6 @@
 			}
 			return listWrap(kv), nil
 
-<<<<<<< HEAD
-=======
-		// below predicates no longer exist internally starting v21.03 but leaving them here
-		// so that users with a binary with version >= 21.03 can export data from a version < 21.03
-		// without this internal data showing up.
-		case e.attr == "dgraph.cors":
-		case e.attr == "dgraph.graphql.schema_created_at":
-		case e.attr == "dgraph.graphql.schema_history":
-		case e.attr == "dgraph.graphql.p_sha256hash":
-			// Ignore these predicates.
-
->>>>>>> d6d9d8c7
 		case pk.IsData():
 			e.pl, err = posting.ReadPostingList(key, itr)
 			if err != nil {
