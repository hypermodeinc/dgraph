// +build !oss

/*
 * Copyright 2018 Dgraph Labs, Inc. and Contributors
 *
 * Licensed under the Dgraph Community License (the "License"); you
 * may not use this file except in compliance with the License. You
 * may obtain a copy of the License at
 *
 *     https://github.com/dgraph-io/dgraph/blob/master/licenses/DCL.txt
 */

package worker

import (
	"context"
	"encoding/binary"
	"encoding/hex"
	"fmt"
	"io"
	"net/url"
	"reflect"
	"strings"

	"github.com/dgraph-io/badger/v3"
	bpb "github.com/dgraph-io/badger/v3/pb"
	"github.com/dgraph-io/badger/v3/y"
	"github.com/dgraph-io/ristretto/z"
	"github.com/dustin/go-humanize"
	"github.com/golang/glog"
	"github.com/golang/snappy"
	"github.com/pkg/errors"

	"github.com/dgraph-io/dgraph/ee/enc"
	"github.com/dgraph-io/dgraph/posting"
	"github.com/dgraph-io/dgraph/protos/pb"
	"github.com/dgraph-io/dgraph/x"
)

// BackupProcessor handles the different stages of the backup process.
type BackupProcessor struct {
	// DB is the Badger pstore managed by this node.
	DB *badger.DB
	// Request stores the backup request containing the parameters for this backup.
	Request *pb.BackupRequest

	// txn is used for the iterators in the threadLocal
	txn     *badger.Txn
	threads []*threadLocal
}

type threadLocal struct {
	Request *pb.BackupRequest
	// pre-allocated pb.PostingList object.
	pl pb.PostingList
	// pre-allocated pb.BackupPostingList object.
	bpl   pb.BackupPostingList
	alloc *z.Allocator
	itr   *badger.Iterator
	buf   *z.Buffer
}

func NewBackupProcessor(db *badger.DB, req *pb.BackupRequest) *BackupProcessor {
	bp := &BackupProcessor{
		DB:      db,
		Request: req,
		threads: make([]*threadLocal, x.WorkerConfig.Badger.NumGoroutines),
	}
	if req.SinceTs > 0 && db != nil {
		bp.txn = db.NewTransactionAt(req.ReadTs, false)
	}
	for i := range bp.threads {
		buf, err := z.NewBufferWith(32<<20, 32<<30, z.UseCalloc, "Worker.BackupProcessor")
		x.Check(err)
		buf.AutoMmapAfter(1 << 30)
		bp.threads[i] = &threadLocal{
			Request: bp.Request,
			buf:     buf,
		}
		if bp.txn != nil {
			iopt := badger.DefaultIteratorOptions
			iopt.AllVersions = true
			bp.threads[i].itr = bp.txn.NewIterator(iopt)
		}
	}
	return bp
}

func (pr *BackupProcessor) Close() {
	for _, th := range pr.threads {
		if pr.txn != nil {
			th.itr.Close()
		}
		th.buf.Release()
	}
	if pr.txn != nil {
		pr.txn.Discard()
	}
}

// LoadResult holds the output of a Load operation.
type LoadResult struct {
	// Version is the timestamp at which the database is after loading a backup.
	Version uint64
	// MaxLeaseUid is the max UID seen by the load operation. Needed to request zero
	// for the proper number of UIDs.
	MaxLeaseUid uint64
	// MaxLeaseNsId is the max namespace ID seen by the load operation.
	MaxLeaseNsId uint64
	// The error, if any, of the load operation.
	Err error
}

// WriteBackup uses the request values to create a stream writer then hand off the data
// retrieval to stream.Orchestrate. The writer will create all the fd's needed to
// collect the data and later move to the target.
// Returns errors on failure, nil on success.
func (pr *BackupProcessor) WriteBackup(ctx context.Context) (*pb.BackupResponse, error) {
	var response pb.BackupResponse

	if err := ctx.Err(); err != nil {
		return nil, err
	}

	uri, err := url.Parse(pr.Request.Destination)
	if err != nil {
		return &response, err
	}

	handler, err := NewUriHandler(uri, GetCredentialsFromRequest(pr.Request))
	if err != nil {
		return &response, err
	}

	if err := handler.CreateBackupFile(uri, pr.Request); err != nil {
		return &response, err
	}

	glog.V(3).Infof("Backup manifest version: %d", pr.Request.SinceTs)

	predMap := make(map[string]struct{})
	for _, pred := range pr.Request.Predicates {
		predMap[pred] = struct{}{}
	}

	var maxVersion uint64

	iwriter, err := enc.GetWriter(x.WorkerConfig.EncryptionKey, handler)
	if err != nil {
		return &response, errors.Wrap(err, "failed to get encWriter")
	}
	gzWriter, err := gzip.NewWriterLevel(newhandler, gzip.BestSpeed)
	if err != nil {
		return &response, errors.Wrap(err, "failed to create new gzip writer")
	}
<<<<<<< HEAD
	// Snappy is much faster than gzip compression. In fact, in my experiments, gzip compression
	// caused the output speed to be ~30 MBps. Snappy can write at ~90 MBps, and overall the speed
	// is similar to writing uncompressed data on disk.
	// These are the times I saw:
	// Without compression: 7m2s 33GB output.
	// With snappy: 7m11s 9.5GB output.
	// With snappy + S3: 7m54s 9.5GB output.
	cWriter := snappy.NewBufferedWriter(iwriter)
=======
>>>>>>> 14c2b72c

	stream := pr.DB.NewStreamAt(pr.Request.ReadTs)
	stream.LogPrefix = "Dgraph.Backup"
	// Ignore versions less than given sinceTs timestamp, or skip older versions of
	// the given key by returning an empty list.
	// Do not do this for schema and type keys. Those keys always have a
	// version of one. They're handled separately.
	stream.SinceTs = pr.Request.SinceTs
	stream.Prefix = []byte{x.ByteData}

	stream.KeyToList = func(key []byte, itr *badger.Iterator) (*bpb.KVList, error) {
		tl := pr.threads[itr.ThreadId]
		tl.alloc = itr.Alloc

		bitr := itr
		// Use the threadlocal iterator because "itr" has the sinceTs set and
		// it will not be able to read all the data.
		if tl.itr != nil {
			bitr = tl.itr
			bitr.Seek(key)
		}

		kvList, dropOp, err := tl.toBackupList(key, bitr)
		if err != nil {
			return nil, err
		}
		// we don't want to append a nil value to the slice, so need to check.
		if dropOp != nil {
			response.DropOperations = append(response.DropOperations, dropOp)
		}
		return kvList, nil
	}

	stream.ChooseKey = func(item *badger.Item) bool {
		parsedKey, err := x.Parse(item.Key())
		if err != nil {
			glog.Errorf("error %v while parsing key %v during backup. Skip.", err, hex.EncodeToString(item.Key()))
			return false
		}

		// Do not choose keys that contain parts of a multi-part list. These keys
		// will be accessed from the main list.
		if parsedKey.HasStartUid {
			return false
		}

		// Skip backing up the schema and type keys. They will be backed up separately.
		if parsedKey.IsSchema() || parsedKey.IsType() {
			return false
		}
		_, ok := predMap[parsedKey.Attr]
		return ok
	}
	stream.Send = func(buf *z.Buffer) error {
		list, err := badger.BufferToKVList(buf)
		if err != nil {
			return err
		}
		for _, kv := range list.Kv {
			if maxVersion < kv.Version {
				maxVersion = kv.Version
			}
		}
		return writeKVList(list, cWriter)
	}

	if err := stream.Orchestrate(ctx); err != nil {
		glog.Errorf("While taking backup: %v", err)
		return &response, err
	}

	// This is used to backup the schema and types.
	writePrefix := func(prefix byte) error {
		tl := threadLocal{
			alloc: z.NewAllocator(1<<10, "BackupProcessor.WritePrefix"),
		}
		defer tl.alloc.Release()

		// Schema and types are written at Ts=1.
		txn := pr.DB.NewTransactionAt(1, false)
		defer txn.Discard()
		// We don't need to iterate over all versions.
		iopts := badger.DefaultIteratorOptions
		iopts.Prefix = []byte{prefix}

		itr := txn.NewIterator(iopts)
		defer itr.Close()

		list := &bpb.KVList{}
		for itr.Rewind(); itr.Valid(); itr.Next() {
			item := itr.Item()
			// Don't export deleted items.
			if item.IsDeletedOrExpired() {
				continue
			}
			parsedKey, err := x.Parse(item.Key())
			if err != nil {
				glog.Errorf("error %v while parsing key %v during backup. Skip.", err, hex.EncodeToString(item.Key()))
				continue
			}
			// This check makes sense only for the schema keys. The types are not stored in it.
			if _, ok := predMap[parsedKey.Attr]; !parsedKey.IsType() && !ok {
				continue
			}
			kv := y.NewKV(tl.alloc)
			if err := item.Value(func(val []byte) error {
				kv.Value = append(kv.Value, val...)
				return nil
			}); err != nil {
				return errors.Wrapf(err, "while copying value")
			}

			backupKey, err := tl.toBackupKey(item.Key())
			if err != nil {
				return err
			}
			kv.Key = backupKey
			kv.UserMeta = tl.alloc.Copy([]byte{item.UserMeta()})
			kv.Version = item.Version()
			kv.ExpiresAt = item.ExpiresAt()
			list.Kv = append(list.Kv, kv)
		}
		return writeKVList(list, cWriter)
	}

	for _, prefix := range []byte{x.ByteSchema, x.ByteType} {
		if err := writePrefix(prefix); err != nil {
			glog.Errorf("While writing prefix %d to backup: %v", prefix, err)
			return &response, err
		}
	}

	if maxVersion > pr.Request.ReadTs {
		glog.Errorf("Max timestamp seen during backup (%d) is greater than readTs (%d)",
			maxVersion, pr.Request.ReadTs)
	}

	glog.V(2).Infof("Backup group %d version: %d", pr.Request.GroupId, pr.Request.ReadTs)
	if err = cWriter.Close(); err != nil {
		glog.Errorf("While closing gzipped writer: %v", err)
		return &response, err
	}
	if err = handler.Close(); err != nil {
		glog.Errorf("While closing handler: %v", err)
		return &response, err
	}
	glog.Infof("Backup complete: group %d at %d. Bytes Written: %s\n",
		pr.Request.GroupId, pr.Request.ReadTs,
		humanize.IBytes(uint64(handler.BytesWritten())))
	return &response, nil
}

// CompleteBackup will finalize a backup by writing the manifest at the backup destination.
func (pr *BackupProcessor) CompleteBackup(ctx context.Context, m *Manifest) error {
	if err := ctx.Err(); err != nil {
		return err
	}

	uri, err := url.Parse(pr.Request.Destination)
	if err != nil {
		return err
	}

	handler, err := NewUriHandler(uri, GetCredentialsFromRequest(pr.Request))
	if err != nil {
		return err
	}

	manifest, err := handler.GetManifest(uri)
	if err != nil {
		return err
	}

	manifest.Manifests = append(manifest.Manifests, m)

	if err := handler.CreateManifest(uri, manifest); err != nil {
		return errors.Wrap(err, "Complete backup failed")
	}

	if err = handler.Close(); err != nil {
		return err
	}
	glog.Infof("Backup completed OK.")
	return nil
}

// GoString implements the GoStringer interface for Manifest.
func (m *Manifest) GoString() string {
	return fmt.Sprintf(`Manifest{Since: %d, ReadTs: %d, Groups: %v, Encrypted: %v}`,
		m.SinceTsDeprecated, m.ReadTs, m.Groups, m.Encrypted)
}

func (tl *threadLocal) toBackupList(key []byte, itr *badger.Iterator) (
	*bpb.KVList, *pb.DropOperation, error) {
	list := &bpb.KVList{}
	var dropOp *pb.DropOperation

	item := itr.Item()
	if item.Version() < tl.Request.SinceTs {
		return list, nil,
			errors.Errorf("toBackupList: Item.Version(): %d should be less than sinceTs: %d",
				item.Version(), tl.Request.SinceTs)
	}
	if item.IsDeletedOrExpired() {
		return list, nil, nil
	}

	switch item.UserMeta() {
	case posting.BitEmptyPosting, posting.BitCompletePosting, posting.BitDeltaPosting:
		l, err := posting.ReadPostingList(key, itr)
		if err != nil {
			return nil, nil, errors.Wrapf(err, "while reading posting list")
		}

		// Don't allocate kv on tl.alloc, because we don't need it by the end of this func.
		kv, err := l.ToBackupPostingList(&tl.bpl, tl.alloc, tl.buf)
		if err != nil {
			return nil, nil, errors.Wrapf(err, "while rolling up list")
		}

		backupKey, err := tl.toBackupKey(kv.Key)
		if err != nil {
			return nil, nil, err
		}

		// check if this key was storing a DROP operation record. If yes, get the drop operation.
		dropOp, err = checkAndGetDropOp(key, l, tl.Request.ReadTs)
		if err != nil {
			return nil, nil, err
		}

		kv.Key = backupKey
		list.Kv = append(list.Kv, kv)
	default:
		return nil, nil, errors.Errorf(
			"Unexpected meta: %d for key: %s", item.UserMeta(), hex.Dump(key))
	}
	return list, dropOp, nil
}

func (tl *threadLocal) toBackupKey(key []byte) ([]byte, error) {
	parsedKey, err := x.Parse(key)
	if err != nil {
		return nil, errors.Wrapf(err, "could not parse key %s", hex.Dump(key))
	}
	bk := parsedKey.ToBackupKey()

	out := tl.alloc.Allocate(bk.Size())
	n, err := bk.MarshalToSizedBuffer(out)
	return out[:n], err
}

func writeKVList(list *bpb.KVList, w io.Writer) error {
	if err := binary.Write(w, binary.LittleEndian, uint64(list.Size())); err != nil {
		return err
	}
	buf, err := list.Marshal()
	if err != nil {
		return err
	}
	_, err = w.Write(buf)
	return err
}

func checkAndGetDropOp(key []byte, l *posting.List, readTs uint64) (*pb.DropOperation, error) {
	isDropOpKey, err := x.IsDropOpKey(key)
	if err != nil || !isDropOpKey {
		return nil, err
	}

	vals, err := l.AllValues(readTs)
	if err != nil {
		return nil, errors.Wrapf(err, "cannot read value of dgraph.drop.op")
	}
	switch len(vals) {
	case 0:
		// do nothing, it means this one was deleted with S * * deletion.
		// So, no need to consider it.
		return nil, nil
	case 1:
		val, ok := vals[0].Value.([]byte)
		if !ok {
			return nil, errors.Errorf("cannot convert value of dgraph.drop.op to byte array, "+
				"got type: %s, value: %v, tid: %v", reflect.TypeOf(vals[0].Value), vals[0].Value,
				vals[0].Tid)
		}
		// A dgraph.drop.op record can have values in only one of the following formats:
		// * DROP_ALL;
		// * DROP_DATA;
		// * DROP_ATTR;attrName
		// So, accordingly construct the *pb.DropOperation.
		dropOp := &pb.DropOperation{}
		dropInfo := strings.Split(string(val), ";")
		if len(dropInfo) != 2 {
			return nil, errors.Errorf("Unexpected value: %s for dgraph.drop.op", val)
		}
		switch dropInfo[0] {
		case "DROP_ALL":
			dropOp.DropOp = pb.DropOperation_ALL
		case "DROP_DATA":
			dropOp.DropOp = pb.DropOperation_DATA
		case "DROP_ATTR":
			dropOp.DropOp = pb.DropOperation_ATTR
			dropOp.DropValue = dropInfo[1]
		case "DROP_NS":
			dropOp.DropOp = pb.DropOperation_NS
			dropOp.DropValue = dropInfo[1] // contains namespace.
		}
		return dropOp, nil
	default:
		// getting more than one values for a non-list predicate is an error
		return nil, errors.Errorf("found multiple values for dgraph.drop.op: %v", vals)
	}
}<|MERGE_RESOLUTION|>--- conflicted
+++ resolved
@@ -149,11 +149,6 @@
 	if err != nil {
 		return &response, errors.Wrap(err, "failed to get encWriter")
 	}
-	gzWriter, err := gzip.NewWriterLevel(newhandler, gzip.BestSpeed)
-	if err != nil {
-		return &response, errors.Wrap(err, "failed to create new gzip writer")
-	}
-<<<<<<< HEAD
 	// Snappy is much faster than gzip compression. In fact, in my experiments, gzip compression
 	// caused the output speed to be ~30 MBps. Snappy can write at ~90 MBps, and overall the speed
 	// is similar to writing uncompressed data on disk.
@@ -162,8 +157,6 @@
 	// With snappy: 7m11s 9.5GB output.
 	// With snappy + S3: 7m54s 9.5GB output.
 	cWriter := snappy.NewBufferedWriter(iwriter)
-=======
->>>>>>> 14c2b72c
 
 	stream := pr.DB.NewStreamAt(pr.Request.ReadTs)
 	stream.LogPrefix = "Dgraph.Backup"
