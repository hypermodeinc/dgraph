--- conflicted
+++ resolved
@@ -727,15 +727,10 @@
 				// We use disk based storage for Raft. So, we're not too concerned about
 				// snapshotting.  We just need to do enough, so that we don't have a huge backlog of
 				// entries to process on a restart.
-<<<<<<< HEAD
-				if err := n.proposeSnapshot(x.WorkerConfig.SnapshotAfter); err != nil {
-					glog.Errorf("While calculating and proposing snapshot: %v", err)
-=======
 				if calculate {
 					if err := n.proposeSnapshot(x.WorkerConfig.SnapshotAfter); err != nil {
 						glog.Errorf("While calculating and proposing snapshot: %v", err)
 					}
->>>>>>> 518fe621
 				}
 				go n.abortOldTransactions()
 			}
