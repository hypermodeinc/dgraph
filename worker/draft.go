/*
 * Copyright 2016-2018 Dgraph Labs, Inc. and Contributors
 *
 * Licensed under the Apache License, Version 2.0 (the "License");
 * you may not use this file except in compliance with the License.
 * You may obtain a copy of the License at
 *
 *     http://www.apache.org/licenses/LICENSE-2.0
 *
 * Unless required by applicable law or agreed to in writing, software
 * distributed under the License is distributed on an "AS IS" BASIS,
 * WITHOUT WARRANTIES OR CONDITIONS OF ANY KIND, either express or implied.
 * See the License for the specific language governing permissions and
 * limitations under the License.
 */

package worker

import (
	"bytes"
	"encoding/hex"
	"fmt"
	"sort"
	"sync"
	"sync/atomic"
	"time"

	humanize "github.com/dustin/go-humanize"
	"go.etcd.io/etcd/raft"
	"go.etcd.io/etcd/raft/raftpb"

	ostats "go.opencensus.io/stats"
	"go.opencensus.io/tag"
	otrace "go.opencensus.io/trace"

	"github.com/dgraph-io/badger/v2"
	bpb "github.com/dgraph-io/badger/v2/pb"
	"github.com/dgraph-io/badger/v2/y"
	"github.com/dgraph-io/dgraph/conn"
	"github.com/dgraph-io/dgraph/dgraph/cmd/zero"
	"github.com/dgraph-io/dgraph/posting"
	"github.com/dgraph-io/dgraph/protos/pb"
	"github.com/dgraph-io/dgraph/raftwal"
	"github.com/dgraph-io/dgraph/schema"
	"github.com/dgraph-io/dgraph/types"
	"github.com/dgraph-io/dgraph/x"
	"github.com/pkg/errors"

	"github.com/golang/glog"
	"golang.org/x/net/context"
	"golang.org/x/net/trace"
)

type node struct {
	*conn.Node

	// Fields which are never changed after init.
	applyCh  chan []*pb.Proposal
	rollupCh chan uint64 // Channel to run posting list rollups.
	ctx      context.Context
	gid      uint32
	closer   *y.Closer

	streaming int32 // Used to avoid calculating snapshot

	canCampaign bool
	elog        trace.EventLog

	pendingSize int64
}

// Now that we apply txn updates via Raft, waiting based on Txn timestamps is
// sufficient. We don't need to wait for proposals to be applied.

func newNode(store *raftwal.DiskStorage, gid uint32, id uint64, myAddr string) *node {
	glog.Infof("Node ID: %#x with GroupID: %d\n", id, gid)

	rc := &pb.RaftContext{
		Addr:  myAddr,
		Group: gid,
		Id:    id,
	}
	m := conn.NewNode(rc, store)

	n := &node{
		Node: m,
		ctx:  context.Background(),
		gid:  gid,
		// We need a generous size for applyCh, because raft.Tick happens every
		// 10ms. If we restrict the size here, then Raft goes into a loop trying
		// to maintain quorum health.
		applyCh:  make(chan []*pb.Proposal, 1000),
		rollupCh: make(chan uint64, 3),
		elog:     trace.NewEventLog("Dgraph", "ApplyCh"),
		closer:   y.NewCloser(3), // Matches CLOSER:1
	}
	return n
}

func (n *node) Ctx(key string) context.Context {
	if pctx := n.Proposals.Get(key); pctx != nil {
		return pctx.Ctx
	}
	return context.Background()
}

func (n *node) applyConfChange(e raftpb.Entry) {
	var cc raftpb.ConfChange
	if err := cc.Unmarshal(e.Data); err != nil {
		glog.Errorf("While unmarshalling confchange: %+v", err)
	}

	if cc.Type == raftpb.ConfChangeRemoveNode {
		n.DeletePeer(cc.NodeID)
	} else if len(cc.Context) > 0 {
		var rc pb.RaftContext
		x.Check(rc.Unmarshal(cc.Context))
		n.Connect(rc.Id, rc.Addr)
	}

	cs := n.Raft().ApplyConfChange(cc)
	n.SetConfState(cs)
	n.DoneConfChange(cc.ID, nil)
}

var errHasPendingTxns = errors.New("Pending transactions found. Please retry operation")

// We must not wait here. Previously, we used to block until we have aborted the
// transactions. We're now applying all updates serially, so blocking for one
// operation is not an option.
func detectPendingTxns(attr string) error {
	tctxs := posting.Oracle().IterateTxns(func(key []byte) bool {
		pk, err := x.Parse(key)
		if err != nil {
			return false
		}
		return pk.Attr == attr
	})
	if len(tctxs) == 0 {
		return nil
	}
	go tryAbortTransactions(tctxs)
	return errHasPendingTxns
}

// We don't support schema mutations across nodes in a transaction.
// Wait for all transactions to either abort or complete and all write transactions
// involving the predicate are aborted until schema mutations are done.
func (n *node) applyMutations(ctx context.Context, proposal *pb.Proposal) (rerr error) {
	span := otrace.FromContext(ctx)

	if proposal.Mutations.DropOp == pb.Mutations_DATA {
		// Ensures nothing get written to disk due to commit proposals.
		posting.Oracle().ResetTxns()
		return posting.DeleteData()
	}

	if proposal.Mutations.DropOp == pb.Mutations_ALL {
		// Ensures nothing get written to disk due to commit proposals.
		posting.Oracle().ResetTxns()
		schema.State().DeleteAll()

		if err := posting.DeleteAll(); err != nil {
			return err
		}

		if groups().groupId() == 1 {
			initialSchema := schema.InitialSchema()
			for _, s := range initialSchema {
				if err := updateSchema(s); err != nil {
					return err
				}

				if servesTablet, err := groups().ServesTablet(s.Predicate); err != nil {
					return err
				} else if !servesTablet {
					return errors.Errorf("group 1 should always serve reserved predicate %s",
						s.Predicate)
				}
			}
		}

		return nil
	}

	if proposal.Mutations.DropOp == pb.Mutations_TYPE {
		return schema.State().DeleteType(proposal.Mutations.DropValue)
	}

	if proposal.Mutations.StartTs == 0 {
		return errors.New("StartTs must be provided")
	}
	startTs := proposal.Mutations.StartTs

	if len(proposal.Mutations.Schema) > 0 || len(proposal.Mutations.Types) > 0 {
		span.Annotatef(nil, "Applying schema and types")
		for _, supdate := range proposal.Mutations.Schema {
			// We should not need to check for predicate move here.
			if err := detectPendingTxns(supdate.Predicate); err != nil {
				return err
			}
			if err := runSchemaMutation(ctx, supdate, startTs); err != nil {
				return err
			}
		}

		for _, tupdate := range proposal.Mutations.Types {
			if err := runTypeMutation(ctx, tupdate); err != nil {
				return err
			}
		}
		return nil
	}

	// Scheduler tracks tasks at subject, predicate level, so doing
	// schema stuff here simplies the design and we needn't worry about
	// serializing the mutations per predicate or schema mutations
	// We derive the schema here if it's not present
	// Since raft committed logs are serialized, we can derive
	// schema here without any locking

	// Type to store the count for each <subject, pred> in the  mutations.
	type subjectPred struct {
		subject uint64
		pred    string
	}

	// Stores a map of predicate and type of first mutation for each predicate.
	schemaMap := make(map[string]types.TypeID)
	// Stores the count of <subject, pred> pairs to help figure out whether
	// schemas should be created as scalars or lists of scalars.
	schemaCountMap := make(map[subjectPred]int)
	// map to store whether a schema should be created as a list.
	schemaAsList := make(map[string]bool)
	// maps to store the hints sent in the Mutations object about the type of
	// the predicate that should be created if the schema does not contain the
	// predicate already.
	forcedSinglePreds := make(map[string]bool)
	forcedListPreds := make(map[string]bool)
	for _, pred := range proposal.Mutations.ForcedSinglePreds {
		forcedSinglePreds[pred] = true
	}
	for _, pred := range proposal.Mutations.ForcedListPreds {
		forcedListPreds[pred] = true
	}

	for _, edge := range proposal.Mutations.Edges {
		if edge.Entity == 0 && bytes.Equal(edge.Value, []byte(x.Star)) {
			// We should only drop the predicate if there is no pending
			// transaction.
			if err := detectPendingTxns(edge.Attr); err != nil {
				span.Annotatef(nil, "Found pending transactions. Retry later.")
				return err
			}
			span.Annotatef(nil, "Deleting predicate: %s", edge.Attr)
			return posting.DeletePredicate(ctx, edge.Attr)
		}
		// Don't derive schema when doing deletion.
		if edge.Op == pb.DirectedEdge_DEL {
			continue
		}
		if _, ok := schemaMap[edge.Attr]; !ok {
			schemaMap[edge.Attr] = posting.TypeID(edge)
		}

		subPredPair := subjectPred{subject: edge.Entity, pred: edge.Attr}
		schemaCountMap[subPredPair]++
		if count := schemaCountMap[subPredPair]; count > 1 {
			schemaAsList[edge.Attr] = true
		}
	}

	total := len(proposal.Mutations.Edges)

	// TODO: Active mutations values can go up or down but with
	// OpenCensus stats bucket boundaries start from 0, hence
	// recording negative and positive values skews up values.
	ostats.Record(ctx, x.ActiveMutations.M(int64(total)))
	defer func() {
		ostats.Record(ctx, x.ActiveMutations.M(int64(-total)))
	}()

	for attr, storageType := range schemaMap {
		if _, err := schema.State().TypeOf(attr); err != nil {
<<<<<<< HEAD
			glog.Infof("schemaAsList %v", schemaAsList)
			glog.Infof("schemaCountMap %v", schemaCountMap)

			createAsList := schemaAsList[attr]
			if _, ok := forcedSinglePreds[attr]; ok {
				createAsList = false
			} else if _, ok := forcedListPreds[attr]; ok {
				createAsList = true
			}

			if err := createSchema(attr, storageType, createAsList); err != nil {
=======
			var hint typeHint
			hint = defaultHint
			if _, ok := schemaAsList[attr]; ok {
				hint = listHint
			}
			if err := createSchema(attr, storageType, hint); err != nil {
>>>>>>> fce42ad9
				return err
			}
		}
	}

	m := proposal.Mutations
	txn := posting.Oracle().RegisterStartTs(m.StartTs)
	if txn.ShouldAbort() {
		span.Annotatef(nil, "Txn %d should abort.", m.StartTs)
		return zero.ErrConflict
	}

	// Discard the posting lists from cache to release memory at the end.
	defer txn.Update()

	// It is possible that the user gives us multiple versions of the same edge, one with no facets
	// and another with facets. In that case, use stable sort to maintain the ordering given to us
	// by the user.
	// TODO: Do this in a way, where we don't break multiple updates for the same Edge across
	// different goroutines.
	sort.SliceStable(m.Edges, func(i, j int) bool {
		ei := m.Edges[i]
		ej := m.Edges[j]
		if ei.GetAttr() != ej.GetAttr() {
			return ei.GetAttr() < ej.GetAttr()
		}
		return ei.GetEntity() < ej.GetEntity()
	})

	process := func(edges []*pb.DirectedEdge) error {
		var retries int
		for _, edge := range edges {
			for {
				err := runMutation(ctx, edge, txn)
				if err == nil {
					break
				}
				if err != posting.ErrRetry {
					return err
				}
				retries++
			}
		}
		if retries > 0 {
			span.Annotatef(nil, "retries=true num=%d", retries)
		}
		return nil
	}
	numGo, width := x.DivideAndRule(len(m.Edges))
	span.Annotatef(nil, "To apply: %d edges. NumGo: %d. Width: %d", len(m.Edges), numGo, width)

	if numGo == 1 {
		return process(m.Edges)
	}
	errCh := make(chan error, numGo)
	for i := 0; i < numGo; i++ {
		start := i * width
		end := start + width
		if end > len(m.Edges) {
			end = len(m.Edges)
		}
		go func(start, end int) {
			errCh <- process(m.Edges[start:end])
		}(start, end)
	}
	for i := 0; i < numGo; i++ {
		if err := <-errCh; err != nil {
			return err
		}
	}
	return nil
}

func (n *node) applyCommitted(proposal *pb.Proposal) error {
	ctx := n.Ctx(proposal.Key)
	span := otrace.FromContext(ctx)
	span.Annotatef(nil, "node.applyCommitted Node id: %d. Group id: %d. Got proposal key: %s",
		n.Id, n.gid, proposal.Key)

	if proposal.Mutations != nil {
		// syncmarks for this shouldn't be marked done until it's committed.
		span.Annotate(nil, "Applying mutations")
		if err := n.applyMutations(ctx, proposal); err != nil {
			span.Annotatef(nil, "While applying mutations: %v", err)
			return err
		}
		span.Annotate(nil, "Done")
		return nil
	}

	switch {
	case len(proposal.Kv) > 0:
		return populateKeyValues(ctx, proposal.Kv)

	case proposal.State != nil:
		n.elog.Printf("Applying state for key: %s", proposal.Key)
		// This state needn't be snapshotted in this group, on restart we would fetch
		// a state which is latest or equal to this.
		groups().applyState(proposal.State)
		return nil

	case len(proposal.CleanPredicate) > 0:
		n.elog.Printf("Cleaning predicate: %s", proposal.CleanPredicate)
		return posting.DeletePredicate(ctx, proposal.CleanPredicate)

	case proposal.Delta != nil:
		n.elog.Printf("Applying Oracle Delta for key: %s", proposal.Key)
		return n.commitOrAbort(proposal.Key, proposal.Delta)

	case proposal.Snapshot != nil:
		existing, err := n.Store.Snapshot()
		if err != nil {
			return err
		}
		snap := proposal.Snapshot
		if existing.Metadata.Index >= snap.Index {
			log := fmt.Sprintf("Skipping snapshot at %d, because found one at %d",
				snap.Index, existing.Metadata.Index)
			n.elog.Printf(log)
			glog.Info(log)
			return nil
		}
		n.elog.Printf("Creating snapshot: %+v", snap)
		glog.Infof("Creating snapshot at index: %d. ReadTs: %d.\n", snap.Index, snap.ReadTs)

		data, err := snap.Marshal()
		x.Check(err)
		for {
			// We should never let CreateSnapshot have an error.
			err := n.Store.CreateSnapshot(snap.Index, n.ConfState(), data)
			if err == nil {
				break
			}
			glog.Warningf("Error while calling CreateSnapshot: %v. Retrying...", err)
		}
		// Roll up all posting lists as a best-effort operation.
		n.rollupCh <- snap.ReadTs
		return nil
	}
	x.Fatalf("Unknown proposal: %+v", proposal)
	return nil
}

func (n *node) processRollups() {
	defer n.closer.Done()                   // CLOSER:1
	tick := time.NewTicker(5 * time.Minute) // Rolling up once every 5 minutes seems alright.
	defer tick.Stop()

	var readTs, last uint64
	for {
		select {
		case <-n.closer.HasBeenClosed():
			return
		case readTs = <-n.rollupCh:
		case <-tick.C:
			glog.V(3).Infof("Evaluating rollup readTs:%d last:%d rollup:%v", readTs, last, readTs > last)
			if readTs <= last {
				break // Break out of the select case.
			}
			if err := n.rollupLists(readTs); err != nil {
				// If we encounter error here, we don't need to do anything about
				// it. Just let the user know.
				glog.Errorf("Error while rolling up lists at %d: %v\n", readTs, err)
			} else {
				last = readTs // Update last only if we succeeded.
				glog.Infof("List rollup at Ts %d: OK.\n", readTs)
			}
		}
	}
}

func (n *node) processApplyCh() {
	defer n.closer.Done() // CLOSER:1

	type P struct {
		err  error
		size int
		seen time.Time
	}
	previous := make(map[string]*P)

	// This function must be run serially.
	handle := func(proposals []*pb.Proposal) {
		var totalSize int64
		for _, proposal := range proposals {
			// We use the size as a double check to ensure that we're
			// working with the same proposal as before.
			psz := proposal.Size()
			totalSize += int64(psz)

			var perr error
			p, ok := previous[proposal.Key]
			if ok && p.err == nil && p.size == psz {
				n.elog.Printf("Proposal with key: %s already applied. Skipping index: %d.\n",
					proposal.Key, proposal.Index)
				previous[proposal.Key].seen = time.Now() // Update the ts.
				// Don't break here. We still need to call the Done below.

			} else {
				start := time.Now()
				perr = n.applyCommitted(proposal)
				if len(proposal.Key) > 0 {
					p := &P{err: perr, size: psz, seen: time.Now()}
					previous[proposal.Key] = p
				}
				if perr != nil {
					glog.Errorf("Applying proposal. Error: %v. Proposal: %q.", perr, proposal)
				}
				n.elog.Printf("Applied proposal with key: %s, index: %d. Err: %v",
					proposal.Key, proposal.Index, perr)

				var tags []tag.Mutator
				switch {
				case proposal.Mutations != nil:
					tags = append(tags, tag.Upsert(x.KeyMethod, "apply.Mutations"))
				case proposal.Delta != nil:
					tags = append(tags, tag.Upsert(x.KeyMethod, "apply.Delta"))
				}
				ms := x.SinceMs(start)
				_ = ostats.RecordWithTags(context.Background(), tags, x.LatencyMs.M(ms))
			}

			n.Proposals.Done(proposal.Key, perr)
			n.Applied.Done(proposal.Index)
			ostats.Record(context.Background(), x.RaftAppliedIndex.M(int64(n.Applied.DoneUntil())))
		}
		if sz := atomic.AddInt64(&n.pendingSize, -totalSize); sz < 0 {
			glog.Warningf("Pending size should remain above zero: %d", sz)
		}
	}

	maxAge := 10 * time.Minute
	tick := time.NewTicker(maxAge / 2)
	defer tick.Stop()

	for {
		select {
		case entries, ok := <-n.applyCh:
			if !ok {
				return
			}
			handle(entries)
		case <-tick.C:
			// We use this ticker to clear out previous map.
			now := time.Now()
			for key, p := range previous {
				if now.Sub(p.seen) > maxAge {
					delete(previous, key)
				}
			}
			n.elog.Printf("Size of previous map: %d", len(previous))
		}
	}
}

func (n *node) commitOrAbort(pkey string, delta *pb.OracleDelta) error {
	// First let's commit all mutations to disk.
	writer := posting.NewTxnWriter(pstore)
	toDisk := func(start, commit uint64) {
		txn := posting.Oracle().GetTxn(start)
		if txn == nil {
			return
		}
		txn.Update()
		err := x.RetryUntilSuccess(x.WorkerConfig.MaxRetries, 10*time.Millisecond, func() error {
			return txn.CommitToDisk(writer, commit)
		})

		if err != nil {
			glog.Errorf("Error while applying txn status to disk (%d -> %d): %v",
				start, commit, err)
		}
	}

	for _, status := range delta.Txns {
		toDisk(status.StartTs, status.CommitTs)
	}
	if err := writer.Flush(); err != nil {
		return errors.Wrapf(err, "while flushing to disk")
	}

	g := groups()
	atomic.StoreUint64(&g.deltaChecksum, delta.GroupChecksums[g.groupId()])

	// Now advance Oracle(), so we can service waiting reads.
	posting.Oracle().ProcessDelta(delta)
	return nil
}

func (n *node) leaderBlocking() (*conn.Pool, error) {
	pool := groups().Leader(groups().groupId())
	if pool == nil {
		// Functions like retrieveSnapshot and joinPeers are blocking at initial start and
		// leader election for a group might not have happened when it is called. If we can't
		// find a leader, get latest state from Zero.
		if err := UpdateMembershipState(context.Background()); err != nil {
			return nil, errors.Errorf("Error while trying to update membership state: %+v", err)
		}
		return nil, errors.Errorf("Unable to reach leader in group %d", n.gid)
	}
	return pool, nil
}

func (n *node) Snapshot() (*pb.Snapshot, error) {
	if n == nil || n.Store == nil {
		return nil, conn.ErrNoNode
	}
	snap, err := n.Store.Snapshot()
	if err != nil {
		return nil, err
	}
	res := &pb.Snapshot{}
	if err := res.Unmarshal(snap.Data); err != nil {
		return nil, err
	}
	return res, nil
}

func (n *node) retrieveSnapshot(snap pb.Snapshot) error {
	// In some edge cases, the Zero leader might not have been able to update
	// the status of Alpha leader. So, instead of blocking forever on waiting
	// for Zero to send us the updates info about the leader, we can just use
	// the Snapshot RaftContext, which contains the address of the leader.
	var pool *conn.Pool
	addr := snap.Context.GetAddr()
	glog.V(2).Infof("Snapshot.RaftContext.Addr: %q", addr)
	if len(addr) > 0 {
		p, err := conn.GetPools().Get(addr)
		if err != nil {
			glog.V(2).Infof("conn.Get(%q) Error: %v", addr, err)
		} else {
			pool = p
			glog.V(2).Infof("Leader connection picked from RaftContext")
		}
	}
	if pool == nil {
		glog.V(2).Infof("No leader conn from RaftContext. Using membership state.")
		p, err := n.leaderBlocking()
		if err != nil {
			return err
		}
		pool = p
	}

	// Need to clear pl's stored in memory for the case when retrieving snapshot with
	// index greater than this node's last index
	// Should invalidate/remove pl's to this group only ideally
	//
	// We can safely evict posting lists from memory. Because, all the updates corresponding to txn
	// commits up until then have already been written to pstore. And the way we take snapshots, we
	// keep all the pre-writes for a pending transaction, so they will come back to memory, as Raft
	// logs are replayed.
	if _, err := n.populateSnapshot(snap, pool); err != nil {
		return errors.Wrapf(err, "cannot retrieve snapshot from peer")
	}
	// Populate shard stores the streamed data directly into db, so we need to refresh
	// schema for current group id
	if err := schema.LoadFromDb(); err != nil {
		return errors.Wrapf(err, "while initializing schema")
	}
	groups().triggerMembershipSync()
	return nil
}

func (n *node) proposeSnapshot(discardN int) error {
	snap, err := n.calculateSnapshot(0, discardN)
	if err != nil {
		return err
	}
	if snap == nil {
		return nil
	}
	proposal := &pb.Proposal{
		Snapshot: snap,
	}
	n.elog.Printf("Proposing snapshot: %+v\n", snap)
	data, err := proposal.Marshal()
	x.Check(err)
	return n.Raft().Propose(n.ctx, data)
}

const maxPendingSize int64 = 64 << 20 // in bytes.

func (n *node) rampMeter() {
	start := time.Now()
	defer func() {
		if dur := time.Since(start); dur > time.Second {
			glog.Infof("Blocked pushing to applyCh for %v", dur.Round(time.Millisecond))
		}
	}()
	for {
		if atomic.LoadInt64(&n.pendingSize) <= maxPendingSize {
			return
		}
		time.Sleep(3 * time.Millisecond)
	}
}

func (n *node) updateRaftProgress() error {
	// Both leader and followers can independently update their Raft progress. We don't store
	// this in Raft WAL. Instead, this is used to just skip over log records that this Alpha
	// has already applied, to speed up things on a restart.
	//
	// Let's check what we already have. And only update if the new snap.Index is ahead of the last
	// stored applied.
	applied, err := n.Store.Checkpoint()
	if err != nil {
		return err
	}

	snap, err := n.calculateSnapshot(applied, 3) // 3 is a randomly chosen small number.
	if err != nil || snap == nil || snap.Index <= applied {
		return err
	}

	if err := n.Store.UpdateCheckpoint(snap); err != nil {
		return err
	}
	glog.V(2).Infof("[%#x] Set Raft progress to index: %d.", n.Id, snap.Index)
	return nil
}

func (n *node) checkpointAndClose(done chan struct{}) {
	slowTicker := time.NewTicker(time.Minute)
	defer slowTicker.Stop()

	for {
		select {
		case <-slowTicker.C:
			// Do these operations asynchronously away from the main Run loop to allow heartbeats to
			// be sent on time. Otherwise, followers would just keep running elections.

			n.elog.Printf("Size of applyCh: %d", len(n.applyCh))
			if err := n.updateRaftProgress(); err != nil {
				glog.Errorf("While updating Raft progress: %v", err)
			}

			if n.AmLeader() {
				var calculate bool
				if chk, err := n.Store.Checkpoint(); err == nil {
					if first, err := n.Store.FirstIndex(); err == nil {
						// Save some cycles by only calculating snapshot if the checkpoint has gone
						// quite a bit further than the first index.
						calculate = chk >= first+uint64(x.WorkerConfig.SnapshotAfter)
						glog.V(3).Infof("Evaluating snapshot first:%d chk:%d (chk-first:%d) "+
							"snapshotAfter:%d snap:%v", first, chk, chk-first,
							x.WorkerConfig.SnapshotAfter, calculate)
					}
				}
				// We keep track of the applied index in the p directory. Even if we don't take
				// snapshot for a while and let the Raft logs grow and restart, we would not have to
				// run all the log entries, because we can tell Raft.Config to set Applied to that
				// index.
				// This applied index tracking also covers the case when we have a big index
				// rebuild. The rebuild would be tracked just like others and would not need to be
				// replayed after a restart, because the Applied config would let us skip right
				// through it.
				// We use disk based storage for Raft. So, we're not too concerned about
				// snapshotting.  We just need to do enough, so that we don't have a huge backlog of
				// entries to process on a restart.
				if calculate {
					if err := n.proposeSnapshot(x.WorkerConfig.SnapshotAfter); err != nil {
						glog.Errorf("While calculating and proposing snapshot: %v", err)
					}
				}
				go n.abortOldTransactions()
			}

		case <-n.closer.HasBeenClosed():
			glog.Infof("Stopping node.Run")
			if peerId, has := groups().MyPeer(); has && n.AmLeader() {
				n.Raft().TransferLeadership(n.ctx, x.WorkerConfig.RaftId, peerId)
				time.Sleep(time.Second) // Let transfer happen.
			}
			n.Raft().Stop()
			close(done)
			return
		}
	}
}

func (n *node) drainApplyChan() {
	for {
		select {
		case proposals := <-n.applyCh:
			glog.Infof("Draining %d proposals\n", len(proposals))
			for _, proposal := range proposals {
				n.Proposals.Done(proposal.Key, nil)
				n.Applied.Done(proposal.Index)
			}
		default:
			return
		}
	}
}

func (n *node) Run() {
	defer n.closer.Done() // CLOSER:1

	firstRun := true
	var leader bool
	// See also our configuration of HeartbeatTick and ElectionTick.
	// Before we used to have 20ms ticks, but they would overload the Raft tick channel, causing
	// "tick missed to fire" logs. Etcd uses 100ms and they haven't seen those issues.
	// Additionally, using 100ms for ticks does not cause proposals to slow down, because they get
	// sent out asap and don't rely on ticks. So, setting this to 100ms instead of 20ms is a NOOP.
	ticker := time.NewTicker(100 * time.Millisecond)
	defer ticker.Stop()

	done := make(chan struct{})
	go n.checkpointAndClose(done)
	go n.ReportRaftComms()

	applied, err := n.Store.Checkpoint()
	if err != nil {
		glog.Errorf("While trying to find raft progress: %v", err)
	} else {
		glog.Infof("Found Raft progress: %d", applied)
	}

	var timer x.Timer
	for {
		select {
		case <-done:
			// We use done channel here instead of closer.HasBeenClosed so that we can transfer
			// leadership in a goroutine. The push to n.applyCh happens in this loop, so the close
			// should happen here too. Otherwise, race condition between push and close happens.
			close(n.applyCh)
			glog.Infoln("Raft node done.")
			return

			// Slow ticker can't be placed here because figuring out checkpoints and snapshots takes
			// time and if the leader does not send heartbeats out during this time, the followers
			// start an election process. And that election process would just continue to happen
			// indefinitely because checkpoints and snapshots are being calculated indefinitely.
		case <-ticker.C:
			n.Raft().Tick()

		case rd := <-n.Raft().Ready():
			timer.Start()
			_, span := otrace.StartSpan(n.ctx, "Alpha.RunLoop",
				otrace.WithSampler(otrace.ProbabilitySampler(0.001)))

			if rd.SoftState != nil {
				groups().triggerMembershipSync()
				leader = rd.RaftState == raft.StateLeader
			}
			if leader {
				// Leader can send messages in parallel with writing to disk.
				for i := range rd.Messages {
					// NOTE: We can do some optimizations here to drop messages.
					n.Send(&rd.Messages[i])
				}
			}
			if span != nil {
				span.Annotate(nil, "Handled ReadStates and SoftState.")
			}

			// We move the retrieval of snapshot before we store the rd.Snapshot, so that in case
			// this node fails to get the snapshot, the Raft state would reflect that by not having
			// the snapshot on a future probe. This is different from the recommended order in Raft
			// docs where they assume that the Snapshot contains the full data, so even on a crash
			// between n.SaveToStorage and n.retrieveSnapshot, that Snapshot can be applied by the
			// node on a restart. In our case, we don't store the full data in snapshot, only the
			// metadata.  So, we should only store the snapshot received in Raft, iff we actually
			// were able to update the state.
			if !raft.IsEmptySnap(rd.Snapshot) {
				// We don't send snapshots to other nodes. But, if we get one, that means
				// either the leader is trying to bring us up to state; or this is the
				// snapshot that I created. Only the former case should be handled.
				var snap pb.Snapshot
				x.Check(snap.Unmarshal(rd.Snapshot.Data))
				rc := snap.GetContext()
				x.AssertTrue(rc.GetGroup() == n.gid)
				if rc.Id != n.Id {
					// Set node to unhealthy state here while it applies the snapshot.
					x.UpdateHealthStatus(false)

					// We are getting a new snapshot from leader. We need to wait for the applyCh to
					// finish applying the updates, otherwise, we'll end up overwriting the data
					// from the new snapshot that we retrieved.

					// Drain the apply channel. Snapshot will be retrieved next.
					maxIndex := n.Applied.LastIndex()
					glog.Infof("Drain applyCh by reaching %d before"+
						" retrieving snapshot\n", maxIndex)
					n.drainApplyChan()

					if err := n.Applied.WaitForMark(context.Background(), maxIndex); err != nil {
						glog.Errorf("Error waiting for mark for index %d: %+v", maxIndex, err)
					}

					if currSnap, err := n.Snapshot(); err != nil {
						// Retrieve entire snapshot from leader if node does not have
						// a current snapshot.
						glog.Errorf("Could not retrieve previous snapshot. Setting SinceTs to 0.")
						snap.SinceTs = 0
					} else {
						snap.SinceTs = currSnap.ReadTs
					}

					// It's ok to block ticks while retrieving snapshot, since it's a follower.
					glog.Infof("---> SNAPSHOT: %+v. Group %d from node id %#x\n",
						snap, n.gid, rc.Id)

					for {
						err := n.retrieveSnapshot(snap)
						if err == nil {
							glog.Infoln("---> Retrieve snapshot: OK.")
							break
						}
						glog.Errorf("While retrieving snapshot, error: %v. Retrying...", err)
						time.Sleep(100 * time.Millisecond) // Wait for a bit.
					}
					glog.Infof("---> SNAPSHOT: %+v. Group %d. DONE.\n", snap, n.gid)

					// Set node to healthy state here.
					x.UpdateHealthStatus(true)
				} else {
					glog.Infof("---> SNAPSHOT: %+v. Group %d from node id %#x [SELF]. Ignoring.\n",
						snap, n.gid, rc.Id)
				}
				if span != nil {
					span.Annotate(nil, "Applied or retrieved snapshot.")
				}
			}

			// Store the hardstate and entries. Note that these are not CommittedEntries.
			n.SaveToStorage(rd.HardState, rd.Entries, rd.Snapshot)
			timer.Record("disk")
			if rd.MustSync {
				if err := n.Store.Sync(); err != nil {
					glog.Errorf("Error while calling Store.Sync: %+v", err)
				}
				timer.Record("sync")
			}
			if span != nil {
				span.Annotatef(nil, "Saved %d entries. Snapshot, HardState empty? (%v, %v)",
					len(rd.Entries),
					raft.IsEmptySnap(rd.Snapshot),
					raft.IsEmptyHardState(rd.HardState))
			}

			// Now schedule or apply committed entries.
			var proposals []*pb.Proposal
			for _, entry := range rd.CommittedEntries {
				// Need applied watermarks for schema mutation also for read linearazibility
				// Applied watermarks needs to be emitted as soon as possible sequentially.
				// If we emit Mark{4, false} and Mark{4, true} before emitting Mark{3, false}
				// then doneUntil would be set as 4 as soon as Mark{4,true} is done and before
				// Mark{3, false} is emitted. So it's safer to emit watermarks as soon as
				// possible sequentially
				n.Applied.Begin(entry.Index)

				switch {
				case entry.Type == raftpb.EntryConfChange:
					n.applyConfChange(entry)
					// Not present in proposal map.
					n.Applied.Done(entry.Index)
					groups().triggerMembershipSync()
				case len(entry.Data) == 0:
					n.elog.Printf("Found empty data at index: %d", entry.Index)
					n.Applied.Done(entry.Index)
				case entry.Index < applied:
					n.elog.Printf("Skipping over already applied entry: %d", entry.Index)
					n.Applied.Done(entry.Index)
				default:
					proposal := &pb.Proposal{}
					if err := proposal.Unmarshal(entry.Data); err != nil {
						x.Fatalf("Unable to unmarshal proposal: %v %q\n", err, entry.Data)
					}
					if pctx := n.Proposals.Get(proposal.Key); pctx != nil {
						atomic.AddUint32(&pctx.Found, 1)
						if span := otrace.FromContext(pctx.Ctx); span != nil {
							span.Annotate(nil, "Proposal found in CommittedEntries")
						}
					}
					proposal.Index = entry.Index
					proposals = append(proposals, proposal)
				}
			}
			// Send the whole lot to applyCh in one go, instead of sending proposals one by one.
			if len(proposals) > 0 {
				// Apply the meter this before adding size to pending size so some crazy big
				// proposal can be pushed to applyCh. If this do this after adding its size to
				// pending size, we could block forever in rampMeter.
				n.rampMeter()
				var pendingSize int64
				for _, p := range proposals {
					pendingSize += int64(p.Size())
				}
				if sz := atomic.AddInt64(&n.pendingSize, pendingSize); sz > 2*maxPendingSize {
					glog.Warningf("Inflight proposal size: %d. There would be some throttling.", sz)
				}
				n.applyCh <- proposals
			}

			if span != nil {
				span.Annotatef(nil, "Handled %d committed entries.", len(rd.CommittedEntries))
			}

			if !leader {
				// Followers should send messages later.
				for i := range rd.Messages {
					// NOTE: We can do some optimizations here to drop messages.
					n.Send(&rd.Messages[i])
				}
			}
			if span != nil {
				span.Annotate(nil, "Followed queued messages.")
			}
			timer.Record("proposals")

			n.Raft().Advance()
			timer.Record("advance")

			if firstRun && n.canCampaign {
				go func() {
					if err := n.Raft().Campaign(n.ctx); err != nil {
						glog.Errorf("Error starting campaign for node %v: %+v", n.gid, err)
					}
				}()
				firstRun = false
			}
			if span != nil {
				span.Annotate(nil, "Advanced Raft. Done.")
				span.End()
				if err := ostats.RecordWithTags(context.Background(),
					[]tag.Mutator{tag.Upsert(x.KeyMethod, "alpha.RunLoop")},
					x.LatencyMs.M(float64(timer.Total())/1e6)); err != nil {
					glog.Errorf("Error recording stats: %+v", err)
				}
			}
			if timer.Total() > 200*time.Millisecond {
				glog.Warningf(
					"Raft.Ready took too long to process: %s"+
						" Num entries: %d. MustSync: %v",
					timer.String(), len(rd.Entries), rd.MustSync)
			}
		}
	}
}

func listWrap(kv *bpb.KV) *bpb.KVList {
	return &bpb.KVList{Kv: []*bpb.KV{kv}}
}

// rollupLists would consolidate all the deltas that constitute one posting
// list, and write back a complete posting list.
func (n *node) rollupLists(readTs uint64) error {
	writer := posting.NewTxnWriter(pstore)

	// We're doing rollups. We should use this opportunity to calculate the tablet sizes.
	amLeader := n.AmLeader()
	m := new(sync.Map)

	addTo := func(key []byte, delta int64) {
		if !amLeader {
			// Only leader needs to calculate the tablet sizes.
			return
		}
		pk, err := x.Parse(key)
		if err != nil {
			glog.Errorf("Error while parsing key %s: %v", hex.Dump(key), err)
			return
		}
		val, ok := m.Load(pk.Attr)
		if !ok {
			sz := new(int64)
			val, _ = m.LoadOrStore(pk.Attr, sz)
		}
		size := val.(*int64)
		atomic.AddInt64(size, delta)
	}

	stream := pstore.NewStreamAt(readTs)
	stream.LogPrefix = "Rolling up"
	stream.ChooseKey = func(item *badger.Item) bool {
		switch item.UserMeta() {
		case posting.BitSchemaPosting, posting.BitCompletePosting, posting.BitEmptyPosting:
			addTo(item.Key(), item.EstimatedSize())
			return false
		case x.ByteUnused:
			return false
		default:
			return true
		}
	}
	var numKeys uint64
	stream.KeyToList = func(key []byte, itr *badger.Iterator) (*bpb.KVList, error) {
		l, err := posting.ReadPostingList(key, itr)
		if err != nil {
			return nil, err
		}
		atomic.AddUint64(&numKeys, 1)
		kvs, err := l.Rollup()

		// If there are multiple keys, the posting list was split into multiple
		// parts. The key of the first part is the right key to use for tablet
		// size calculations.
		for _, kv := range kvs {
			addTo(kvs[0].Key, int64(kv.Size()))
		}

		return &bpb.KVList{Kv: kvs}, err
	}
	stream.Send = func(list *bpb.KVList) error {
		return writer.Write(list)
	}
	if err := stream.Orchestrate(context.Background()); err != nil {
		return err
	}
	if err := writer.Flush(); err != nil {
		return err
	}
	// For all the keys, let's see if they're in the LRU cache. If so, we can roll them up.
	glog.Infof("Rolled up %d keys. Done", atomic.LoadUint64(&numKeys))

	// We can now discard all invalid versions of keys below this ts.
	pstore.SetDiscardTs(readTs)

	if amLeader {
		// Only leader sends the tablet size updates to Zero. No one else does.
		// doSendMembership is also being concurrently called from another goroutine.
		go func() {
			tablets := make(map[string]*pb.Tablet)
			var total int64
			m.Range(func(key, val interface{}) bool {
				pred := key.(string)
				size := atomic.LoadInt64(val.(*int64))
				tablets[pred] = &pb.Tablet{
					GroupId:   n.gid,
					Predicate: pred,
					Space:     size,
				}
				total += size
				return true
			})
			// Update Zero with the tablet sizes. If Zero sees a tablet which does not belong to
			// this group, it would send instruction to delete that tablet. There's an edge case
			// here if the followers are still running Rollup, and happen to read a key before and
			// write after the tablet deletion, causing that tablet key to resurface. Then, only the
			// follower would have that key, not the leader.
			// However, if the follower then becomes the leader, we'd be able to get rid of that
			// key then. Alternatively, we could look into cancelling the Rollup if we see a
			// predicate deletion.
			if err := groups().doSendMembership(tablets); err != nil {
				glog.Warningf("While sending membership to Zero. Error: %v", err)
			} else {
				glog.V(2).Infof("Sent tablet size update to Zero. Total size: %s",
					humanize.Bytes(uint64(total)))
			}
		}()
	}
	return nil
}

var errNoConnection = errors.New("No connection exists")

func (n *node) blockingAbort(req *pb.TxnTimestamps) error {
	pl := groups().Leader(0)
	if pl == nil {
		return errNoConnection
	}
	zc := pb.NewZeroClient(pl.Get())
	ctx, cancel := context.WithTimeout(context.Background(), 10*time.Second)
	defer cancel()

	delta, err := zc.TryAbort(ctx, req)
	glog.Infof("TryAbort %d txns with start ts. Error: %v\n", len(req.Ts), err)
	if err != nil || len(delta.Txns) == 0 {
		return err
	}

	// Let's propose the txn updates received from Zero. This is important because there are edge
	// cases where a txn status might have been missed by the group.
	aborted := &pb.OracleDelta{}
	for _, txn := range delta.Txns {
		// Only pick the aborts. DO NOT propose the commits. They must come in the right order via
		// oracle delta stream, otherwise, we'll end up losing some committed txns.
		if txn.CommitTs == 0 {
			aborted.Txns = append(aborted.Txns, txn)
		}
	}
	if len(aborted.Txns) == 0 {
		glog.Infoln("TryAbort: No aborts found. Quitting.")
		return nil
	}

	// We choose not to store the MaxAssigned, because it would cause our Oracle to move ahead
	// artificially. The Oracle delta stream moves that ahead in the right order, and we shouldn't
	// muck with that order here.
	glog.Infof("TryAbort selectively proposing only aborted txns: %+v\n", aborted)
	proposal := &pb.Proposal{Delta: aborted}
	return n.proposeAndWait(n.ctx, proposal)
}

// abortOldTransactions would find txns which have done pre-writes, but have been pending for a
// while. The time that is used is based on the last pre-write seen, so if a txn is doing a
// pre-write multiple times, we'll pick the timestamp of the last pre-write. Thus, this function
// would only act on the txns which have not been active in the last N minutes, and send them for
// abort. Note that only the leader runs this function.
func (n *node) abortOldTransactions() {
	// Aborts if not already committed.
	starts := posting.Oracle().TxnOlderThan(x.WorkerConfig.AbortOlderThan)
	if len(starts) == 0 {
		return
	}
	glog.Infof("Found %d old transactions. Acting to abort them.\n", len(starts))
	req := &pb.TxnTimestamps{Ts: starts}
	err := n.blockingAbort(req)
	glog.Infof("Done abortOldTransactions for %d txns. Error: %+v\n", len(req.Ts), err)
}

// calculateSnapshot would calculate a snapshot index, considering these factors:
// - We only start discarding once we have at least discardN entries.
// - We are not overshooting the max applied entry. That is, we're not removing
// Raft entries before they get applied.
// - We are considering the minimum start ts that has yet to be committed or
// aborted. This way, we still keep all the mutations corresponding to this
// start ts in the Raft logs. This is important, because we don't persist
// pre-writes to disk in pstore.
// - In simple terms, this means we MUST keep all pending transactions in the Raft logs.
// - Find the maximum commit timestamp that we have seen.
// That would tell us about the maximum timestamp used to do any commits. This
// ts is what we can use for future reads of this snapshot.
// - Finally, this function would propose this snapshot index, so the entire
// group can apply it to their Raft stores.
//
// Txn0  | S0 |    |    | C0 |    |    |
// Txn1  |    | S1 |    |    |    | C1 |
// Txn2  |    |    | S2 | C2 |    |    |
// Txn3  |    |    |    |    | S3 |    |
// Txn4  |    |    |    |    |    |    | S4
// Index | i1 | i2 | i3 | i4 | i5 | i6 | i7
//
// At i7, min pending start ts = S3, therefore snapshotIdx = i5 - 1 = i4.
// At i7, max commit ts = C1, therefore readTs = C1.
//
// This function also takes a startIdx, which can be used an optimization to skip over Raft entries.
// This is useful when we already have a previous snapshot checkpoint (all txns have concluded up
// until that last checkpoint) that we can use as a new start point for the snapshot calculation.
func (n *node) calculateSnapshot(startIdx uint64, discardN int) (*pb.Snapshot, error) {
	_, span := otrace.StartSpan(n.ctx, "Calculate.Snapshot",
		otrace.WithSampler(otrace.AlwaysSample()))
	defer span.End()

	// We do not need to block snapshot calculation because of a pending stream. Badger would have
	// pending iterators which would ensure that the data above their read ts would not be
	// discarded. Secondly, if a new snapshot does get calculated and applied, the follower can just
	// ask for the new snapshot. Blocking snapshot calculation has caused us issues when a follower
	// somehow kept streaming forever. Then, the leader didn't calculate snapshot, instead it
	// kept appending to Raft logs forever causing group wide issues.

	first, err := n.Store.FirstIndex()
	if err != nil {
		span.Annotatef(nil, "Error: %v", err)
		return nil, err
	}
	span.Annotatef(nil, "First index: %d", first)
	if startIdx > first {
		// If we're starting from a higher index, set first to that.
		first = startIdx
		span.Annotatef(nil, "Setting first to: %d", startIdx)
	}

	rsnap, err := n.Store.Snapshot()
	if err != nil {
		return nil, err
	}
	var snap pb.Snapshot
	if len(rsnap.Data) > 0 {
		if err := snap.Unmarshal(rsnap.Data); err != nil {
			return nil, err
		}
	}
	span.Annotatef(nil, "Last snapshot: %+v", snap)

	last := n.Applied.DoneUntil()
	if int(last-first) < discardN {
		span.Annotate(nil, "Skipping due to insufficient entries")
		return nil, nil
	}
	span.Annotatef(nil, "Found Raft entries: %d", last-first)

	if num := posting.Oracle().NumPendingTxns(); num > 0 {
		glog.V(2).Infof("Num pending txns: %d", num)
	}

	// We can't rely upon the Raft entries to determine the minPendingStart,
	// because there are many cases during mutations where we don't commit or
	// abort the transaction. This might happen due to an early error thrown.
	// Only the mutations which make it to Zero for a commit/abort decision have
	// corresponding Delta entries. So, instead of replicating all that logic
	// here, we just use the MinPendingStartTs tracked by the Oracle, and look
	// for that in the logs.
	//
	// So, we iterate over logs. If we hit MinPendingStartTs, that generates our
	// snapshotIdx. In any case, we continue picking up txn updates, to generate
	// a maxCommitTs, which would become the readTs for the snapshot.
	minPendingStart := posting.Oracle().MinPendingStartTs()
	maxCommitTs := snap.ReadTs
	var snapshotIdx uint64

	// Trying to retrieve all entries at once might cause out-of-memory issues in
	// cases where the raft log is too big to fit into memory. Instead of retrieving
	// all entries at once, retrieve it in batches of 64MB.
	var lastEntry raftpb.Entry
	for batchFirst := first; batchFirst <= last; {
		entries, err := n.Store.Entries(batchFirst, last+1, 64<<20)
		if err != nil {
			span.Annotatef(nil, "Error: %v", err)
			return nil, err
		}

		// Exit early from the loop if no entries were found.
		if len(entries) == 0 {
			break
		}

		// Store the last entry (as it might be needed outside the loop) and set the
		// start of the new batch at the entry following it. Also set foundEntries to
		// true to indicate to the code outside the loop that entries were retrieved.
		lastEntry = entries[len(entries)-1]
		batchFirst = lastEntry.Index + 1

		for _, entry := range entries {
			if entry.Type != raftpb.EntryNormal {
				continue
			}
			var proposal pb.Proposal
			if err := proposal.Unmarshal(entry.Data); err != nil {
				span.Annotatef(nil, "Error: %v", err)
				return nil, err
			}
			if proposal.Mutations != nil {
				start := proposal.Mutations.StartTs
				if start >= minPendingStart && snapshotIdx == 0 {
					snapshotIdx = entry.Index - 1
				}
			}
			if proposal.Delta != nil {
				for _, txn := range proposal.Delta.GetTxns() {
					maxCommitTs = x.Max(maxCommitTs, txn.CommitTs)
				}
			}
		}
	}

	if maxCommitTs == 0 {
		span.Annotate(nil, "maxCommitTs is zero")
		return nil, nil
	}
	if snapshotIdx == 0 {
		// It is possible that there are no pending transactions. In that case,
		// snapshotIdx would be zero.
		snapshotIdx = lastEntry.Index
		span.Annotatef(nil, "snapshotIdx is zero. Using last entry's index: %d", snapshotIdx)
	}

	numDiscarding := snapshotIdx - first + 1
	span.Annotatef(nil,
		"Got snapshotIdx: %d. MaxCommitTs: %d. Discarding: %d. MinPendingStartTs: %d",
		snapshotIdx, maxCommitTs, numDiscarding, minPendingStart)

	if int(numDiscarding) < discardN {
		span.Annotate(nil, "Skipping snapshot because insufficient discard entries")
		glog.Infof("Skipping snapshot at index: %d. Insufficient discard entries: %d."+
			" MinPendingStartTs: %d\n", snapshotIdx, numDiscarding, minPendingStart)
		return nil, nil
	}

	result := &pb.Snapshot{
		Context: n.RaftContext,
		Index:   snapshotIdx,
		ReadTs:  maxCommitTs,
	}
	span.Annotatef(nil, "Got snapshot: %+v", result)
	return result, nil
}

func (n *node) joinPeers() error {
	pl, err := n.leaderBlocking()
	if err != nil {
		return err
	}

	gconn := pl.Get()
	c := pb.NewRaftClient(gconn)
	glog.Infof("Calling JoinCluster via leader: %s", pl.Addr)
	if _, err := c.JoinCluster(n.ctx, n.RaftContext); err != nil {
		return errors.Wrapf(err, "error while joining cluster")
	}
	glog.Infof("Done with JoinCluster call\n")
	return nil
}

// Checks if its a peer from the leader of the group.
func (n *node) isMember() (bool, error) {
	pl, err := n.leaderBlocking()
	if err != nil {
		return false, err
	}

	gconn := pl.Get()
	c := pb.NewRaftClient(gconn)
	glog.Infof("Calling IsPeer")
	pr, err := c.IsPeer(n.ctx, n.RaftContext)
	if err != nil {
		return false, errors.Wrapf(err, "error while joining cluster")
	}
	glog.Infof("Done with IsPeer call\n")
	return pr.Status, nil
}

func (n *node) retryUntilSuccess(fn func() error, pause time.Duration) {
	var err error
	for {
		if err = fn(); err == nil {
			break
		}
		glog.Errorf("Error while calling fn: %v. Retrying...\n", err)
		time.Sleep(pause)
	}
}

// InitAndStartNode gets called after having at least one membership sync with the cluster.
func (n *node) InitAndStartNode() {
	_, restart, err := n.PastLife()
	x.Check(err)

	if _, hasPeer := groups().MyPeer(); !restart && hasPeer {
		// The node has other peers, it might have crashed after joining the cluster and before
		// writing a snapshot. Check from leader, if it is part of the cluster. Consider this a
		// restart if it is part of the cluster, else start a new node.
		for {
			if restart, err = n.isMember(); err == nil {
				break
			}
			glog.Errorf("Error while calling hasPeer: %v. Retrying...\n", err)
			time.Sleep(time.Second)
		}
	}

	if restart {
		glog.Infof("Restarting node for group: %d\n", n.gid)
		sp, err := n.Store.Snapshot()
		x.Checkf(err, "Unable to get existing snapshot")
		if !raft.IsEmptySnap(sp) {
			// It is important that we pick up the conf state here.
			// Otherwise, we'll lose the store conf state, and it would get
			// overwritten with an empty state when a new snapshot is taken.
			// This causes a node to just hang on restart, because it finds a
			// zero-member Raft group.
			n.SetConfState(&sp.Metadata.ConfState)

			members := groups().members(n.gid)
			for _, id := range sp.Metadata.ConfState.Nodes {
				m, ok := members[id]
				if ok {
					n.Connect(id, m.Addr)
				}
			}
		}
		n.SetRaft(raft.RestartNode(n.Cfg))
		glog.V(2).Infoln("Restart node complete")

	} else {
		glog.Infof("New Node for group: %d\n", n.gid)
		if _, hasPeer := groups().MyPeer(); hasPeer {
			// Get snapshot before joining peers as it can take time to retrieve it and we dont
			// want the quorum to be inactive when it happens.
			// Update: This is an optimization, which adds complexity because it requires us to
			// understand the Raft state of the node. Let's instead have the node retrieve the
			// snapshot as needed after joining the group, instead of us forcing one upfront.
			glog.Infoln("Trying to join peers.")
			n.retryUntilSuccess(n.joinPeers, time.Second)
			n.SetRaft(raft.StartNode(n.Cfg, nil))
		} else {
			peers := []raft.Peer{{ID: n.Id}}
			n.SetRaft(raft.StartNode(n.Cfg, peers))
			// Trigger election, so this node can become the leader of this single-node cluster.
			n.canCampaign = true
		}
	}
	go n.processRollups()
	go n.processApplyCh()
	go n.BatchAndSendMessages()
	go n.Run()
}

func (n *node) AmLeader() bool {
	if n.Raft() == nil {
		return false
	}
	r := n.Raft()
	return r.Status().Lead == r.Status().ID
}<|MERGE_RESOLUTION|>--- conflicted
+++ resolved
@@ -282,26 +282,18 @@
 
 	for attr, storageType := range schemaMap {
 		if _, err := schema.State().TypeOf(attr); err != nil {
-<<<<<<< HEAD
-			glog.Infof("schemaAsList %v", schemaAsList)
-			glog.Infof("schemaCountMap %v", schemaCountMap)
-
-			createAsList := schemaAsList[attr]
-			if _, ok := forcedSinglePreds[attr]; ok {
-				createAsList = false
-			} else if _, ok := forcedListPreds[attr]; ok {
-				createAsList = true
-			}
-
-			if err := createSchema(attr, storageType, createAsList); err != nil {
-=======
 			var hint typeHint
 			hint = defaultHint
 			if _, ok := schemaAsList[attr]; ok {
 				hint = listHint
 			}
+			if _, ok := forcedSinglePreds[attr]; ok {
+				hint = singleHint
+			} else if _, ok := forcedListPreds[attr]; ok {
+				hint = listHint
+			}
+
 			if err := createSchema(attr, storageType, hint); err != nil {
->>>>>>> fce42ad9
 				return err
 			}
 		}
