/*
 * Copyright 2016-2018 Dgraph Labs, Inc. and Contributors
 *
 * Licensed under the Apache License, Version 2.0 (the "License");
 * you may not use this file except in compliance with the License.
 * You may obtain a copy of the License at
 *
 *     http://www.apache.org/licenses/LICENSE-2.0
 *
 * Unless required by applicable law or agreed to in writing, software
 * distributed under the License is distributed on an "AS IS" BASIS,
 * WITHOUT WARRANTIES OR CONDITIONS OF ANY KIND, either express or implied.
 * See the License for the specific language governing permissions and
 * limitations under the License.
 */

package worker

import (
	"bytes"
	"encoding/binary"
	"errors"
	"fmt"
	"math"
	"sync/atomic"
	"time"

	"github.com/coreos/etcd/raft"
	"github.com/coreos/etcd/raft/raftpb"
	otrace "go.opencensus.io/trace"

	"github.com/dgraph-io/badger"
	bpb "github.com/dgraph-io/badger/pb"
	"github.com/dgraph-io/badger/y"
	dy "github.com/dgraph-io/dgo/y"
	"github.com/dgraph-io/dgraph/conn"
	"github.com/dgraph-io/dgraph/posting"
	"github.com/dgraph-io/dgraph/protos/pb"
	"github.com/dgraph-io/dgraph/raftwal"
	"github.com/dgraph-io/dgraph/schema"
	"github.com/dgraph-io/dgraph/types"
	"github.com/dgraph-io/dgraph/x"

	"github.com/golang/glog"
	"golang.org/x/net/context"
	"golang.org/x/net/trace"
)

type node struct {
	*conn.Node

	// Fields which are never changed after init.
	applyCh  chan []*pb.Proposal
	rollupCh chan uint64 // Channel to run posting list rollups.
	ctx      context.Context
	gid      uint32
	closer   *y.Closer

	lastCommitTs uint64 // Only used to ensure that our commit Ts is monotonically increasing.

	streaming int32 // Used to avoid calculating snapshot

	canCampaign bool
	elog        trace.EventLog
}

// Now that we apply txn updates via Raft, waiting based on Txn timestamps is
// sufficient. We don't need to wait for proposals to be applied.

func newNode(store *raftwal.DiskStorage, gid uint32, id uint64, myAddr string) *node {
	glog.Infof("Node ID: %v with GroupID: %v\n", id, gid)

	rc := &pb.RaftContext{
		Addr:  myAddr,
		Group: gid,
		Id:    id,
	}
	m := conn.NewNode(rc, store)

	n := &node{
		Node: m,
		ctx:  context.Background(),
		gid:  gid,
		// We need a generous size for applyCh, because raft.Tick happens every
		// 10ms. If we restrict the size here, then Raft goes into a loop trying
		// to maintain quorum health.
		applyCh:  make(chan []*pb.Proposal, 1000),
		rollupCh: make(chan uint64, 3),
		elog:     trace.NewEventLog("Dgraph", "ApplyCh"),
		closer:   y.NewCloser(3), // Matches CLOSER:1
	}
	return n
}

type header struct {
	proposalId uint32
	msgId      uint16
}

func (h *header) Length() int {
	return 6 // 4 bytes for proposalId, 2 bytes for msgId.
}

func (h *header) Encode() []byte {
	result := make([]byte, h.Length())
	binary.LittleEndian.PutUint32(result[0:4], h.proposalId)
	binary.LittleEndian.PutUint16(result[4:6], h.msgId)
	return result
}

func (h *header) Decode(in []byte) {
	h.proposalId = binary.LittleEndian.Uint32(in[0:4])
	h.msgId = binary.LittleEndian.Uint16(in[4:6])
}

func (n *node) Ctx(key string) context.Context {
	if pctx := n.Proposals.Get(key); pctx != nil {
		return pctx.Ctx
	}
	return context.Background()
}

func (n *node) applyConfChange(e raftpb.Entry) {
	var cc raftpb.ConfChange
	cc.Unmarshal(e.Data)

	if cc.Type == raftpb.ConfChangeRemoveNode {
		n.DeletePeer(cc.NodeID)
	} else if len(cc.Context) > 0 {
		var rc pb.RaftContext
		x.Check(rc.Unmarshal(cc.Context))
		n.Connect(rc.Id, rc.Addr)
	}

	cs := n.Raft().ApplyConfChange(cc)
	n.SetConfState(cs)
	n.DoneConfChange(cc.ID, nil)
}

var errHasPendingTxns = errors.New("Pending transactions found. Please retry operation.")

// We must not wait here. Previously, we used to block until we have aborted the
// transactions. We're now applying all updates serially, so blocking for one
// operation is not an option.
func detectPendingTxns(attr string) error {
	tctxs := posting.Oracle().IterateTxns(func(key []byte) bool {
		pk := x.Parse(key)
		return pk.Attr == attr
	})
	if len(tctxs) == 0 {
		return nil
	}
	go tryAbortTransactions(tctxs)
	return errHasPendingTxns
}

// We don't support schema mutations across nodes in a transaction.
// Wait for all transactions to either abort or complete and all write transactions
// involving the predicate are aborted until schema mutations are done.
func (n *node) applyMutations(ctx context.Context, proposal *pb.Proposal) error {
	span := otrace.FromContext(ctx)

	if proposal.Mutations.DropAll {
		// Ensures nothing get written to disk due to commit proposals.
		posting.Oracle().ResetTxns()
		schema.State().DeleteAll()
		return posting.DeleteAll()
	}

	if proposal.Mutations.StartTs == 0 {
		return errors.New("StartTs must be provided.")
	}
	startTs := proposal.Mutations.StartTs

	if len(proposal.Mutations.Schema) > 0 {
		span.Annotatef(nil, "Applying schema")
		for _, supdate := range proposal.Mutations.Schema {
			// This is neceassry to ensure that there is no race between when we start reading
			// from badger and new mutation getting commited via raft and getting applied.
			// Before Moving the predicate we would flush all and wait for watermark to catch up
			// but there might be some proposals which got proposed but not comitted yet.
			// It's ok to reject the proposal here and same would happen on all nodes because we
			// would have proposed membershipstate, and all nodes would have the proposed state
			// or some state after that before reaching here.
			if tablet := groups().Tablet(supdate.Predicate); tablet != nil && tablet.ReadOnly {
				return errPredicateMoving
			}
			if err := detectPendingTxns(supdate.Predicate); err != nil {
				return err
			}
			if err := runSchemaMutation(ctx, supdate, startTs); err != nil {
				return err
			}
		}
		return nil
	}

	// Scheduler tracks tasks at subject, predicate level, so doing
	// schema stuff here simplies the design and we needn't worry about
	// serializing the mutations per predicate or schema mutations
	// We derive the schema here if it's not present
	// Since raft committed logs are serialized, we can derive
	// schema here without any locking

	// stores a map of predicate and type of first mutation for each predicate
	schemaMap := make(map[string]types.TypeID)
	for _, edge := range proposal.Mutations.Edges {
		if tablet := groups().Tablet(edge.Attr); tablet != nil && tablet.ReadOnly {
			span.Annotatef(nil, "Tablet moving: %+v. Retry later.", tablet)
			return errPredicateMoving
		}
		if edge.Entity == 0 && bytes.Equal(edge.Value, []byte(x.Star)) {
			// We should only drop the predicate if there is no pending
			// transaction.
			if err := detectPendingTxns(edge.Attr); err != nil {
				span.Annotatef(nil, "Found pending transactions. Retry later.")
				return err
			}
			span.Annotatef(nil, "Deleting predicate: %s", edge.Attr)
			return posting.DeletePredicate(ctx, edge.Attr)
		}
		// Dont derive schema when doing deletion.
		if edge.Op == pb.DirectedEdge_DEL {
			continue
		}
		if _, ok := schemaMap[edge.Attr]; !ok {
			schemaMap[edge.Attr] = posting.TypeID(edge)
		}
	}

	total := len(proposal.Mutations.Edges)
	x.ActiveMutations.Add(int64(total))
	defer x.ActiveMutations.Add(-int64(total))

	for attr, storageType := range schemaMap {
		if _, err := schema.State().TypeOf(attr); err != nil {
			// Schema doesn't exist
			// Since committed entries are serialized, updateSchemaIfMissing is not
			// needed, In future if schema needs to be changed, it would flow through
			// raft so there won't be race conditions between read and update schema
			updateSchemaType(attr, storageType, proposal.Index)
		}
	}

	m := proposal.Mutations
	txn := posting.Oracle().RegisterStartTs(m.StartTs)
	if txn.ShouldAbort() {
		span.Annotatef(nil, "Txn %d should abort.", m.StartTs)
		return dy.ErrConflict
	}

	span.Annotatef(nil, "To apply: %d edges", len(m.Edges))
	var retries int
	for _, edge := range m.Edges {
		for {
			err := runMutation(ctx, edge, txn)
			if err == nil {
				break
			}
			if err != posting.ErrRetry {
				return err
			}
			retries++
		}
	}
	if retries > 0 {
		span.Annotatef(nil, "retries=true num=%d", retries)
	}
	return nil
}

func (n *node) applyCommitted(proposal *pb.Proposal) error {
	ctx := n.Ctx(proposal.Key)
	span := otrace.FromContext(ctx)
	span.Annotatef(nil, "node.applyCommitted Node id: %d. Group id: %d. Got proposal key: %s",
		n.Id, n.gid, proposal.Key)

	if proposal.Mutations != nil {
		// syncmarks for this shouldn't be marked done until it's comitted.
		span.Annotate(nil, "Applying mutations")
		if err := n.applyMutations(ctx, proposal); err != nil {
			span.Annotatef(nil, "While applying mutations: %v", err)
			return err
		}
		span.Annotate(nil, "Done")
		return nil
	}

	switch {
	case len(proposal.Kv) > 0:
		return populateKeyValues(ctx, proposal.Kv)

	case proposal.State != nil:
		n.elog.Printf("Applying state for key: %s", proposal.Key)
		// This state needn't be snapshotted in this group, on restart we would fetch
		// a state which is latest or equal to this.
		groups().applyState(proposal.State)
		return nil

	case len(proposal.CleanPredicate) > 0:
		n.elog.Printf("Cleaning predicate: %s", proposal.CleanPredicate)
		return posting.DeletePredicate(ctx, proposal.CleanPredicate)

	case proposal.Delta != nil:
		n.elog.Printf("Applying Oracle Delta for key: %s", proposal.Key)
		return n.commitOrAbort(proposal.Key, proposal.Delta)

	case proposal.Snapshot != nil:
		existing, err := n.Store.Snapshot()
		if err != nil {
			return err
		}
		snap := proposal.Snapshot
		if existing.Metadata.Index >= snap.Index {
			log := fmt.Sprintf("Skipping snapshot at %d, because found one at %d",
				snap.Index, existing.Metadata.Index)
			n.elog.Printf(log)
			glog.Info(log)
			return nil
		}
		n.elog.Printf("Creating snapshot: %+v", snap)
		glog.Infof("Creating snapshot at index: %d. ReadTs: %d.\n", snap.Index, snap.ReadTs)

		data, err := snap.Marshal()
		x.Check(err)
		for {
			// We should never let CreateSnapshot have an error.
			err := n.Store.CreateSnapshot(snap.Index, n.ConfState(), data)
			if err == nil {
				break
			}
			glog.Warningf("Error while calling CreateSnapshot: %v. Retrying...", err)
		}
		// Roll up all posting lists as a best-effort operation.
		n.rollupCh <- snap.ReadTs
		return nil
	}
	x.Fatalf("Unknown proposal: %+v", proposal)
	return nil
}

func (n *node) processRollups() {
	defer n.closer.Done()                   // CLOSER:1
	tick := time.NewTicker(5 * time.Minute) // Rolling up once every 5 minutes seems alright.
	defer tick.Stop()

	var readTs, last uint64
	for {
		select {
		case <-n.closer.HasBeenClosed():
			return
		case readTs = <-n.rollupCh:
		case <-tick.C:
			if readTs <= last {
				break // Break out of the select case.
			}
			if err := n.rollupLists(readTs); err != nil {
				// If we encounter error here, we don't need to do anything about
				// it. Just let the user know.
				glog.Errorf("Error while rolling up lists at %d: %v\n", readTs, err)
			} else {
				last = readTs // Update last only if we succeeded.
				glog.Infof("List rollup at Ts %d: OK.\n", readTs)
			}
		}
	}
}

func (n *node) processApplyCh() {
	defer n.closer.Done() // CLOSER:1

	type P struct {
		err  error
		size int
		seen time.Time
	}
	previous := make(map[string]*P)

	// This function must be run serially.
	handle := func(proposals []*pb.Proposal) {
		for _, proposal := range proposals {
			// We use the size as a double check to ensure that we're
			// working with the same proposal as before.
			psz := proposal.Size()

			var perr error
			p, ok := previous[proposal.Key]
			if ok && p.err == nil && p.size == psz {
				n.elog.Printf("Proposal with key: %s already applied. Skipping index: %d.\n",
					proposal.Key, proposal.Index)
				previous[proposal.Key].seen = time.Now() // Update the ts.
				// Don't break here. We still need to call the Done below.

			} else {
				perr = n.applyCommitted(proposal)
				if len(proposal.Key) > 0 {
					p := &P{err: perr, size: psz, seen: time.Now()}
					previous[proposal.Key] = p
				}
				if perr != nil {
					glog.Errorf("Applying proposal. Error: %v. Proposal: %q.", perr, proposal)
				}
				n.elog.Printf("Applied proposal with key: %s, index: %d. Err: %v",
					proposal.Key, proposal.Index, perr)
			}

			n.Proposals.Done(proposal.Key, perr)
			n.Applied.Done(proposal.Index)
		}
	}

	maxAge := 10 * time.Minute
	tick := time.NewTicker(maxAge / 2)
	defer tick.Stop()

	for {
		select {
		case entries, ok := <-n.applyCh:
			if !ok {
				return
			}
			handle(entries)
		case <-tick.C:
			// We use this ticker to clear out previous map.
			now := time.Now()
			for key, p := range previous {
				if now.Sub(p.seen) > maxAge {
					delete(previous, key)
				}
			}
			n.elog.Printf("Size of previous map: %d", len(previous))
		}
	}
}

func (n *node) commitOrAbort(pkey string, delta *pb.OracleDelta) error {
	// First let's commit all mutations to disk.
	writer := x.NewTxnWriter(pstore)
	toDisk := func(start, commit uint64) {
		txn := posting.Oracle().GetTxn(start)
		if txn == nil {
			return
		}
		err := x.RetryUntilSuccess(Config.MaxRetries, 10*time.Millisecond, func() error {
			return txn.CommitToDisk(writer, commit)
		})

		if err != nil {
			glog.Errorf("Error while applying txn status to disk (%d -> %d): %v",
				start, commit, err)
		}
	}

	for _, status := range delta.Txns {
		if status.CommitTs > 0 && status.CommitTs < n.lastCommitTs {
			glog.Errorf("Lastcommit %d > current %d. This would cause some commits to be lost.",
				n.lastCommitTs, status.CommitTs)
		}
		toDisk(status.StartTs, status.CommitTs)
		n.lastCommitTs = status.CommitTs
	}
	if err := writer.Flush(); err != nil {
		x.Errorf("Error while flushing to disk: %v", err)
		return err
	}
	// Now advance Oracle(), so we can service waiting reads.
	posting.Oracle().ProcessDelta(delta)
	return nil
}

func (n *node) applyAllMarks(ctx context.Context) {
	// Get index of last committed.
	lastIndex := n.Applied.LastIndex()
	n.Applied.WaitForMark(ctx, lastIndex)
}

func (n *node) leaderBlocking() (*conn.Pool, error) {
	pool := groups().Leader(groups().groupId())
	if pool == nil {
		// Functions like retrieveSnapshot and joinPeers are blocking at initial start and
		// leader election for a group might not have happened when it is called. If we can't
		// find a leader, get latest state from
		// Zero.
		if err := UpdateMembershipState(context.Background()); err != nil {
			return nil, fmt.Errorf("Error while trying to update membership state: %+v", err)
		}
		return nil, fmt.Errorf("Unable to reach leader in group %d", n.gid)
	}
	return pool, nil
}

func (n *node) Snapshot() (*pb.Snapshot, error) {
	if n == nil || n.Store == nil {
		return nil, conn.ErrNoNode
	}
	snap, err := n.Store.Snapshot()
	if err != nil {
		return nil, err
	}
	res := &pb.Snapshot{}
	if err := res.Unmarshal(snap.Data); err != nil {
		return nil, err
	}
	return res, nil
}

func (n *node) retrieveSnapshot(snap pb.Snapshot) error {
	// In some edge cases, the Zero leader might not have been able to update
	// the status of Alpha leader. So, instead of blocking forever on waiting
	// for Zero to send us the updates info about the leader, we can just use
	// the Snapshot RaftContext, which contains the address of the leader.
	var pool *conn.Pool
	addr := snap.Context.GetAddr()
	glog.V(2).Infof("Snapshot.RaftContext.Addr: %q", addr)
	if len(addr) > 0 {
		p, err := conn.Get().Get(addr)
		if err != nil {
			glog.V(2).Infof("conn.Get(%q) Error: %v", addr, err)
		} else {
			pool = p
			glog.V(2).Infof("Leader connection picked from RaftContext")
		}
	}
	if pool == nil {
		glog.V(2).Infof("No leader conn from RaftContext. Using membership state.")
		p, err := n.leaderBlocking()
		if err != nil {
			return err
		}
		pool = p
	}

	// Need to clear pl's stored in memory for the case when retrieving snapshot with
	// index greater than this node's last index
	// Should invalidate/remove pl's to this group only ideally
	//
	// We can safely evict posting lists from memory. Because, all the updates corresponding to txn
	// commits up until then have already been written to pstore. And the way we take snapshots, we
	// keep all the pre-writes for a pending transaction, so they will come back to memory, as Raft
	// logs are replayed.
<<<<<<< HEAD
	if _, err := n.populateSnapshot(snap, pstore, pool); err != nil {
=======
	posting.EvictLRU()
	if _, err := n.populateSnapshot(snap, pool); err != nil {
>>>>>>> 6ed317c7
		return fmt.Errorf("Cannot retrieve snapshot from peer, error: %v\n", err)
	}
	// Populate shard stores the streamed data directly into db, so we need to refresh
	// schema for current group id
	if err := schema.LoadFromDb(); err != nil {
		return fmt.Errorf("Error while initilizating schema: %+v\n", err)
	}
	groups().triggerMembershipSync()
	return nil
}

func (n *node) proposeSnapshot(discardN int) error {
	snap, err := n.calculateSnapshot(discardN)
	if err != nil || snap == nil {
		return err
	}
	proposal := &pb.Proposal{
		Snapshot: snap,
	}
	n.elog.Printf("Proposing snapshot: %+v\n", snap)
	data, err := proposal.Marshal()
	x.Check(err)
	return n.Raft().Propose(n.ctx, data)
}

func (n *node) Run() {
	defer n.closer.Done() // CLOSER:1

	firstRun := true
	var leader bool
	// See also our configuration of HeartbeatTick and ElectionTick.
	ticker := time.NewTicker(20 * time.Millisecond)
	defer ticker.Stop()

	slowTicker := time.NewTicker(30 * time.Second)
	defer slowTicker.Stop()

	done := make(chan struct{})
	go func() {
		<-n.closer.HasBeenClosed()
		glog.Infof("Stopping node.Run")
		if peerId, has := groups().MyPeer(); has && n.AmLeader() {
			n.Raft().TransferLeadership(n.ctx, Config.RaftId, peerId)
			time.Sleep(time.Second) // Let transfer happen.
		}
		n.Raft().Stop()
		close(done)
	}()

	var snapshotLoops uint64
	for {
		select {
		case <-done:
			// We use done channel here instead of closer.HasBeenClosed so that we can transfer
			// leadership in a goroutine. The push to n.applyCh happens in this loop, so the close
			// should happen here too. Otherwise, race condition between push and close happens.
			close(n.applyCh)
			glog.Infoln("Raft node done.")
			return

		case <-slowTicker.C:
			n.elog.Printf("Size of applyCh: %d", len(n.applyCh))
			if leader {
				// We try to take a snapshot every slow tick duration, with a 1000 discard entries.
				// But, once a while, we take a snapshot with 10 discard entries. This avoids the
				// scenario where after bringing up an Alpha, and doing a hundred schema updates, we
				// don't take any snapshots because there are not enough updates (discardN=10),
				// which then really slows down restarts. At the same time, by checking more
				// frequently, we can quickly take a snapshot if a lot of mutations are coming in
				// fast (discardN=1000).
				discardN := 1000
				if snapshotLoops%5 == 0 {
					discardN = 10
				}
				snapshotLoops++
				// We use disk based storage for Raft. So, we're not too concerned about
				// snapshotting.  We just need to do enough, so that we don't have a huge backlog of
				// entries to process on a restart.
				if err := n.proposeSnapshot(discardN); err != nil {
					x.Errorf("While calculating and proposing snapshot: %v", err)
				}
				go n.abortOldTransactions()
			}

		case <-ticker.C:
			n.Raft().Tick()

		case rd := <-n.Raft().Ready():
			var span *otrace.Span
			if len(rd.Entries) > 0 || !raft.IsEmptySnap(rd.Snapshot) {
				// Optionally, trace this run.
				_, span = otrace.StartSpan(n.ctx, "Alpha.RunLoop")
			}

			if rd.SoftState != nil {
				groups().triggerMembershipSync()
				leader = rd.RaftState == raft.StateLeader
			}
			if leader {
				// Leader can send messages in parallel with writing to disk.
				for _, msg := range rd.Messages {
					// NOTE: We can do some optimizations here to drop messages.
					n.Send(msg)
				}
			}
			if span != nil {
				span.Annotate(nil, "Handled ReadStates and SoftState.")
			}

			// We move the retrieval of snapshot before we store the rd.Snapshot, so that in case
			// this node fails to get the snapshot, the Raft state would reflect that by not having
			// the snapshot on a future probe. This is different from the recommended order in Raft
			// docs where they assume that the Snapshot contains the full data, so even on a crash
			// between n.SaveToStorage and n.retrieveSnapshot, that Snapshot can be applied by the
			// node on a restart. In our case, we don't store the full data in snapshot, only the
			// metadata.  So, we should only store the snapshot received in Raft, iff we actually
			// were able to update the state.
			if !raft.IsEmptySnap(rd.Snapshot) {
				// We don't send snapshots to other nodes. But, if we get one, that means
				// either the leader is trying to bring us up to state; or this is the
				// snapshot that I created. Only the former case should be handled.
				var snap pb.Snapshot
				x.Check(snap.Unmarshal(rd.Snapshot.Data))
				rc := snap.GetContext()
				x.AssertTrue(rc.GetGroup() == n.gid)
				if rc.Id != n.Id {
					// We are getting a new snapshot from leader. We need to wait for the applyCh to
					// finish applying the updates, otherwise, we'll end up overwriting the data
					// from the new snapshot that we retrieved.
					maxIndex := n.Applied.LastIndex()
					glog.Infof("Waiting for applyCh to become empty by reaching %d before"+
						" retrieving snapshot\n", maxIndex)
					n.Applied.WaitForMark(context.Background(), maxIndex)

					// It's ok to block ticks while retrieving snapshot, since it's a follower.
					glog.Infof("---> SNAPSHOT: %+v. Group %d from node id %d\n", snap, n.gid, rc.Id)
					for {
						err := n.retrieveSnapshot(snap)
						if err == nil {
							glog.Infoln("---> Retrieve snapshot: OK.")
							break
						}
						glog.Errorf("While retrieving snapshot, error: %v. Retrying...", err)
						time.Sleep(100 * time.Millisecond) // Wait for a bit.
					}
					glog.Infof("---> SNAPSHOT: %+v. Group %d. DONE.\n", snap, n.gid)
				} else {
					glog.Infof("---> SNAPSHOT: %+v. Group %d from node id %d [SELF]. Ignoring.\n",
						snap, n.gid, rc.Id)
				}
				if span != nil {
					span.Annotate(nil, "Applied or retrieved snapshot.")
				}
			}

			// Store the hardstate and entries. Note that these are not CommittedEntries.
			n.SaveToStorage(rd.HardState, rd.Entries, rd.Snapshot)
			if span != nil {
				span.Annotatef(nil, "Saved %d entries. Snapshot, HardState empty? (%v, %v)",
					len(rd.Entries),
					raft.IsEmptySnap(rd.Snapshot),
					raft.IsEmptyHardState(rd.HardState))
			}

			// Now schedule or apply committed entries.
			var proposals []*pb.Proposal
			for _, entry := range rd.CommittedEntries {
				// Need applied watermarks for schema mutation also for read linearazibility
				// Applied watermarks needs to be emitted as soon as possible sequentially.
				// If we emit Mark{4, false} and Mark{4, true} before emitting Mark{3, false}
				// then doneUntil would be set as 4 as soon as Mark{4,true} is done and before
				// Mark{3, false} is emitted. So it's safer to emit watermarks as soon as
				// possible sequentially
				n.Applied.Begin(entry.Index)

				if entry.Type == raftpb.EntryConfChange {
					n.applyConfChange(entry)
					// Not present in proposal map.
					n.Applied.Done(entry.Index)
					groups().triggerMembershipSync()

				} else if len(entry.Data) == 0 {
					n.elog.Printf("Found empty data at index: %d", entry.Index)
					n.Applied.Done(entry.Index)

				} else {
					proposal := &pb.Proposal{}
					if err := proposal.Unmarshal(entry.Data); err != nil {
						x.Fatalf("Unable to unmarshal proposal: %v %q\n", err, entry.Data)
					}
					if pctx := n.Proposals.Get(proposal.Key); pctx != nil {
						atomic.AddUint32(&pctx.Found, 1)
						if span := otrace.FromContext(pctx.Ctx); span != nil {
							span.Annotate(nil, "Proposal found in CommittedEntries")
						}
					}
					proposal.Index = entry.Index
					proposals = append(proposals, proposal)
				}
			}
			// Send the whole lot to applyCh in one go, instead of sending proposals one by one.
			if len(proposals) > 0 {
				n.applyCh <- proposals
			}

			if span != nil {
				span.Annotatef(nil, "Handled %d committed entries.", len(rd.CommittedEntries))
			}

			if !leader {
				// Followers should send messages later.
				for _, msg := range rd.Messages {
					// NOTE: We can do some optimizations here to drop messages.
					n.Send(msg)
				}
			}
			if span != nil {
				span.Annotate(nil, "Followed queued messages.")
			}

			n.Raft().Advance()
			if firstRun && n.canCampaign {
				go n.Raft().Campaign(n.ctx)
				firstRun = false
			}
			if span != nil {
				span.Annotate(nil, "Advanced Raft. Done.")
				span.End()
			}
		}
	}
}

// rollupLists would consolidate all the deltas that constitute one posting
// list, and write back a complete posting list.
func (n *node) rollupLists(readTs uint64) error {
	writer := x.NewTxnWriter(pstore)
	writer.BlindWrite = true // Do overwrite keys.

<<<<<<< HEAD
	var numKeys uint64
	sl := stream.Lists{Stream: writer, DB: pstore}
	sl.ChooseKeyFunc = func(item *badger.Item) bool {
		if item.UserMeta()&posting.BitSchemaPosting > 0 {
=======
	var mu sync.Mutex
	var keys []string

	addKey := func(key []byte) {
		mu.Lock()
		keys = append(keys, string(key))
		mu.Unlock()
	}

	stream := pstore.NewStreamAt(readTs)
	stream.ChooseKey = func(item *badger.Item) bool {
		pk := x.Parse(item.Key())
		if pk.IsSchema() {
			// Skip if schema.
>>>>>>> 6ed317c7
			return false
		}
		// Return true if we don't find the BitCompletePosting bit.
		return item.UserMeta()&posting.BitCompletePosting == 0
	}
	stream.KeyToList = func(key []byte, itr *badger.Iterator) (*bpb.KVList, error) {
		l, err := posting.ReadPostingList(key, itr)
		if err != nil {
			return nil, err
		}
<<<<<<< HEAD
		atomic.AddUint64(&numKeys, 1)
		return l.MarshalToKv()
=======
		addKey(key)
		kv, err := l.MarshalToKv()
		return &bpb.KVList{Kv: []*bpb.KV{kv}}, err
>>>>>>> 6ed317c7
	}
	stream.Send = func(list *bpb.KVList) error {
		return writer.Send(&pb.KVS{Kv: list.Kv})
	}
	if err := stream.Orchestrate(context.Background(), 16, "Rolling up"); err != nil {
		return err
	}
	if err := writer.Flush(); err != nil {
		return err
	}
	// For all the keys, let's see if they're in the LRU cache. If so, we can roll them up.
	glog.Infof("Rolled up %d keys. Done", atomic.LoadUint64(&numKeys))

	// We can now discard all invalid versions of keys below this ts.
	pstore.SetDiscardTs(readTs)
	return nil
}

var errNoConnection = errors.New("No connection exists")

func (n *node) blockingAbort(req *pb.TxnTimestamps) error {
	pl := groups().Leader(0)
	if pl == nil {
		return errNoConnection
	}
	zc := pb.NewZeroClient(pl.Get())
	ctx, cancel := context.WithTimeout(context.Background(), 10*time.Second)
	defer cancel()

	delta, err := zc.TryAbort(ctx, req)
	glog.Infof("TryAbort %d txns with start ts. Error: %v\n", len(req.Ts), err)
	if err != nil || len(delta.Txns) == 0 {
		return err
	}

	// Let's propose the txn updates received from Zero. This is important because there are edge
	// cases where a txn status might have been missed by the group.
	glog.Infof("TryAbort returned with delta: %+v\n", delta)
	aborted := &pb.OracleDelta{}
	for _, txn := range delta.Txns {
		// Only pick the aborts. DO NOT propose the commits. They must come in the right order via
		// oracle delta stream, otherwise, we'll end up losing some committed txns.
		if txn.CommitTs == 0 {
			aborted.Txns = append(aborted.Txns, txn)
		}
	}
	if len(aborted.Txns) == 0 {
		glog.Infoln("TryAbort: No aborts found. Quitting.")
		return nil
	}

	// We choose not to store the MaxAssigned, because it would cause our Oracle to move ahead
	// artificially. The Oracle delta stream moves that ahead in the right order, and we shouldn't
	// muck with that order here.
	glog.Infof("TryAbort selectively proposing only aborted txns: %+v\n", aborted)
	proposal := &pb.Proposal{Delta: aborted}
	return n.proposeAndWait(n.ctx, proposal)
}

// abortOldTransactions would find txns which have done pre-writes, but have been pending for a
// while. The time that is used is based on the last pre-write seen, so if a txn is doing a
// pre-write multiple times, we'll pick the timestamp of the last pre-write. Thus, this function
// would only act on the txns which have not been active in the last N minutes, and send them for
// abort. Note that only the leader runs this function.
func (n *node) abortOldTransactions() {
	// Aborts if not already committed.
	starts := posting.Oracle().TxnOlderThan(5 * time.Minute)
	if len(starts) == 0 {
		return
	}
	glog.Infof("Found %d old transactions. Acting to abort them.\n", len(starts))
	req := &pb.TxnTimestamps{Ts: starts}
	err := n.blockingAbort(req)
	glog.Infof("abortOldTransactions for %d txns. Error: %+v\n", len(req.Ts), err)
}

// calculateSnapshot would calculate a snapshot index, considering these factors:
// - We only start discarding once we have at least discardN entries.
// - We are not overshooting the max applied entry. That is, we're not removing
// Raft entries before they get applied.
// - We are considering the minimum start ts that has yet to be committed or
// aborted. This way, we still keep all the mutations corresponding to this
// start ts in the Raft logs. This is important, because we don't persist
// pre-writes to disk in pstore.
// - Find the maximum commit timestamp that we have seen.
// That would tell us about the maximum timestamp used to do any commits. This
// ts is what we can use for future reads of this snapshot.
// - Finally, this function would propose this snapshot index, so the entire
// group can apply it to their Raft stores.
//
// Txn0  | S0 |    |    | C0 |    |    |
// Txn1  |    | S1 |    |    |    | C1 |
// Txn2  |    |    | S2 | C2 |    |    |
// Txn3  |    |    |    |    | S3 |    |
// Txn4  |    |    |    |    |    |    | S4
// Index | i1 | i2 | i3 | i4 | i5 | i6 | i7
//
// At i7, min pending start ts = S3, therefore snapshotIdx = i5 - 1 = i4.
// At i7, max commit ts = C1, therefore readTs = C1.
func (n *node) calculateSnapshot(discardN int) (*pb.Snapshot, error) {
	_, span := otrace.StartSpan(n.ctx, "Propose.Snapshot")
	defer span.End()

	if atomic.LoadInt32(&n.streaming) > 0 {
		span.Annotate(nil, "Skipping calculateSnapshot due to streaming")
		return nil, nil
	}

	first, err := n.Store.FirstIndex()
	if err != nil {
		span.Annotatef(nil, "Error: %v", err)
		return nil, err
	}
	span.Annotatef(nil, "First index: %d", first)

	last := n.Applied.DoneUntil()
	if int(last-first) < discardN {
		span.Annotate(nil, "Skipping due to insufficient entries")
		return nil, nil
	}
	span.Annotatef(nil, "Found Raft entries: %d", last-first)

	entries, err := n.Store.Entries(first, last+1, math.MaxUint64)
	if err != nil {
		span.Annotatef(nil, "Error: %v", err)
		return nil, err
	}

	// We can't rely upon the Raft entries to determine the minPendingStart,
	// because there are many cases during mutations where we don't commit or
	// abort the transaction. This might happen due to an early error thrown.
	// Only the mutations which make it to Zero for a commit/abort decision have
	// corresponding Delta entries. So, instead of replicating all that logic
	// here, we just use the MinPendingStartTs tracked by the Oracle, and look
	// for that in the logs.
	//
	// So, we iterate over logs. If we hit MinPendingStartTs, that generates our
	// snapshotIdx. In any case, we continue picking up txn updates, to generate
	// a maxCommitTs, which would become the readTs for the snapshot.
	minPendingStart := posting.Oracle().MinPendingStartTs()
	var maxCommitTs, snapshotIdx, maxCommitIdx uint64
	for _, entry := range entries {
		if entry.Type != raftpb.EntryNormal {
			continue
		}
		var proposal pb.Proposal
		if err := proposal.Unmarshal(entry.Data); err != nil {
			span.Annotatef(nil, "Error: %v", err)
			return nil, err
		}
		if proposal.Mutations != nil {
			start := proposal.Mutations.StartTs
			if start >= minPendingStart && snapshotIdx == 0 {
				snapshotIdx = entry.Index - 1
			}
		}
		if proposal.Delta != nil {
			for _, txn := range proposal.Delta.GetTxns() {
				maxCommitTs = x.Max(maxCommitTs, txn.CommitTs)
			}
			maxCommitIdx = entry.Index
		}
	}
	if maxCommitTs == 0 {
		span.Annotate(nil, "maxCommitTs is zero")
		return nil, nil
	}
	if snapshotIdx <= 0 {
		// It is possible that there are no pending transactions. In that case,
		// snapshotIdx would be zero.
		span.Annotatef(nil, "Using maxCommitIdx as snapshotIdx: %d", maxCommitIdx)
		snapshotIdx = maxCommitIdx
	}

	numDiscarding := snapshotIdx - first + 1
	span.Annotatef(nil,
		"Got snapshotIdx: %d. MaxCommitTs: %d. Discarding: %d. MinPendingStartTs: %d",
		snapshotIdx, maxCommitTs, numDiscarding, minPendingStart)

	if int(numDiscarding) < discardN {
		span.Annotate(nil, "Skipping snapshot because insufficient discard entries")
		glog.Infof("Skipping snapshot at index: %d. Insufficient discard entries: %d."+
			" MinPendingStartTs: %d\n", snapshotIdx, numDiscarding, minPendingStart)
		return nil, nil
	}

	snap := &pb.Snapshot{
		Context: n.RaftContext,
		Index:   snapshotIdx,
		ReadTs:  maxCommitTs,
	}
	span.Annotatef(nil, "Got snapshot: %+v", snap)
	return snap, nil
}

func (n *node) joinPeers() error {
	pl, err := n.leaderBlocking()
	if err != nil {
		return err
	}

	gconn := pl.Get()
	c := pb.NewRaftClient(gconn)
	glog.Infof("Calling JoinCluster via leader: %s", pl.Addr)
	if _, err := c.JoinCluster(n.ctx, n.RaftContext); err != nil {
		return x.Errorf("Error while joining cluster: %+v\n", err)
	}
	glog.Infof("Done with JoinCluster call\n")
	return nil
}

// Checks if its a peer from the leader of the group.
func (n *node) isMember() (bool, error) {
	pl, err := n.leaderBlocking()
	if err != nil {
		return false, err
	}

	gconn := pl.Get()
	c := pb.NewRaftClient(gconn)
	glog.Infof("Calling IsPeer")
	pr, err := c.IsPeer(n.ctx, n.RaftContext)
	if err != nil {
		return false, x.Errorf("Error while joining cluster: %+v\n", err)
	}
	glog.Infof("Done with IsPeer call\n")
	return pr.Status, nil
}

func (n *node) retryUntilSuccess(fn func() error, pause time.Duration) {
	var err error
	for {
		if err = fn(); err == nil {
			break
		}
		glog.Errorf("Error while calling fn: %v. Retrying...\n", err)
		time.Sleep(pause)
	}
}

// InitAndStartNode gets called after having at least one membership sync with the cluster.
func (n *node) InitAndStartNode() {
	_, restart, err := n.PastLife()
	x.Check(err)

	if _, hasPeer := groups().MyPeer(); !restart && hasPeer {
		// The node has other peers, it might have crashed after joining the cluster and before
		// writing a snapshot. Check from leader, if it is part of the cluster. Consider this a
		// restart if it is part of the cluster, else start a new node.
		for {
			if restart, err = n.isMember(); err == nil {
				break
			}
			glog.Errorf("Error while calling hasPeer: %v. Retrying...\n", err)
			time.Sleep(time.Second)
		}
	}

	if restart {
		glog.Infof("Restarting node for group: %d\n", n.gid)
		sp, err := n.Store.Snapshot()
		x.Checkf(err, "Unable to get existing snapshot")
		if !raft.IsEmptySnap(sp) {
			// It is important that we pick up the conf state here.
			// Otherwise, we'll lose the store conf state, and it would get
			// overwritten with an empty state when a new snapshot is taken.
			// This causes a node to just hang on restart, because it finds a
			// zero-member Raft group.
			n.SetConfState(&sp.Metadata.ConfState)

			members := groups().members(n.gid)
			for _, id := range sp.Metadata.ConfState.Nodes {
				m, ok := members[id]
				if ok {
					n.Connect(id, m.Addr)
				}
			}
		}
		n.SetRaft(raft.RestartNode(n.Cfg))
		glog.V(2).Infoln("Restart node complete")

	} else {
		glog.Infof("New Node for group: %d\n", n.gid)
		if _, hasPeer := groups().MyPeer(); hasPeer {
			// Get snapshot before joining peers as it can take time to retrieve it and we dont
			// want the quorum to be inactive when it happens.
			// Update: This is an optimization, which adds complexity because it requires us to
			// understand the Raft state of the node. Let's instead have the node retrieve the
			// snapshot as needed after joining the group, instead of us forcing one upfront.
			glog.Infoln("Trying to join peers.")
			n.retryUntilSuccess(n.joinPeers, time.Second)
			n.SetRaft(raft.StartNode(n.Cfg, nil))
		} else {
			peers := []raft.Peer{{ID: n.Id}}
			n.SetRaft(raft.StartNode(n.Cfg, peers))
			// Trigger election, so this node can become the leader of this single-node cluster.
			n.canCampaign = true
		}
	}
	go n.processRollups()
	go n.processApplyCh()
	go n.BatchAndSendMessages()
	go n.Run()
}

func (n *node) AmLeader() bool {
	if n.Raft() == nil {
		return false
	}
	r := n.Raft()
	return r.Status().Lead == r.Status().ID
}<|MERGE_RESOLUTION|>--- conflicted
+++ resolved
@@ -538,12 +538,7 @@
 	// commits up until then have already been written to pstore. And the way we take snapshots, we
 	// keep all the pre-writes for a pending transaction, so they will come back to memory, as Raft
 	// logs are replayed.
-<<<<<<< HEAD
-	if _, err := n.populateSnapshot(snap, pstore, pool); err != nil {
-=======
-	posting.EvictLRU()
 	if _, err := n.populateSnapshot(snap, pool); err != nil {
->>>>>>> 6ed317c7
 		return fmt.Errorf("Cannot retrieve snapshot from peer, error: %v\n", err)
 	}
 	// Populate shard stores the streamed data directly into db, so we need to refresh
@@ -783,45 +778,24 @@
 	writer := x.NewTxnWriter(pstore)
 	writer.BlindWrite = true // Do overwrite keys.
 
-<<<<<<< HEAD
-	var numKeys uint64
-	sl := stream.Lists{Stream: writer, DB: pstore}
-	sl.ChooseKeyFunc = func(item *badger.Item) bool {
-		if item.UserMeta()&posting.BitSchemaPosting > 0 {
-=======
-	var mu sync.Mutex
-	var keys []string
-
-	addKey := func(key []byte) {
-		mu.Lock()
-		keys = append(keys, string(key))
-		mu.Unlock()
-	}
-
 	stream := pstore.NewStreamAt(readTs)
 	stream.ChooseKey = func(item *badger.Item) bool {
-		pk := x.Parse(item.Key())
-		if pk.IsSchema() {
-			// Skip if schema.
->>>>>>> 6ed317c7
+		switch item.UserMeta() {
+		case posting.BitSchemaPosting, posting.BitCompletePosting, posting.BitEmptyPosting:
 			return false
-		}
-		// Return true if we don't find the BitCompletePosting bit.
-		return item.UserMeta()&posting.BitCompletePosting == 0
-	}
+		default:
+			return true
+		}
+	}
+	var numKeys uint64
 	stream.KeyToList = func(key []byte, itr *badger.Iterator) (*bpb.KVList, error) {
 		l, err := posting.ReadPostingList(key, itr)
 		if err != nil {
 			return nil, err
 		}
-<<<<<<< HEAD
 		atomic.AddUint64(&numKeys, 1)
-		return l.MarshalToKv()
-=======
-		addKey(key)
 		kv, err := l.MarshalToKv()
 		return &bpb.KVList{Kv: []*bpb.KV{kv}}, err
->>>>>>> 6ed317c7
 	}
 	stream.Send = func(list *bpb.KVList) error {
 		return writer.Send(&pb.KVS{Kv: list.Kv})
