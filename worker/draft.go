--- conflicted
+++ resolved
@@ -585,7 +585,10 @@
 		return nil
 
 	case proposal.Restore != nil:
-<<<<<<< HEAD
+		// Enable draining mode for the duration of the restore processing.
+		x.UpdateDrainingMode(true)
+		defer x.UpdateDrainingMode(false)
+
 		var err error
 		var closer *y.Closer
 		closer, err = n.startTask(opRestore)
@@ -593,11 +596,6 @@
 			return errors.Wrapf(err, "cannot start restore task")
 		}
 		defer closer.Done()
-=======
-		// Enable draining mode for the duration of the restore processing.
-		x.UpdateDrainingMode(true)
-		defer x.UpdateDrainingMode(false)
->>>>>>> d7beef12
 
 		if err := handleRestoreProposal(ctx, proposal.Restore); err != nil {
 			return err
