--- conflicted
+++ resolved
@@ -130,11 +130,7 @@
 			WithDir(Config.PostingDir).WithValueDir(Config.PostingDir).
 			WithNumVersionsToKeep(math.MaxInt32).
 			WithNamespaceOffset(x.NamespaceOffset).
-<<<<<<< HEAD
-			WithExternalMagic(magicVersion)
-=======
 			WithExternalMagic(x.MagicVersion)
->>>>>>> 5429202e
 		opt = setBadgerOptions(opt)
 
 		// Print the options w/o exposing key.
