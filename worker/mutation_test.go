/*
* Copyright 2016 DGraph Labs, Inc.
*
* Licensed under the Apache License, Version 2.0 (the "License");
* you may not use this file except in compliance with the License.
* You may obtain a copy of the License at
*
* 		http://www.apache.org/licenses/LICENSE-2.0
*
* Unless required by applicable law or agreed to in writing, software
* distributed under the License is distributed on an "AS IS" BASIS,
* WITHOUT WARRANTIES OR CONDITIONS OF ANY KIND, either express or implied.
* See the License for the specific language governing permissions and
* limitations under the License.
 */

package worker

import (
	"io/ioutil"
	"os"
	"testing"

	"github.com/stretchr/testify/require"

	"github.com/dgraph-io/dgraph/group"
	"github.com/dgraph-io/dgraph/task"
)

func TestAddToMutationArray(t *testing.T) {
	group.ParseGroupConfig("")
	dir, err := ioutil.TempDir("", "storetest_")
	require.NoError(t, err)
	defer os.RemoveAll(dir)

	mutationsMap := make(map[uint32]*task.Mutations)
	edges := []*task.DirectedEdge{}

	edges = append(edges, &task.DirectedEdge{
		Value: []byte("set edge"),
		Label: "test-mutation",
	})

<<<<<<< HEAD
	addToMutationMap(mutationsMap, edges)
	mu := mutationsMap[0]
	require.NotNil(t, mu)
	require.NotNil(t, mu.Edges)
=======
	addToMutationMap(mutationsMap, edges, set)
	mu := mutationsMap[1]
	require.NotNil(t, mu)
	require.NotNil(t, mu.Set)

	addToMutationMap(mutationsMap, edges, del)
	mu = mutationsMap[1]
	require.NotNil(t, mu)
	require.NotNil(t, mu.Del)
>>>>>>> eef6adc9
}<|MERGE_RESOLUTION|>--- conflicted
+++ resolved
@@ -41,20 +41,8 @@
 		Label: "test-mutation",
 	})
 
-<<<<<<< HEAD
 	addToMutationMap(mutationsMap, edges)
-	mu := mutationsMap[0]
+	mu := mutationsMap[1]
 	require.NotNil(t, mu)
 	require.NotNil(t, mu.Edges)
-=======
-	addToMutationMap(mutationsMap, edges, set)
-	mu := mutationsMap[1]
-	require.NotNil(t, mu)
-	require.NotNil(t, mu.Set)
-
-	addToMutationMap(mutationsMap, edges, del)
-	mu = mutationsMap[1]
-	require.NotNil(t, mu)
-	require.NotNil(t, mu.Del)
->>>>>>> eef6adc9
 }