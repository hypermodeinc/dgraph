--- conflicted
+++ resolved
@@ -279,143 +279,6 @@
 		return true
 	}
 	return !os.IsNotExist(err) && !os.IsPermission(err)
-<<<<<<< HEAD
-}
-
-func (h *fileHandler) ExportBackup(backupDir, exportDir, format string,
-	key x.SensitiveByteSlice) error {
-	if format != "json" && format != "rdf" {
-		return errors.Errorf("invalid format %s", format)
-	}
-
-	// Create exportDir and temporary folder to store the restored backup.
-	var err error
-	exportDir, err = filepath.Abs(exportDir)
-	if err != nil {
-		return errors.Wrapf(err, "cannot convert path %s to absolute path", exportDir)
-	}
-	if err := os.MkdirAll(exportDir, 0755); err != nil {
-		return errors.Wrapf(err, "cannot create dir %s", exportDir)
-	}
-	tmpDir, err := ioutil.TempDir("", "export_backup")
-	if err != nil {
-		return errors.Wrapf(err, "cannot create temp dir")
-	}
-
-	// Function to load the a single backup file.
-	loadFn := func(r io.Reader, groupId uint32, preds predicateSet, isOld bool) (uint64, error) {
-		dir := filepath.Join(tmpDir, fmt.Sprintf("p%d", groupId))
-
-		r, err := enc.GetReader(key, r)
-		if err != nil {
-			return 0, err
-		}
-
-		gzReader, err := gzip.NewReader(r)
-		if err != nil {
-			if len(key) != 0 {
-				err = errors.Wrap(err,
-					"Unable to read the backup. Ensure the encryption key is correct.")
-			}
-			return 0, errors.Wrapf(err, "cannot create gzip reader")
-		}
-		// The badger DB should be opened only after creating the backup
-		// file reader and verifying the encryption in the backup file.
-		db, err := badger.OpenManaged(badger.DefaultOptions(dir).
-			WithSyncWrites(false).
-			WithNumVersionsToKeep(math.MaxInt32).
-			WithEncryptionKey(key).
-			WithNamespaceOffset(x.NamespaceOffset))
-
-		if err != nil {
-			return 0, errors.Wrapf(err, "cannot open DB at %s", dir)
-		}
-		defer db.Close()
-		_, _, err = loadFromBackup(db, &loadBackupInput{
-			// TODO(Naman): Why is drop operations nil here?
-			r: gzReader, restoreTs: 0, preds: preds, dropOperations: nil, isOld: isOld,
-		})
-		if err != nil {
-			return 0, errors.Wrapf(err, "cannot load backup")
-		}
-		return 0, x.WriteGroupIdFile(dir, uint32(groupId))
-	}
-
-	// Read manifest from folder.
-	manifest := &Manifest{}
-	manifestPath := filepath.Join(backupDir, backupManifest)
-	if err := h.readManifest(manifestPath, manifest); err != nil {
-		return errors.Wrapf(err, "cannot read manifest at %s", manifestPath)
-	}
-	manifest.Path = manifestPath
-	if manifest.Since == 0 || len(manifest.Groups) == 0 {
-		return errors.Errorf("no data found in backup")
-	}
-
-	// Restore backup to disk.
-	for gid := range manifest.Groups {
-		file := filepath.Join(backupDir, backupName(manifest.Since, gid))
-		fp, err := os.Open(file)
-		if err != nil {
-			return errors.Wrapf(err, "cannot open backup file at %s", file)
-		}
-		defer fp.Close()
-
-		// Only restore the predicates that were assigned to this group at the time
-		// of the last backup.
-		predSet := manifest.getPredsInGroup(gid)
-
-		_, err = loadFn(fp, gid, predSet, manifest.Version == 0)
-		if err != nil {
-			return err
-		}
-	}
-
-	// Export the data from the p directories produced by the last step.
-	ch := make(chan error, len(manifest.Groups))
-	for gid := range manifest.Groups {
-		go func(group uint32) {
-			dir := filepath.Join(tmpDir, fmt.Sprintf("p%d", group))
-			db, err := badger.OpenManaged(badger.DefaultOptions(dir).
-				WithSyncWrites(false).
-				WithNumVersionsToKeep(math.MaxInt32).
-				WithEncryptionKey(key))
-
-			if err != nil {
-				ch <- errors.Wrapf(err, "cannot open DB at %s", dir)
-				return
-			}
-
-			req := &pb.ExportRequest{
-				GroupId:     group,
-				ReadTs:      manifest.Since,
-				UnixTs:      time.Now().Unix(),
-				Format:      format,
-				Namespace:   math.MaxUint64, // Export all the namespaces.
-				Destination: exportDir,
-			}
-
-			_, err = exportInternal(context.Background(), req, db, true)
-			// It is important to close the db before sending err to ch. Else, we will see a memory
-			// leak.
-			db.Close()
-			ch <- errors.Wrapf(err, "cannot export data inside DB at %s", dir)
-		}(gid)
-	}
-
-	for i := 0; i < len(manifest.Groups); i++ {
-		err := <-ch
-		if err != nil {
-			return err
-		}
-	}
-
-	// Clean up temporary directory.
-	if err := os.RemoveAll(tmpDir); err != nil {
-		return errors.Wrapf(err, "cannot remove temp directory at %s", tmpDir)
-	}
-
-	return nil
 }
 
 // getConsolidatedManifest walks over all the backup directories and generates a master manifest.
@@ -448,6 +311,4 @@
 	}
 	manifest.Manifests = mlist
 	return &manifest, nil
-=======
->>>>>>> c4c3248d
 }