/*
 * Copyright 2018 Dgraph Labs, Inc. and Contributors
 *
 * Licensed under the Apache License, Version 2.0 (the "License");
 * you may not use this file except in compliance with the License.
 * You may obtain a copy of the License at
 *
 *     http://www.apache.org/licenses/LICENSE-2.0
 *
 * Unless required by applicable law or agreed to in writing, software
 * distributed under the License is distributed on an "AS IS" BASIS,
 * WITHOUT WARRANTIES OR CONDITIONS OF ANY KIND, either express or implied.
 * See the License for the specific language governing permissions and
 * limitations under the License.
 */

package main

import (
	"bufio"
	"bytes"
	"compress/gzip"
	"context"
	"fmt"
	"io"
	"io/ioutil"
	"net/http"
	"net/url"
	"os"
<<<<<<< HEAD
	"os/exec"
	"strings"
=======
>>>>>>> f2d404b9
	"testing"
	"time"

	"github.com/dgraph-io/dgo"
	"github.com/dgraph-io/dgo/protos/api"
	"github.com/dgraph-io/dgraph/z"
	"github.com/stretchr/testify/require"
	"google.golang.org/grpc"
)

<<<<<<< HEAD
func TestNodes(t *testing.T) {
	wrap := func(fn func(*testing.T, *dgo.Dgraph)) func(*testing.T) {
		return func(t *testing.T) {
			conn, err := grpc.Dial(z.SockAddr, grpc.WithInsecure())
			require.NoError(t, err)
			dg := dgo.NewDgraphClient(api.NewDgraphClient(conn))
			fn(t, dg)
		}
	}

	tests := []struct {
		name string
		fn   func(*testing.T, *dgo.Dgraph)
	}{
		{name: "setup test data", fn: NodesSetup},
		{name: "move tablets from 3", fn: NodesMoveTablets3},
		{name: "test query 1", fn: NodesTestQuery},
		{name: "move tablets from 2", fn: NodesMoveTablets2},
		{name: "test query 2", fn: NodesTestQuery},
		{name: "connect node back", fn: ConnectNode2},
	}
	for _, tc := range tests {
		if !t.Run(tc.name, wrap(tc.fn)) {
			break
		}
	}
	t.Run("cleanup", wrap(NodesCleanup))
}

=======
>>>>>>> f2d404b9
func NodesSetup(t *testing.T, c *dgo.Dgraph) {
	ctx := context.Background()

	require.NoError(t, c.Alter(ctx, &api.Operation{DropAll: true}))

	schema, err := ioutil.ReadFile(`../data/goldendata.schema`)
	require.NoError(t, err)
	require.NoError(t, c.Alter(ctx, &api.Operation{Schema: string(schema)}))

	fp, err := os.Open(`../data/goldendata_export.rdf.gz`)
	require.NoError(t, err)
	defer fp.Close()

	gz, err := gzip.NewReader(fp)
	require.NoError(t, err)
	defer gz.Close()

	var (
		cnt int
		bb  bytes.Buffer
	)

	reader := bufio.NewReader(gz)
	for {
		b, err := reader.ReadBytes('\n')
		if err != nil {
			if err == io.EOF {
				break
			}
			require.NoError(t, err)
		}
		bb.Write(b)
		cnt++
		if cnt%100 == 0 {
			_, err = c.NewTxn().Mutate(ctx, &api.Mutation{
				CommitNow: true,
				SetNquads: bb.Bytes(),
			})
			require.NoError(t, err)
			bb.Reset()
		}
	}
}

func doTestQuery(t *testing.T, c *dgo.Dgraph) {
	resp, err := c.NewTxn().Query(context.Background(), `
  {
  q(func:anyofterms(name@en, "good bad"), first: -5) {
    name@en
  }
  }`)
	require.NoError(t, err)

	z.CompareJSON(t, `
  {
    "q": [
      {
        "name@en": "Good Grief"
      },
      {
        "name@en": "Half Good Killer"
      },
      {
        "name@en": "Bad Friend"
      },
      {
        "name@en": "Ace of Spades: Bad Destiny"
      },
      {
        "name@en": "Bad Girls 6"
      }
    ]
  }`, string(resp.GetJson()))
}

<<<<<<< HEAD
func NodesMoveTablets3(t *testing.T, c *dgo.Dgraph) {
=======
func getError(rc io.ReadCloser) error {
	defer rc.Close()
	b, err := ioutil.ReadAll(rc)
	if err != nil {
		return fmt.Errorf("Read failed: %v", err)
	}
	if bytes.Contains(b, []byte("Error")) {
		return fmt.Errorf("%s", string(b))
	}
	return nil
}

func TestNodes(t *testing.T) {
	conn, err := grpc.Dial(z.SockAddr, grpc.WithInsecure())
	dg := dgo.NewDgraphClient(api.NewDgraphClient(conn))

	NodesSetup(t, dg)

>>>>>>> f2d404b9
	state1, err := z.GetState()
	require.NoError(t, err)

	for pred := range state1.Groups["3"].Tablets {
		url := fmt.Sprintf("http://"+z.SockAddrZeroHttp+"/moveTablet?tablet=%s&group=2",
			url.QueryEscape(pred))
		resp, err := http.Get(url)
		require.NoError(t, err)
		require.NoError(t, z.GetError(resp.Body))
		time.Sleep(time.Second)
	}

	state2, err := z.GetState()
	require.NoError(t, err)

	if len(state2.Groups["3"].Tablets) > 0 {
		t.Errorf("moving tablets failed")
	}

	resp, err := http.Get("http://" + z.SockAddrZeroHttp + "/removeNode?group=3&id=3")
	require.NoError(t, err)
	require.NoError(t, z.GetError(resp.Body))

	state2, err = z.GetState()
	require.NoError(t, err)

	if state2.Groups["3"].Members != nil {
		t.Errorf("node removal failed")
	}

	doTestQuery(t, dg)

	state1, err = z.GetState()
	require.NoError(t, err)

	for pred := range state1.Groups["2"].Tablets {
		url := fmt.Sprintf("http://"+z.SockAddrZeroHttp+"/moveTablet?tablet=%s&group=1",
			url.QueryEscape(pred))
		resp, err := http.Get(url)
		require.NoError(t, err)
		require.NoError(t, z.GetError(resp.Body))
		time.Sleep(time.Second)
	}

	state2, err = z.GetState()
	require.NoError(t, err)

	if len(state2.Groups["2"].Tablets) > 0 {
		t.Errorf("moving tablets failed")
	}

	resp, err = http.Get("http://" + z.SockAddrZeroHttp + "/removeNode?group=2&id=2")
	require.NoError(t, err)
	require.NoError(t, z.GetError(resp.Body))

	state2, err = z.GetState()
	require.NoError(t, err)

	if state2.Groups["2"].Members != nil {
		t.Errorf("node removal failed")
	}

<<<<<<< HEAD
func NodesTestQuery(t *testing.T, c *dgo.Dgraph) {
	resp, err := c.NewTxn().Query(context.Background(), `
  {
  q(func:anyofterms(name@en, "good bad"), first: -5) {
    name@en
  }
  }`)
	require.NoError(t, err)

	CompareJSON(t, `
  {
    "q": [
      {
        "name@en": "Good Grief"
      },
      {
        "name@en": "Half Good Killer"
      },
      {
        "name@en": "Bad Friend"
      },
      {
        "name@en": "Ace of Spades: Bad Destiny"
      },
      {
        "name@en": "Bad Girls 6"
      }
    ]
  }`, string(resp.GetJson()))
}

func ConnectNode2(t *testing.T, c *dgo.Dgraph) {
	// remove the old data and connect node back to cluster
	cmd := exec.Command("docker-compose", "up", "--force-recreate", "--detach", "dg2")
	_, err := cmd.Output()
	require.NoError(t, err)
	state1, err := z.GetState()
	if member, ok := state1.Groups["2"]; ok {
		if _, ok := member.Members["4"]; !ok {
			t.Error("member 4 not found")
		}
		return
	}
	t.Error("group 2 not found")
=======
	doTestQuery(t, dg)
>>>>>>> f2d404b9
}<|MERGE_RESOLUTION|>--- conflicted
+++ resolved
@@ -27,11 +27,6 @@
 	"net/http"
 	"net/url"
 	"os"
-<<<<<<< HEAD
-	"os/exec"
-	"strings"
-=======
->>>>>>> f2d404b9
 	"testing"
 	"time"
 
@@ -42,38 +37,6 @@
 	"google.golang.org/grpc"
 )
 
-<<<<<<< HEAD
-func TestNodes(t *testing.T) {
-	wrap := func(fn func(*testing.T, *dgo.Dgraph)) func(*testing.T) {
-		return func(t *testing.T) {
-			conn, err := grpc.Dial(z.SockAddr, grpc.WithInsecure())
-			require.NoError(t, err)
-			dg := dgo.NewDgraphClient(api.NewDgraphClient(conn))
-			fn(t, dg)
-		}
-	}
-
-	tests := []struct {
-		name string
-		fn   func(*testing.T, *dgo.Dgraph)
-	}{
-		{name: "setup test data", fn: NodesSetup},
-		{name: "move tablets from 3", fn: NodesMoveTablets3},
-		{name: "test query 1", fn: NodesTestQuery},
-		{name: "move tablets from 2", fn: NodesMoveTablets2},
-		{name: "test query 2", fn: NodesTestQuery},
-		{name: "connect node back", fn: ConnectNode2},
-	}
-	for _, tc := range tests {
-		if !t.Run(tc.name, wrap(tc.fn)) {
-			break
-		}
-	}
-	t.Run("cleanup", wrap(NodesCleanup))
-}
-
-=======
->>>>>>> f2d404b9
 func NodesSetup(t *testing.T, c *dgo.Dgraph) {
 	ctx := context.Background()
 
@@ -120,38 +83,35 @@
 
 func doTestQuery(t *testing.T, c *dgo.Dgraph) {
 	resp, err := c.NewTxn().Query(context.Background(), `
-  {
-  q(func:anyofterms(name@en, "good bad"), first: -5) {
-    name@en
-  }
-  }`)
+   {
+   q(func:anyofterms(name@en, "good bad"), first: -5) {
+	 name@en
+   }
+   }`)
 	require.NoError(t, err)
 
 	z.CompareJSON(t, `
-  {
-    "q": [
-      {
-        "name@en": "Good Grief"
-      },
-      {
-        "name@en": "Half Good Killer"
-      },
-      {
-        "name@en": "Bad Friend"
-      },
-      {
-        "name@en": "Ace of Spades: Bad Destiny"
-      },
-      {
-        "name@en": "Bad Girls 6"
-      }
-    ]
-  }`, string(resp.GetJson()))
+   {
+	 "q": [
+	   {
+		 "name@en": "Good Grief"
+	   },
+	   {
+		 "name@en": "Half Good Killer"
+	   },
+	   {
+		 "name@en": "Bad Friend"
+	   },
+	   {
+		 "name@en": "Ace of Spades: Bad Destiny"
+	   },
+	   {
+		 "name@en": "Bad Girls 6"
+	   }
+	 ]
+   }`, string(resp.GetJson()))
 }
 
-<<<<<<< HEAD
-func NodesMoveTablets3(t *testing.T, c *dgo.Dgraph) {
-=======
 func getError(rc io.ReadCloser) error {
 	defer rc.Close()
 	b, err := ioutil.ReadAll(rc)
@@ -170,7 +130,6 @@
 
 	NodesSetup(t, dg)
 
->>>>>>> f2d404b9
 	state1, err := z.GetState()
 	require.NoError(t, err)
 
@@ -179,7 +138,7 @@
 			url.QueryEscape(pred))
 		resp, err := http.Get(url)
 		require.NoError(t, err)
-		require.NoError(t, z.GetError(resp.Body))
+		require.NoError(t, getError(resp.Body))
 		time.Sleep(time.Second)
 	}
 
@@ -192,12 +151,12 @@
 
 	resp, err := http.Get("http://" + z.SockAddrZeroHttp + "/removeNode?group=3&id=3")
 	require.NoError(t, err)
-	require.NoError(t, z.GetError(resp.Body))
+	require.NoError(t, getError(resp.Body))
 
 	state2, err = z.GetState()
 	require.NoError(t, err)
 
-	if state2.Groups["3"].Members != nil {
+	if _, ok := state2.Groups["3"]; ok {
 		t.Errorf("node removal failed")
 	}
 
@@ -211,7 +170,7 @@
 			url.QueryEscape(pred))
 		resp, err := http.Get(url)
 		require.NoError(t, err)
-		require.NoError(t, z.GetError(resp.Body))
+		require.NoError(t, getError(resp.Body))
 		time.Sleep(time.Second)
 	}
 
@@ -224,61 +183,14 @@
 
 	resp, err = http.Get("http://" + z.SockAddrZeroHttp + "/removeNode?group=2&id=2")
 	require.NoError(t, err)
-	require.NoError(t, z.GetError(resp.Body))
+	require.NoError(t, getError(resp.Body))
 
 	state2, err = z.GetState()
 	require.NoError(t, err)
 
-	if state2.Groups["2"].Members != nil {
+	if _, ok := state2.Groups["2"]; ok {
 		t.Errorf("node removal failed")
 	}
 
-<<<<<<< HEAD
-func NodesTestQuery(t *testing.T, c *dgo.Dgraph) {
-	resp, err := c.NewTxn().Query(context.Background(), `
-  {
-  q(func:anyofterms(name@en, "good bad"), first: -5) {
-    name@en
-  }
-  }`)
-	require.NoError(t, err)
-
-	CompareJSON(t, `
-  {
-    "q": [
-      {
-        "name@en": "Good Grief"
-      },
-      {
-        "name@en": "Half Good Killer"
-      },
-      {
-        "name@en": "Bad Friend"
-      },
-      {
-        "name@en": "Ace of Spades: Bad Destiny"
-      },
-      {
-        "name@en": "Bad Girls 6"
-      }
-    ]
-  }`, string(resp.GetJson()))
-}
-
-func ConnectNode2(t *testing.T, c *dgo.Dgraph) {
-	// remove the old data and connect node back to cluster
-	cmd := exec.Command("docker-compose", "up", "--force-recreate", "--detach", "dg2")
-	_, err := cmd.Output()
-	require.NoError(t, err)
-	state1, err := z.GetState()
-	if member, ok := state1.Groups["2"]; ok {
-		if _, ok := member.Members["4"]; !ok {
-			t.Error("member 4 not found")
-		}
-		return
-	}
-	t.Error("group 2 not found")
-=======
 	doTestQuery(t, dg)
->>>>>>> f2d404b9
 }