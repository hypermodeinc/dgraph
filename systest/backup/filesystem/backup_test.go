--- conflicted
+++ resolved
@@ -189,16 +189,9 @@
 
 	// Check the predicates and types in the schema are as expected.
 	// TODO: refactor tests so that minio and filesystem tests share most of their logic.
-<<<<<<< HEAD
-	preds := []string{"dgraph.graphql.schema", "dgraph.cors", "name", "dgraph.graphql.xid",
-		"dgraph.type", "movie", "dgraph.graphql.schema_history", "dgraph.graphql.schema_created_at",
-		"dgraph.graphql.p_query", "dgraph.drop.op"}
-	types := []string{"Node", "dgraph.graphql", "dgraph.graphql.history", "dgraph.graphql.persisted_query", "dgraph.type.cors"}
-=======
 	preds := []string{"dgraph.graphql.schema", "name", "dgraph.graphql.xid", "dgraph.type",
-		"movie", "dgraph.graphql.p_query", "dgraph.graphql.p_sha256hash", "dgraph.drop.op"}
+		"movie", "dgraph.graphql.p_query", "dgraph.drop.op"}
 	types := []string{"Node", "dgraph.graphql", "dgraph.graphql.persisted_query"}
->>>>>>> 2c7de573
 	testutil.CheckSchema(t, preds, types)
 
 	verifyUids := func(count int) {
