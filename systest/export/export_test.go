/*
 * Copyright 2018 Dgraph Labs, Inc. and Contributors *
 * Licensed under the Apache License, Version 2.0 (the "License");
 * you may not use this file except in compliance with the License.
 * You may obtain a copy of the License at
 *
 *     http://www.apache.org/licenses/LICENSE-2.0
 *
 * Unless required by applicable law or agreed to in writing, software
 * distributed under the License is distributed on an "AS IS" BASIS,
 * WITHOUT WARRANTIES OR CONDITIONS OF ANY KIND, either express or implied.
 * See the License for the specific language governing permissions and
 * limitations under the License.
 */

package main

import (
	"bytes"
	"compress/gzip"
	"context"
	"encoding/json"
	"io/ioutil"
	"net/http"
	"testing"

	"github.com/dgraph-io/dgo/v200"
	"github.com/dgraph-io/dgo/v200/protos/api"
	minio "github.com/minio/minio-go/v6"
	"github.com/stretchr/testify/require"
	"google.golang.org/grpc"

	"github.com/dgraph-io/dgraph/testutil"
)

var (
	mc             *minio.Client
	bucketName     = "dgraph-backup"
	destination    = "minio://minio:9001/dgraph-backup?secure=false"
	localBackupDst = "minio://localhost:9001/dgraph-backup?secure=false"
)

// TestExportSchemaToMinio. This test does an export, then verifies that the
// schema file has been exported to minio. The unit tests test the actual data
// exported, so it's not tested here again
func TestExportSchemaToMinio(t *testing.T) {
	mc, err := testutil.NewMinioClient()
	require.NoError(t, err)
	mc.MakeBucket(bucketName, "")

	setupDgraph(t)
	result := requestExport(t)

	require.Equal(t, "Success", getFromJSON(result, "data", "export", "response", "code").(string))
	require.Equal(t, "Export completed.", getFromJSON(result, "data", "export", "response", "message").(string))

	var files []string
	for _, f := range getFromJSON(result, "data", "export", "exportedFiles").([]interface{}) {
		files = append(files, f.(string))
	}
	require.Equal(t, 3, len(files))

	schemaFile := files[1]
	require.Contains(t, schemaFile, ".schema.gz")

	object, err := mc.GetObject(bucketName, schemaFile, minio.GetObjectOptions{})
	require.NoError(t, err)
	defer object.Close()

	reader, err := gzip.NewReader(object)
	require.NoError(t, err)
	defer reader.Close()

	bytes, err := ioutil.ReadAll(reader)
	require.NoError(t, err)
	require.Equal(t, expectedSchema, string(bytes))
}

var expectedSchema = `[0x0] <movie>:string .` + " " + `
[0x0] <dgraph.type>:[string] @index(exact) .` + " " + `
[0x0] <dgraph.drop.op>:string .` + " " + `
[0x0] <dgraph.graphql.xid>:string @index(exact) @upsert .` + " " + `
[0x0] <dgraph.graphql.schema>:string .` + " " + `
<<<<<<< HEAD
[0x0] <dgraph.graphql.p_query>:string @index(exact) .` + " " + `
[0x0] <dgraph.graphql.schema_history>:string .` + " " + `
[0x0] <dgraph.graphql.schema_created_at>:datetime .` + " " + `
=======
[0x0] <dgraph.graphql.p_query>:string .` + " " + `
[0x0] <dgraph.graphql.p_sha256hash>:string @index(exact) .` + " " + `
>>>>>>> 2c7de573
[0x0] type <Node> {
	movie
}
[0x0] type <dgraph.graphql> {
	dgraph.graphql.schema
	dgraph.graphql.xid
}
[0x0] type <dgraph.graphql.persisted_query> {
	dgraph.graphql.p_query
}
`

func setupDgraph(t *testing.T) {
	conn, err := grpc.Dial(testutil.SockAddr, grpc.WithInsecure())
	require.NoError(t, err)
	dg := dgo.NewDgraphClient(api.NewDgraphClient(conn))

	ctx := context.Background()
	require.NoError(t, testutil.RetryAlter(dg, &api.Operation{DropAll: true}))

	// Add schema and types.
	// this is because Alters are always blocked until the indexing is finished.
	require.NoError(t, testutil.RetryAlter(dg, &api.Operation{Schema: `movie: string .
		type Node {
			movie
		}`}))

	// Add initial data.
	_, err = dg.NewTxn().Mutate(ctx, &api.Mutation{
		CommitNow: true,
		SetNquads: []byte(`
			<_:x1> <movie> "BIRDS MAN OR (THE UNEXPECTED VIRTUE OF IGNORANCE)" .
			<_:x2> <movie> "Spotlight" .
			<_:x3> <movie> "Moonlight" .
			<_:x4> <movie> "THE SHAPE OF WATERLOO" .
			<_:x5> <movie> "BLACK PUNTER" .
		`),
	})
	require.NoError(t, err)
}

func requestExport(t *testing.T) map[string]interface{} {
	exportRequest := `mutation export($dst: String!) {
		export(input: {destination: $dst}) {
			response {
				code
				message
			}
			exportedFiles
		}
	}`

	adminUrl := "http://" + testutil.SockAddrHttp + "/admin"
	params := testutil.GraphQLParams{
		Query: exportRequest,
		Variables: map[string]interface{}{
			"dst": destination,
		},
	}
	b, err := json.Marshal(params)
	require.NoError(t, err)

	resp, err := http.Post(adminUrl, "application/json", bytes.NewBuffer(b))
	require.NoError(t, err)
	buf, err := ioutil.ReadAll(resp.Body)
	require.NoError(t, err)

	var result map[string]interface{}
	require.NoError(t, json.Unmarshal(buf, &result))

	return result
}

func getFromJSON(j map[string]interface{}, path ...string) interface{} {
	var res interface{} = j
	for _, p := range path {
		res = res.(map[string]interface{})[p]
	}
	return res
}<|MERGE_RESOLUTION|>--- conflicted
+++ resolved
@@ -81,14 +81,7 @@
 [0x0] <dgraph.drop.op>:string .` + " " + `
 [0x0] <dgraph.graphql.xid>:string @index(exact) @upsert .` + " " + `
 [0x0] <dgraph.graphql.schema>:string .` + " " + `
-<<<<<<< HEAD
-[0x0] <dgraph.graphql.p_query>:string @index(exact) .` + " " + `
-[0x0] <dgraph.graphql.schema_history>:string .` + " " + `
-[0x0] <dgraph.graphql.schema_created_at>:datetime .` + " " + `
-=======
-[0x0] <dgraph.graphql.p_query>:string .` + " " + `
-[0x0] <dgraph.graphql.p_sha256hash>:string @index(exact) .` + " " + `
->>>>>>> 2c7de573
+[0x0] <dgraph.graphql.p_query>:string @index(sha) .` + " " + `
 [0x0] type <Node> {
 	movie
 }
