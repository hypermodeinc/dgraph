--- conflicted
+++ resolved
@@ -534,13 +534,10 @@
 	rpc Timestamps (Num)               returns (AssignedIds) {}
 	rpc CommitOrAbort (api.TxnContext) returns (api.TxnContext) {}
 	rpc TryAbort (TxnTimestamps)       returns (OracleDelta) {}
-<<<<<<< HEAD
+	rpc DeleteNamespace(DeleteNsRequest) returns (Status) {}
 	rpc RemoveNode (RemoveNodeRequest) returns (Status) {}
 	rpc MoveTablet (MoveTabletRequest) returns (Status) {}
 	rpc ApplyLicense (ApplyLicenseRequest) returns (Status) {}
-=======
-	rpc DeleteNamespace(DeleteNsRequest) returns (Status) {}
->>>>>>> 2949f566
 }
 
 service Worker {
