/*
 * Copyright (C) 2017 Dgraph Labs, Inc. and Contributors
 *
 * Licensed under the Apache License, Version 2.0 (the "License");
 * you may not use this file except in compliance with the License.
 * You may obtain a copy of the License at
 *
 *    http://www.apache.org/licenses/LICENSE-2.0
 *
 * Unless required by applicable law or agreed to in writing, software
 * distributed under the License is distributed on an "AS IS" BASIS,
 * WITHOUT WARRANTIES OR CONDITIONS OF ANY KIND, either express or implied.
 * See the License for the specific language governing permissions and
 * limitations under the License.
 */


// Style guide for Protocol Buffer 3.
// Use CamelCase (with an initial capital) for message names – for example,
// SongServerRequest. Use underscore_separated_names for field names – for
// example, song_name.

syntax = "proto3";

package pb;

import "api.proto";
import "github.com/dgraph-io/badger/v3/pb/pb.proto";
import "github.com/gogo/protobuf/gogoproto/gogo.proto";

/* import "gogoproto/gogo.proto"; */

/* option (gogoproto.marshaler_all) = true; */
/* option (gogoproto.sizer_all) = true; */
/* option (gogoproto.unmarshaler_all) = true; */
/* option (gogoproto.goproto_getters_all) = true; */

message List {
	repeated fixed64 uids = 1;
	bytes bitmap_do_not_use = 2;
}

message TaskValue {
	bytes val = 1;
	Posting.ValType val_type = 2;
}

message SrcFunction {
	string name = 1;
	repeated string args = 3;
	bool isCount = 4;
}

message Query {
	string attr = 1;
	repeated string langs = 2; // language list for attribute
	fixed64 after_uid = 3;  // Only return UIDs greater than this.
	bool do_count = 4;      // Are we just getting lengths?

	// Exactly one of uids and terms is populated.
	List uid_list = 5;

	// Function to generate or filter UIDs.
	SrcFunction src_func = 6;

	bool reverse = 7;  // Whether this is a reverse edge.

	FacetParams facet_param = 8; // which facets to fetch
	FilterTree facets_filter = 9; // filtering on facets : has Op (and/or/not) tree

	bool expand_all = 10; // expand all language variants.

	uint64 read_ts = 13;
	int32 cache = 14;
	int32 first = 15; // used to limit the number of result. Typically, the count is value of first
	// field. Now, It's been used only for has query.
}

message ValueList {
	repeated TaskValue values = 1;
}

message LangList {
	repeated string lang = 1;
}

message Result {
	repeated List uid_matrix = 1;
	repeated ValueList value_matrix = 2;
	repeated uint32 counts = 3;
	bool intersect_dest = 4;
	repeated FacetsList facet_matrix = 5;
	repeated LangList lang_matrix = 6;
	bool list = 7;
}

message Order {
	string attr = 1;
	bool desc = 2;
	repeated string langs = 3;
}

message SortMessage {
	repeated Order order = 1;
	repeated List uid_matrix = 2;
	int32 count = 3;   // Return this many elements.
	int32 offset = 4;  // Skip this many elements.

	uint64 read_ts = 13;
}

message SortResult {
	repeated List uid_matrix = 1;
}

message RaftContext {
	fixed64 id = 1;
	uint32 group = 2;
	string addr = 3;
	uint64 snapshot_ts = 4;
	bool is_learner = 5;
}

// Member stores information about RAFT group member for a single RAFT node.
// Note that each server can be serving multiple RAFT groups. Each group would have
// one RAFT node per server serving that group.
message Member {
	fixed64 id = 1;
	uint32 group_id = 2 [(gogoproto.jsontag) = "groupId,omitempty"];
	string addr = 3;
	bool leader = 4;
	bool am_dead = 5 [(gogoproto.jsontag) = "amDead,omitempty"];
	uint64 last_update = 6 [(gogoproto.jsontag) = "lastUpdate,omitempty"];
	bool learner = 7;

	bool cluster_info_only = 13 [(gogoproto.jsontag) = "clusterInfoOnly,omitempty"];
	bool force_group_id = 14 [(gogoproto.jsontag) = "forceGroupId,omitempty"];
}

message Group {
	map<uint64, Member> members = 1; // Raft ID is the key.
	map<string, Tablet> tablets = 2; // Predicate + others are key.
	uint64 snapshot_ts          = 3; // Stores Snapshot transaction ts.
	uint64 checksum             = 4; // Stores a checksum.
	uint64 checkpoint_ts        = 5; // Stores checkpoint ts as seen by leader.
}

message License {
	string user = 1;
	uint64 maxNodes = 2;
	int64 expiryTs = 3;
	bool enabled = 4;
}

message ZeroProposal {
	reserved 8;  // Was used for string key.
	map<uint32, uint64> snapshot_ts = 1; // Group ID -> Snapshot Ts.
	Member member = 2;
	Tablet tablet = 3;
	uint64 maxUID = 4;
	uint64 maxTxnTs = 5;
	uint64 maxNsID = 12;
	uint64 maxRaftId = 6;
	api.TxnContext txn = 7;
	string cid = 9; // Used as unique identifier for the cluster.
	License license = 10;
	ZeroSnapshot snapshot = 11; // Used to make Zeros take a snapshot.
	// 12 has already been used.
	DeleteNsRequest delete_ns = 13; // Used to delete namespace.
}

// MembershipState is used to pack together the current membership state of all the nodes
// in the caller server; and the membership updates recorded by the callee server since
// the provided lastUpdate.
message MembershipState {
	uint64 counter = 1;  // used to find latest membershipState in case of race.
	map<uint32, Group> groups = 2;
	map<uint64, Member> zeros = 3;
	uint64 maxUID = 4;
	uint64 maxTxnTs = 5;
	uint64 maxNsID = 10;
	uint64 maxRaftId = 6;
	repeated Member removed = 7;
	string cid = 8; // Used to uniquely identify the Dgraph cluster.
	License license = 9;
	// 10 has already been used.
}

message ConnectionState {
    Member member = 1;
    MembershipState state = 2;
    uint64 max_pending = 3; // Used to determine the timstamp for reading after bulk load
}

message HealthInfo {
    string instance = 1;
    string address = 2;
    string status = 3;
    string group = 4; // string so group = 0 can be printed in JSON.
    string version = 5;
    int64 uptime = 6;
    int64 lastEcho = 7;
    repeated string ongoing = 8;
    repeated string indexing = 9;
    repeated string ee_features = 10;
		uint64 max_assigned = 11;
}

message Tablet {
    uint32 group_id = 1 [(gogoproto.jsontag) = "groupId,omitempty"]; // Served by which group.
    string predicate = 2;
    bool force = 3; // Used while moving predicate.
    int64 on_disk_bytes = 7;
    bool remove = 8;
    bool read_only = 9 [(gogoproto.jsontag) = "readOnly,omitempty"]; // If true, do not ask zero to serve any tablets.
	uint64 move_ts = 10 [(gogoproto.jsontag) = "moveTs,omitempty"];
	int64 uncompressed_bytes = 11; // Estimated uncompressed size of tablet in bytes
}

message DirectedEdge {
	reserved 6;  // This was used for label.
	fixed64 entity             = 1;    // Subject or source node / UID.
	string attr                = 2;       // Attribute or predicate. Labels the edge.
	bytes value                = 3;       // Edge points to a value.
	Posting.ValType value_type = 4;  // The type of the value
	fixed64 value_id           = 5;   // Object or destination node / UID.
	string lang                = 7;
	enum Op {
		SET = 0;
		DEL = 1;
	}
	Op op = 8;
	repeated api.Facet facets = 9;
	repeated string allowedPreds = 10;
	uint64 namespace = 11;
}

message Mutations {
	uint32 group_id	= 1;
	uint64 start_ts	= 2;
	repeated DirectedEdge edges	= 3;
	repeated SchemaUpdate schema = 4;
	repeated TypeUpdate types	= 6;
	enum DropOp {
		NONE = 0;
		ALL = 1;
		DATA = 2;
		TYPE = 3;
	}
	DropOp drop_op = 7;
	string drop_value = 8;

	Metadata metadata = 9;
}

message Metadata {
  // HintType represents a hint that will be passed along the mutation and used
  // to add the predicate to the schema if it's not already there.
  enum HintType {
    // DEFAULT means no hint is provided and Dgraph will follow the default behavior.
    DEFAULT = 0;
    // SINGLE signals that the predicate should be created as a single type (e.g string, uid).
    SINGLE = 1;
    // LIST signals that the predicate should be created as a list (e.g [string], [uid]).
    LIST = 2;
  }

  // Map of predicates to their hints.
	map<string, HintType> pred_hints = 1;
}

message Snapshot {
	RaftContext context = 1;
	uint64 index = 2;
	uint64 read_ts = 3;
	// done is used to indicate that snapshot stream was a success.
	bool done	= 4;
	// since_ts stores the ts of the last snapshot to support diff snap updates.
	uint64 since_ts = 5;
	// max_assigned stores the ts as seen as of snapshot read_ts.
	uint64 max_assigned = 6;
}

message ZeroSnapshot {
	uint64 index = 1;
	uint64 checkpoint_ts = 2;
	MembershipState state = 5;
}

message RestoreRequest {
	uint32 group_id = 1;
	uint64 restore_ts = 2;
	string location = 3;
	string backup_id = 4;

	// Credentials when using a minio or S3 bucket as the backup location.
	string access_key = 5;
	string secret_key = 6;
	string session_token = 7;
	bool anonymous = 8;

	// Info needed to process encrypted backups.
	string encryption_key_file = 9;
	// Vault options
	string vault_addr = 10;
	string vault_roleid_file = 11;
	string vault_secretid_file = 12;
	string vault_path = 13;
	string vault_field = 14;
	string vault_format = 15;

	uint64 backup_num = 16;
}

message Proposal {
	reserved 7; // Was used for string key.
	Mutations mutations    		= 2;
	repeated badgerpb3.KV kv  = 4;
	MembershipState state  		= 5;
	string clean_predicate 		= 6;  // Delete the predicate which was moved to other group.
	OracleDelta delta      		= 8;
	Snapshot snapshot      		= 9;  // Used to tell the group when to take snapshot.
	uint64 index           		= 10; // Used to store Raft index, in raft.Ready.
	uint64 expected_checksum 	= 11; // Block an operation until membership reaches this checksum.
	RestoreRequest restore 		= 12;
	CDCState cdc_state 				= 13;
	DeleteNsRequest delete_ns = 14; // Used to delete namespace.
	uint64 key = 15;
	uint64 start_ts = 16;
}

message CDCState {
	uint64 sent_ts    = 1;
}

message KVS {
	bytes data = 5;

	// done used to indicate if the stream of KVS is over.
	bool done	= 2;
	// predicates is the list of predicates known by the leader at the time of the snapshot.
	repeated string predicates = 3;
	// types is the list of types known by the leader at the time of the snapshot.
	repeated string types = 4;
}

// Posting messages.
message Posting {
	reserved 6; // This was used for label.
	fixed64 uid = 1;
	bytes value = 2;
	enum ValType {
		DEFAULT = 0;
		BINARY = 1;
		INT = 2; // We treat it as int64.
		FLOAT = 3;
		BOOL = 4;
		DATETIME = 5;
		GEO = 6;
		UID = 7;
		PASSWORD = 8;
		STRING = 9;
    OBJECT = 10;
	}
	ValType val_type = 3;
	enum PostingType {
		REF=0;          // UID
		VALUE=1;        // simple, plain value
		VALUE_LANG=2;   // value with specified language
	}
	PostingType posting_type = 4;
	bytes lang_tag = 5; // Only set for VALUE_LANG
	repeated api.Facet facets = 9;

	// TODO: op is only used temporarily. See if we can remove it from here.
	uint32 op = 12;
	uint64 start_ts = 13;   // Meant to use only inmemory
	uint64 commit_ts = 14;  // Meant to use only inmemory
}

message PostingList {
	reserved 1; // It was used for UidPack.
	repeated Posting postings = 2;
	uint64 commit_ts = 3; // More inclination towards smaller values.

  repeated uint64 splits = 4;

	bytes bitmap = 5; // Roaring Bitmap encoded uint64s.
}

message FacetParam {
	string key = 1;
	string alias = 2;
}

message FacetParams {
	bool all_keys = 1; // keys should be in sorted order.
	repeated FacetParam param = 2;
}

message Facets {
	repeated api.Facet facets = 1;
}

message FacetsList {
	repeated Facets facets_list = 1;
}

message Function {
	string name = 1;          // Name of the function : eq, le
	string key = 2;           // Facet key over which to run the function.
	repeated string args = 3; // Arguments of the function.
}

// Op and Children are internal nodes and Func on leaves.
message FilterTree {
	string op = 1;
	repeated FilterTree children = 2;
	Function func = 3;
}

// Schema messages.
message SchemaRequest {
	uint32 group_id = 1;
	repeated string predicates = 2;
	// fields can be on of type, index, reverse or tokenizer
	repeated string fields = 3;

  repeated string types = 4;
}

message SchemaNode {
	string predicate = 1;
	string type = 2;
	bool index = 3;
	repeated string tokenizer = 4;
	bool reverse = 5;
	bool count = 6;
	bool list = 7;
	bool upsert = 8;
	bool lang = 9;
	bool no_conflict = 10;
}

message SchemaResult {
	repeated SchemaNode schema = 1 [deprecated=true];
}

message SchemaUpdate {
	string predicate = 1;
	Posting.ValType value_type = 2;
	enum Directive {
	   NONE = 0;
	   INDEX = 1;
	   REVERSE = 2;
	   DELETE = 3;
	}
	Directive directive = 3;
	repeated string tokenizer = 4;
	bool count = 5;
	bool list = 6;
	bool upsert = 8;
	bool lang = 9;

	// Fields required for type system.
	bool non_nullable = 10;
	bool non_nullable_list = 11;

	// If value_type is OBJECT, then this represents an object type with a
	// custom name. This field stores said name.
	string object_type_name = 12;

	bool no_conflict = 13;

	// Deleted field:
	reserved 7;
	reserved "explicit";
}

message TypeUpdate {
	string type_name = 1;
	repeated SchemaUpdate fields = 2;
}

message MapHeader {
	repeated bytes partition_keys = 1;
}

message MovePredicatePayload {
	string predicate         = 1;
	uint32 source_gid        = 2;
	uint32 dest_gid          = 3;
	uint64 read_ts           = 4;
	uint64 expected_checksum = 5;
	uint64 since_ts          = 6;
}

message TxnStatus {
	uint64 start_ts = 1;
	uint64 commit_ts = 2;
}

message OracleDelta {
	repeated TxnStatus txns             = 1;
	uint64 max_assigned                 = 2;
	map<uint32, uint64> group_checksums = 3;
	// implement tmax.
}

message TxnTimestamps {
	repeated uint64 ts = 1;
}

message PeerResponse {
	bool status = 1;
}

message RaftBatch {
	RaftContext context = 1;
	api.Payload payload = 2;
}

service Raft {
	rpc Heartbeat (api.Payload)        returns (stream HealthInfo) {}
	rpc RaftMessage (stream RaftBatch) returns (api.Payload) {}
	rpc JoinCluster (RaftContext)      returns (api.Payload) {}
	rpc IsPeer (RaftContext)           returns (PeerResponse) {}
}

service Zero {
	// These 3 endpoints are for handling membership.
	rpc Connect (Member)               returns (ConnectionState) {}
	rpc UpdateMembership (Group)                 returns (api.Payload) {}
	rpc StreamMembership (api.Payload)       returns (stream MembershipState) {}

	rpc Oracle (api.Payload)           returns (stream OracleDelta) {}
	rpc ShouldServe (Tablet)           returns (Tablet) {}
	rpc AssignIds (Num)               returns (AssignedIds) {}
	rpc Timestamps (Num)               returns (AssignedIds) {}
	rpc CommitOrAbort (api.TxnContext) returns (api.TxnContext) {}
	rpc TryAbort (TxnTimestamps)       returns (OracleDelta) {}
	rpc DeleteNamespace(DeleteNsRequest) returns (Status) {}
<<<<<<< HEAD
	rpc RemoveAlphaNode (Member)       returns (Status) {}
=======
	rpc RemoveNode (RemoveNodeRequest) returns (Status) {}
	rpc MoveTablet (MoveTabletRequest) returns (Status) {}
	rpc ApplyLicense (ApplyLicenseRequest) returns (Status) {}
>>>>>>> d4c6b7c4
}

service Worker {
	// Data serving RPCs.
	rpc Mutate (Mutations)                  returns (api.TxnContext) {}
	rpc ServeTask (Query)                   returns (Result) {}
	rpc StreamSnapshot (stream Snapshot)    returns (stream KVS) {}
	rpc Sort (SortMessage)                  returns (SortResult) {}
	rpc Schema (SchemaRequest)              returns (SchemaResult) {}
	rpc Backup (BackupRequest)              returns (BackupResponse) {}
	rpc Restore (RestoreRequest)            returns (Status) {}
	rpc Export (ExportRequest)              returns (ExportResponse) {}
	rpc ReceivePredicate(stream KVS)        returns (api.Payload) {}
	rpc MovePredicate(MovePredicatePayload) returns (api.Payload) {}
	rpc Subscribe(SubscriptionRequest) returns (stream badgerpb3.KVList) {}
	rpc UpdateGraphQLSchema(UpdateGraphQLSchemaRequest) returns (UpdateGraphQLSchemaResponse) {}
	rpc DeleteNamespace (DeleteNsRequest)              returns (Status) {}
}

message SubscriptionRequest {
	repeated bytes prefixes = 1;
	repeated badgerpb3.Match matches = 2;
}

message SubscriptionResponse {
    badgerpb3.KVList kvs = 1;
}

message Num {
	uint64 val = 1;
	bool read_only = 2;
	bool forwarded = 3; // True if this request was forwarded by a peer.
	enum leaseType {
		NS_ID = 0;
		UID = 1;
		TXN_TS = 2;
	}
	leaseType type = 4;
}

message AssignedIds {
	uint64 startId = 1;
	uint64 endId = 2;

	// The following is used for read only transactions.
	uint64 read_only = 5;
}

message RemoveNodeRequest {
	uint64 nodeId = 1;
	uint32 groupId = 2;
}

message MoveTabletRequest {
	uint64 namespace = 1;
	string tablet = 2;
	uint32 dstGroup = 3;
}

message ApplyLicenseRequest {
    bytes license = 1;
}

message SnapshotMeta {
	uint64 client_ts = 1;
	uint32 group_id = 2;
}

// Status describes a general status response.
// code: 0 = success, 0 != failure.
message Status {
	int32 code = 1;
	string msg = 2;
}

message BackupRequest {
	uint64 read_ts = 1;
  uint64 since_ts = 2;
	uint32 group_id = 3;
	string unix_ts = 4;
	string destination = 5;
	string access_key = 6;
	string secret_key = 7;
	string session_token = 8;

	// True if no credentials should be used to access the S3 or minio bucket.
	// For example, when using a bucket with a public policy.
	bool anonymous = 9;

	// The predicates to backup. All other predicates present in the group (e.g
	// stale data from a predicate move) will be ignored.
	repeated string predicates = 10;
}

message BackupResponse {
	repeated DropOperation drop_operations = 1;
}

message DropOperation {
	enum DropOp {
		ALL = 0;
		DATA = 1;
		ATTR = 2;
		NS = 3;
	}
	DropOp drop_op    = 1;
	// When drop_op is ATTR, drop_value will be the name of the ATTR; empty otherwise.
	string drop_value = 2;
}

message ExportRequest {
	uint32  group_id = 1;  // Group id to back up.
	uint64  read_ts  = 2;
	int64   unix_ts  = 3;
	string  format   = 4;

	string destination = 5;

	// These credentials are used to access the S3 or minio bucket.
	string access_key = 6;
	string secret_key = 7;
	string session_token = 8;
	bool anonymous = 9;

	uint64 namespace = 10;
}

message ExportResponse {
	// 0 indicates a success, and a non-zero code indicates failure
	int32 code = 1;
	string msg = 2;
	repeated string files = 3;
}

// A key stored in the format used for writing backups.
message BackupKey {
  enum KeyType {
    UNKNOWN = 0;
    DATA = 1;
    INDEX = 2;
    REVERSE = 3;
    COUNT = 4;
    COUNT_REV = 5;
    SCHEMA = 6;
    TYPE = 7;
  }

  KeyType type = 1;
  string attr = 2;
  uint64 uid = 3;
  uint64 start_uid = 4;
  string term = 5;
  uint32 count = 6;
	uint64 namespace = 7;
}

// A posting list stored in the format used for writing backups.
message BackupPostingList {
	repeated uint64 uids = 1;
	repeated Posting postings = 2;
	uint64 commit_ts = 3;
  repeated uint64 splits = 4;
	bytes uid_bytes = 5;
}

message UpdateGraphQLSchemaRequest {
	uint64                start_ts       = 1;
	string                graphql_schema = 2;
	repeated SchemaUpdate dgraph_preds   = 3;
	repeated TypeUpdate   dgraph_types   = 4;
}

message UpdateGraphQLSchemaResponse {
	uint64 uid = 1;
}

// BulkMeta stores metadata from the map phase of the bulk loader.
message BulkMeta {
	int64 edge_count = 1;
	map<string, SchemaUpdate> schema_map = 2;
}

message DeleteNsRequest {
	uint32 group_id = 1;
	uint64 namespace = 2;
}

// vim: noexpandtab sw=2 ts=2<|MERGE_RESOLUTION|>--- conflicted
+++ resolved
@@ -540,13 +540,10 @@
 	rpc CommitOrAbort (api.TxnContext) returns (api.TxnContext) {}
 	rpc TryAbort (TxnTimestamps)       returns (OracleDelta) {}
 	rpc DeleteNamespace(DeleteNsRequest) returns (Status) {}
-<<<<<<< HEAD
-	rpc RemoveAlphaNode (Member)       returns (Status) {}
-=======
 	rpc RemoveNode (RemoveNodeRequest) returns (Status) {}
 	rpc MoveTablet (MoveTabletRequest) returns (Status) {}
 	rpc ApplyLicense (ApplyLicenseRequest) returns (Status) {}
->>>>>>> d4c6b7c4
+	rpc RemoveAlphaNode (Member)       returns (Status) {}
 }
 
 service Worker {
