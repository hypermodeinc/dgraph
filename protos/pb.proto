/*
 * Copyright (C) 2017 Dgraph Labs, Inc. and Contributors
 *
 * Licensed under the Apache License, Version 2.0 (the "License");
 * you may not use this file except in compliance with the License.
 * You may obtain a copy of the License at
 *
 *    http://www.apache.org/licenses/LICENSE-2.0
 *
 * Unless required by applicable law or agreed to in writing, software
 * distributed under the License is distributed on an "AS IS" BASIS,
 * WITHOUT WARRANTIES OR CONDITIONS OF ANY KIND, either express or implied.
 * See the License for the specific language governing permissions and
 * limitations under the License.
 */


// Style guide for Protocol Buffer 3.
// Use CamelCase (with an initial capital) for message names – for example,
// SongServerRequest. Use underscore_separated_names for field names – for
// example, song_name.

syntax = "proto3";

package pb;

import "api.proto";

/* import "gogoproto/gogo.proto"; */

/* option (gogoproto.marshaler_all) = true; */
/* option (gogoproto.sizer_all) = true; */
/* option (gogoproto.unmarshaler_all) = true; */
/* option (gogoproto.goproto_getters_all) = true; */

message List {
	repeated fixed64 uids = 1;
}

message TaskValue {
	bytes val = 1;
	Posting.ValType val_type = 2;
}

message SrcFunction {
	string name = 1;
	repeated string args = 3;
	bool isCount = 4;
}

message Query {
	string attr = 1;
	repeated string langs = 2; // language list for attribute
	fixed64 after_uid = 3;  // Only return UIDs greater than this.
	bool do_count = 4;      // Are we just getting lengths?

	// Exactly one of uids and terms is populated.
	List uid_list = 5;

	// Function to generate or filter UIDs.
	SrcFunction src_func = 6;

	bool reverse = 7;  // Whether this is a reverse edge.

	FacetParams facet_param = 8; // which facets to fetch
	FilterTree facets_filter = 9; // filtering on facets : has Op (and/or/not) tree

	bool expand_all = 10; // expand all language variants.

	uint64 read_ts = 13;
}

message ValueList {
	repeated TaskValue values = 1;
}

message LangList {
	repeated string lang = 1;
}

message Result {
	repeated List uid_matrix = 1;
	repeated ValueList value_matrix = 2;
	repeated uint32 counts = 3;
	bool intersect_dest = 4;
	repeated FacetsList facet_matrix = 5;
	repeated LangList lang_matrix = 6;
	bool list = 7;
}

message Order {
	string attr = 1;
	bool desc = 2;
	repeated string langs = 3;
}

message SortMessage {
	repeated Order order = 1;
	repeated List uid_matrix = 2;
	int32 count = 3;   // Return this many elements.
	int32 offset = 4;  // Skip this many elements.

	uint64 read_ts = 13;
}

message SortResult {
	repeated List uid_matrix = 1;
}

message RaftContext {
	fixed64 id = 1;
	uint32 group = 2;
	string addr = 3;
	uint64 snapshot_ts = 4;
}

// Member stores information about RAFT group member for a single RAFT node.
// Note that each server can be serving multiple RAFT groups. Each group would have
// one RAFT node per server serving that group.
message Member {
	fixed64 id = 1;
	uint32 group_id = 2;
	string addr = 3;
	bool leader = 4;
	bool am_dead = 5;
	uint64 last_update = 6;

	bool cluster_info_only = 13;
}

message Group {
	map<uint64, Member> members = 1; // Raft ID is the key.
	map<string, Tablet> tablets = 2; // Predicate + others are key.
}

message ZeroProposal {
	Member member = 2;
	Tablet tablet = 3;
	uint64 maxLeaseId = 4;
	uint64 maxTxnTs = 5;
	uint64 maxRaftId = 6;
	api.TxnContext txn = 7;
	string key = 8;  // Used as unique identifier for proposal id.
	string cid = 9; // Used as unique identifier for the cluster.
}

// MembershipState is used to pack together the current membership state of all the nodes
// in the caller server; and the membership updates recorded by the callee server since
// the provided lastUpdate.
message MembershipState {
	uint64 counter = 1;  // used to find latest membershipState in case of race.
	map<uint32, Group> groups = 2;
	map<uint64, Member> zeros = 3;
	uint64 maxLeaseId = 4;
	uint64 maxTxnTs = 5;
	uint64 maxRaftId = 6;
	repeated Member removed = 7;
	string cid = 8; // Used to uniquely identify the Dgraph cluster.
}

message ConnectionState {
	Member member = 1;
	MembershipState state = 2;
	uint64 max_pending = 3; // Used to determine the timstamp for reading after bulk load
}

message Tablet {
	uint32 group_id  = 1; // Served by which group.
	string predicate = 2;
	bool force       = 3; // Used while moving predicate.
	bool read_only   = 4;  // Used to block mutations on this predicate.
	int64 space      = 7;
	bool remove      = 8;
}

message DirectedEdge {
	fixed64 entity             = 1;    // Subject or source node / UID.
	string attr                = 2;       // Attribute or predicate. Labels the edge.
	bytes value                = 3;       // Edge points to a value.
	Posting.ValType value_type = 4;  // The type of the value
	fixed64 value_id           = 5;   // Object or destination node / UID.
	string label               = 6;
	string lang                = 7;
	enum Op {
		SET = 0;
		DEL = 1;
	}
	Op op = 8;
	repeated api.Facet facets = 9;
}

message Mutations {
	uint32 group_id              = 1;
	uint64 start_ts              = 2;
	repeated DirectedEdge edges  = 3;
	repeated SchemaUpdate schema = 4;
	bool drop_all                = 5;
	bool ignore_index_conflict   = 6;
}

message KeyValues {
	repeated KV kv = 1;
}

message Snapshot {
	RaftContext context = 1;
	uint64 index        = 2;
	uint64 read_ts      = 3;
	// done is used to indicate that snapshot stream was a success.
	bool done           = 4;
}

message Proposal {
	Mutations mutations                   = 2;
	repeated KV kv                        = 4;
	MembershipState state                 = 5;
	string clean_predicate                = 6; // Delete the predicate which was moved to other group.
	string key                            = 7;
	OracleDelta delta                     = 8;
	Snapshot snapshot                     = 9; // Used to tell the group when to take snapshot.
}

message KVS {
 repeated KV kv = 1;
 // done used to indicate if the stream of KVS is over.
 bool done      = 2;
}

message KV {
	bytes key      = 1;
	bytes val      = 2;
	bytes userMeta = 3;
	uint64 version = 4;
}

// Posting messages.
message Posting {
	fixed64 uid = 1;
	bytes value = 2;
	enum ValType {
		DEFAULT = 0;
		BINARY = 1;
		INT = 2; // We treat it as int64.
		FLOAT = 3;
		BOOL = 4;
		DATETIME = 5;
		GEO = 6;
		UID = 7;
		PASSWORD = 8;
		STRING = 9;

	}
	ValType val_type = 3;
	enum PostingType {
		REF=0;          // UID
		VALUE=1;        // simple, plain value
		VALUE_LANG=2;   // value with specified language
	}
	PostingType posting_type = 4;
	bytes lang_tag = 5; // Only set for VALUE_LANG
	string label = 6;
	repeated api.Facet facets = 9;

	// TODO: op is only used temporarily. See if we can remove it from here.
	uint32 op = 12;
	uint64 start_ts = 13;   // Meant to use only inmemory
	uint64 commit_ts = 14;  // Meant to use only inmemory
}

message PostingList {
	repeated Posting postings = 1;
	bytes checksum = 2;
	uint64 commit = 3; // More inclination towards smaller values.
	bytes uids = 4; // Encoded list of uids in this posting list.
}

message FacetParam {
	string key = 1;
	string alias = 2;
}

message FacetParams {
	bool all_keys = 1; // keys should be in sorted order.
	repeated FacetParam param = 2;
}

message Facets {
	repeated api.Facet facets = 1;
}

message FacetsList {
	repeated Facets facets_list = 1;
}

message Function {
	string name = 1;          // Name of the function : eq, le
	string key = 2;           // Facet key over which to run the function.
	repeated string args = 3; // Arguments of the function.
}

// Op and Children are internal nodes and Func on leaves.
message FilterTree {
	string op = 1;
	repeated FilterTree children = 2;
	Function func = 3;
}

// Schema messages.
message SchemaRequest {
	uint32 group_id = 1;
	repeated string predicates = 2;
	// fields can be on of type, index, reverse or tokenizer
	repeated string fields = 3;
}

message SchemaResult {
	repeated api.SchemaNode schema = 1;
}

message SchemaUpdate {
	string predicate = 1;
	Posting.ValType value_type = 2;
	enum Directive {
	   NONE = 0;
	   INDEX = 1;
	   REVERSE = 2;
	   DELETE = 3;
	}
	Directive directive = 3;
	repeated string tokenizer = 4;
	bool count = 5;
	bool list = 6;
	bool upsert = 8;
	bool lang = 9;

	// Deleted field:
	reserved 7;
	reserved "explicit";
}

// Bulk loader proto.
message MapEntry {
	bytes key = 1;

	// Only one should be set.
	fixed64 uid = 2;
	Posting posting = 3;
}

message MovePredicatePayload {
	string predicate = 1;
	uint32 source_group_id = 2;
	uint32 dest_group_id = 3;
	MembershipState state = 4;
}

// ExportPayload is used both as a request and a response.
// When used in request, groups represents the list of groups that need to be backed up.
// When used in response, groups represent the list of groups that were backed up.
message ExportPayload {
	enum Status {
		NONE      = 0;
		SUCCESS   = 1;
		DUPLICATE = 2;
		FAILED    = 3;
	}
	uint32 group_id = 1;  // Group id to back up.
	Status status   = 2;
	uint64 read_ts  = 3;
	int64 unix_ts   = 4;
}

message TxnStatus {
	uint64 start_ts = 1;
	uint64 commit_ts = 2;
}

message OracleDelta {
	repeated TxnStatus txns = 1;
	uint64 max_assigned = 2;
	// implement tmax.
}

message TxnTimestamps {
	repeated uint64 ts = 1;
}

message PeerResponse {
	bool status = 1;
}

message RaftBatch {
	RaftContext context = 1;
	api.Payload payload = 2;
}

service Raft {
	rpc Echo (api.Payload)        returns (api.Payload) {}
	rpc RaftMessage (RaftBatch)   returns (api.Payload) {}
	rpc JoinCluster (RaftContext) returns (api.Payload) {}
	rpc IsPeer (RaftContext)      returns (PeerResponse) {}
}

service Zero {
	rpc Connect (Member)               returns (ConnectionState) {}
	rpc Update (stream Group)          returns (stream MembershipState) {}
	rpc Oracle (api.Payload)           returns (stream OracleDelta) {}
	rpc ShouldServe (Tablet)           returns (Tablet) {}
	rpc AssignUids (Num)               returns (AssignedIds) {}
	rpc Timestamps (Num)               returns (AssignedIds) {}
	rpc CommitOrAbort (api.TxnContext) returns (api.TxnContext) {}
	rpc TryAbort (TxnTimestamps)       returns (OracleDelta) {}
}

service Worker {
	// Data serving RPCs.
<<<<<<< HEAD
	rpc Mutate (Mutations)                  returns (api.TxnContext) {}
	rpc ServeTask (Query)                   returns (Result) {}
	rpc StreamSnapshot (Snapshot)           returns (stream KVS) {}
	rpc Sort (SortMessage)                  returns (SortResult) {}
	rpc Schema (SchemaRequest)              returns (SchemaResult) {}
	rpc PurgeTs (api.Payload)               returns (Num) {}
	rpc Backup (BackupRequest)							returns (BackupResponse) {}
=======
	rpc Mutate (Mutations)                    returns (api.TxnContext) {}
	rpc ServeTask (Query)                     returns (Result) {}
	rpc StreamSnapshot (stream Snapshot)      returns (stream KVS) {}
	rpc Sort (SortMessage)                    returns (SortResult) {}
	rpc Schema (SchemaRequest)                returns (SchemaResult) {}
	rpc PurgeTs (api.Payload)                 returns (Num) {}

>>>>>>> 3897db23
	rpc Export (ExportPayload)              returns (ExportPayload) {}
	rpc ReceivePredicate(stream KVS)        returns (api.Payload) {}
	rpc MovePredicate(MovePredicatePayload) returns (api.Payload) {}
}

message Num {
	uint64 val = 1;
	bool read_only = 2;
}

message AssignedIds {
	uint64 startId = 1;
	uint64 endId = 2;

	// The following is used for read only transactions.
	uint64 read_only = 5;
}

message SnapshotMeta {
	uint64 client_ts = 1;
	uint32 group_id = 2;
}

message BackupRequest {
	uint64 start_ts = 1;
	uint32 group_id = 2;
	string target = 3;
}

message BackupResponse {
	string message = 1;
	enum Status {
		NONE      = 0;
		SUCCESS   = 1;
		DUPLICATE = 2;
		FAILED    = 3;
	}
	Status status = 2;
}

// vim: noexpandtab sw=2 ts=2<|MERGE_RESOLUTION|>--- conflicted
+++ resolved
@@ -414,23 +414,13 @@
 
 service Worker {
 	// Data serving RPCs.
-<<<<<<< HEAD
-	rpc Mutate (Mutations)                  returns (api.TxnContext) {}
-	rpc ServeTask (Query)                   returns (Result) {}
-	rpc StreamSnapshot (Snapshot)           returns (stream KVS) {}
-	rpc Sort (SortMessage)                  returns (SortResult) {}
-	rpc Schema (SchemaRequest)              returns (SchemaResult) {}
-	rpc PurgeTs (api.Payload)               returns (Num) {}
-	rpc Backup (BackupRequest)							returns (BackupResponse) {}
-=======
 	rpc Mutate (Mutations)                    returns (api.TxnContext) {}
 	rpc ServeTask (Query)                     returns (Result) {}
 	rpc StreamSnapshot (stream Snapshot)      returns (stream KVS) {}
 	rpc Sort (SortMessage)                    returns (SortResult) {}
 	rpc Schema (SchemaRequest)                returns (SchemaResult) {}
 	rpc PurgeTs (api.Payload)                 returns (Num) {}
-
->>>>>>> 3897db23
+	rpc Backup (BackupRequest)							returns (BackupResponse) {}
 	rpc Export (ExportPayload)              returns (ExportPayload) {}
 	rpc ReceivePredicate(stream KVS)        returns (api.Payload) {}
 	rpc MovePredicate(MovePredicatePayload) returns (api.Payload) {}
