--- conflicted
+++ resolved
@@ -116,12 +116,9 @@
 	MinioDataDir   string
 	MinioPort      uint16
 	MinioEnvFile   []string
-<<<<<<< HEAD
 	Hostname       string
-=======
 	Cdc            bool
 	CdcConsumer    bool
->>>>>>> 0376948e
 
 	// Extra flags
 	AlphaFlags string
@@ -669,15 +666,12 @@
 		"minio service port")
 	cmd.PersistentFlags().StringArrayVar(&opts.MinioEnvFile, "minio_env_file", nil,
 		"minio service env_file")
-<<<<<<< HEAD
 	cmd.PersistentFlags().StringVar(&opts.Hostname, "hostname", "",
 		"hostname for the alpha and zero servers")
-=======
 	cmd.PersistentFlags().BoolVar(&opts.Cdc, "cdc", false,
 		"run Kafka and push CDC data to it")
 	cmd.PersistentFlags().BoolVar(&opts.CdcConsumer, "cdc_consumer", false,
 		"run Kafka consumer that prints out CDC events")
->>>>>>> 0376948e
 	err := cmd.ParseFlags(os.Args)
 	if err != nil {
 		if err == pflag.ErrHelp {
