// +build !oss

/*
 * Copyright 2018 Dgraph Labs, Inc. All rights reserved.
 *
 * Licensed under the Dgraph Community License (the "License"); you
 * may not use this file except in compliance with the License. You
 * may obtain a copy of the License at
 *
 *     https://github.com/dgraph-io/dgraph/blob/master/licenses/DCL.txt
 */

package edgraph

import (
	"context"
	"encoding/json"
	"fmt"
	"strings"
	"time"

	"github.com/pkg/errors"

	"github.com/dgraph-io/badger/v2/y"

	"github.com/dgraph-io/dgo/v2/protos/api"
	"github.com/dgraph-io/dgraph/ee/acl"
	"github.com/dgraph-io/dgraph/gql"
	"github.com/dgraph-io/dgraph/schema"
	"github.com/dgraph-io/dgraph/worker"
	"github.com/dgraph-io/dgraph/x"
	jwt "github.com/dgrijalva/jwt-go"
	"github.com/golang/glog"
	otrace "go.opencensus.io/trace"
	"google.golang.org/grpc/codes"
	"google.golang.org/grpc/peer"
	"google.golang.org/grpc/status"
)

// Login handles login requests from clients.
func (s *Server) Login(ctx context.Context,
	request *api.LoginRequest) (*api.Response, error) {

	if err := x.HealthCheck(); err != nil {
		return nil, err
	}

	if !worker.EnterpriseEnabled() {
		return nil, errors.New("Enterprise features are disabled. You can enable them by " +
			"supplying the appropriate license file to Dgraph Zero using the HTTP endpoint.")
	}

	ctx, span := otrace.StartSpan(ctx, "server.Login")
	defer span.End()

	// record the client ip for this login request
	var addr string
	if peerInfo, ok := peer.FromContext(ctx); ok {
		addr = peerInfo.Addr.String()
		glog.Infof("Login request from: %s", addr)
		span.Annotate([]otrace.Attribute{
			otrace.StringAttribute("client_ip", addr),
		}, "client ip for login")
	}

	user, err := s.authenticateLogin(ctx, request)
	if err != nil {
		errMsg := fmt.Sprintf("Authentication from address %s failed: %v", addr, err)
		glog.Errorf(errMsg)
		return nil, errors.Errorf(errMsg)
	}
	glog.Infof("%s logged in successfully", user.UserID)

	resp := &api.Response{}
	accessJwt, err := getAccessJwt(user.UserID, user.Groups)
	if err != nil {
		errMsg := fmt.Sprintf("unable to get access jwt (userid=%s,addr=%s):%v",
			user.UserID, addr, err)
		glog.Errorf(errMsg)
		return nil, errors.Errorf(errMsg)
	}
	refreshJwt, err := getRefreshJwt(user.UserID)
	if err != nil {
		errMsg := fmt.Sprintf("unable to get refresh jwt (userid=%s,addr=%s):%v",
			user.UserID, addr, err)
		glog.Errorf(errMsg)
		return nil, errors.Errorf(errMsg)
	}

	loginJwt := api.Jwt{
		AccessJwt:  accessJwt,
		RefreshJwt: refreshJwt,
	}

	jwtBytes, err := loginJwt.Marshal()
	if err != nil {
		errMsg := fmt.Sprintf("unable to marshal jwt (userid=%s,addr=%s):%v",
			user.UserID, addr, err)
		glog.Errorf(errMsg)
		return nil, errors.Errorf(errMsg)
	}
	resp.Json = jwtBytes
	return resp, nil
}

// authenticateLogin authenticates the login request using either the refresh token if present, or
// the <userId, password> pair. If authentication passes, it queries the user's uid and associated
// groups from DB and returns the user object
func (s *Server) authenticateLogin(ctx context.Context, request *api.LoginRequest) (*acl.User,
	error) {
	if err := validateLoginRequest(request); err != nil {
		return nil, errors.Wrapf(err, "invalid login request")
	}

	var user *acl.User
	if len(request.RefreshToken) > 0 {
		userData, err := validateToken(request.RefreshToken)
		if err != nil {
			return nil, errors.Wrapf(err, "unable to authenticate the refresh token %v",
				request.RefreshToken)
		}

		userId := userData[0]
		user, err = authorizeUser(ctx, userId, "")
		if err != nil {
			return nil, errors.Wrapf(err, "while querying user with id %v", userId)
		}

		if user == nil {
			return nil, errors.Errorf("unable to authenticate through refresh token: "+
				"user not found for id %v", userId)
		}

		glog.Infof("Authenticated user %s through refresh token", userId)
		return user, nil
	}

	// authorize the user using password
	var err error
	user, err = authorizeUser(ctx, request.Userid, request.Password)
	if err != nil {
		return nil, errors.Wrapf(err, "while querying user with id %v",
			request.Userid)
	}

	if user == nil {
		return nil, errors.Errorf("unable to authenticate through password: "+
			"user not found for id %v", request.Userid)
	}
	if !user.PasswordMatch {
		return nil, errors.Errorf("password mismatch for user: %v", request.Userid)
	}
	return user, nil
}

// validateToken verifies the signature and expiration of the jwt, and if validation passes,
// returns a slice of strings, where the first element is the extracted userId
// and the rest are groupIds encoded in the jwt.
func validateToken(jwtStr string) ([]string, error) {
	token, err := jwt.Parse(jwtStr, func(token *jwt.Token) (interface{}, error) {
		if _, ok := token.Method.(*jwt.SigningMethodHMAC); !ok {
			return nil, errors.Errorf("unexpected signing method: %v", token.Header["alg"])
		}
		return worker.Config.HmacSecret, nil
	})

	if err != nil {
		return nil, errors.Errorf("unable to parse jwt token:%v", err)
	}

	claims, ok := token.Claims.(jwt.MapClaims)
	if !ok || !token.Valid {
		return nil, errors.Errorf("claims in jwt token is not map claims")
	}

	// by default, the MapClaims.Valid will return true if the exp field is not set
	// here we enforce the checking to make sure that the refresh token has not expired
	now := time.Now().Unix()
	if !claims.VerifyExpiresAt(now, true) {
		return nil, errors.Errorf("Token is expired") // the same error msg that's used inside jwt-go
	}

	userId, ok := claims["userid"].(string)
	if !ok {
		return nil, errors.Errorf("userid in claims is not a string:%v", userId)
	}

	groups, ok := claims["groups"].([]interface{})
	var groupIds []string
	if ok {
		groupIds = make([]string, 0, len(groups))
		for _, group := range groups {
			groupId, ok := group.(string)
			if !ok {
				// This shouldn't happen. So, no need to make the client try to refresh the tokens.
				return nil, errors.Errorf("unable to convert group to string:%v", group)
			}

			groupIds = append(groupIds, groupId)
		}
	}
	return append([]string{userId}, groupIds...), nil
}

// validateLoginRequest validates that the login request has either the refresh token or the
// <user id, password> pair
func validateLoginRequest(request *api.LoginRequest) error {
	if request == nil {
		return errors.Errorf("the request should not be nil")
	}
	// we will use the refresh token for authentication if it's set
	if len(request.RefreshToken) > 0 {
		return nil
	}

	// otherwise make sure both userid and password are set
	if len(request.Userid) == 0 {
		return errors.Errorf("the userid should not be empty")
	}
	if len(request.Password) == 0 {
		return errors.Errorf("the password should not be empty")
	}
	return nil
}

// getAccessJwt constructs an access jwt with the given user id, groupIds,
// and expiration TTL specified by worker.Config.AccessJwtTtl
func getAccessJwt(userId string, groups []acl.Group) (string, error) {
	token := jwt.NewWithClaims(jwt.SigningMethodHS256, jwt.MapClaims{
		"userid": userId,
		"groups": acl.GetGroupIDs(groups),
		// set the jwt exp according to the ttl
		"exp": time.Now().Add(worker.Config.AccessJwtTtl).Unix(),
	})

	jwtString, err := token.SignedString(worker.Config.HmacSecret)
	if err != nil {
		return "", errors.Errorf("unable to encode jwt to string: %v", err)
	}
	return jwtString, nil
}

// getRefreshJwt constructs a refresh jwt with the given user id, and expiration ttl specified by
// worker.Config.RefreshJwtTtl
func getRefreshJwt(userId string) (string, error) {
	token := jwt.NewWithClaims(jwt.SigningMethodHS256, jwt.MapClaims{
		"userid": userId,
		"exp":    time.Now().Add(worker.Config.RefreshJwtTtl).Unix(),
	})

	jwtString, err := token.SignedString(worker.Config.HmacSecret)
	if err != nil {
		return "", errors.Errorf("unable to encode jwt to string: %v", err)
	}
	return jwtString, nil
}

const queryUser = `
    query search($userid: string, $password: string){
      user(func: eq(dgraph.xid, $userid)) {
	    uid
        dgraph.xid
        password_match: checkpwd(dgraph.password, $password)
        dgraph.user.group {
          uid
          dgraph.xid
        }
      }
    }`

// authorizeUser queries the user with the given user id, and returns the associated uid,
// acl groups, and whether the password stored in DB matches the supplied password
func authorizeUser(ctx context.Context, userid string, password string) (
	*acl.User, error) {

	queryVars := map[string]string{
		"$userid":   userid,
		"$password": password,
	}
	queryRequest := api.Request{
		Query: queryUser,
		Vars:  queryVars,
	}

	queryResp, err := (&Server{}).doQuery(ctx, &queryRequest, NoAuthorize)
	if err != nil {
		glog.Errorf("Error while query user with id %s: %v", userid, err)
		return nil, err
	}
	user, err := acl.UnmarshalUser(queryResp, "user")
	if err != nil {
		return nil, err
	}
	return user, nil
}

// RefreshAcls queries for the ACL triples and refreshes the ACLs accordingly.
func RefreshAcls(closer *y.Closer) {
	defer closer.Done()
	if len(worker.Config.HmacSecret) == 0 {
		// the acl feature is not turned on
		return
	}

	ticker := time.NewTicker(worker.Config.AclRefreshInterval)
	defer ticker.Stop()

	// retrieve the full data set of ACLs from the corresponding alpha server, and update the
	// aclCachePtr
	retrieveAcls := func() error {
		glog.V(3).Infof("Refreshing ACLs")
		queryRequest := api.Request{
			Query:    queryAcls,
			ReadOnly: true,
		}

		ctx := context.Background()
		var err error
		queryResp, err := (&Server{}).doQuery(ctx, &queryRequest, NoAuthorize)
		if err != nil {
			return errors.Errorf("unable to retrieve acls: %v", err)
		}
		groups, err := acl.UnmarshalGroups(queryResp.GetJson(), "allAcls")
		if err != nil {
			return err
		}

		aclCachePtr.update(groups)
		glog.V(3).Infof("Updated the ACL cache")
		return nil
	}

	for {
		select {
		case <-closer.HasBeenClosed():
			return
		case <-ticker.C:
			if err := retrieveAcls(); err != nil {
				glog.Errorf("Error while retrieving acls:%v", err)
			}
		}
	}
}

const queryAcls = `
{
  allAcls(func: type(Group)) {
    dgraph.xid
	dgraph.acl.rule {
		dgraph.rule.predicate
		dgraph.rule.permission
	}
  }
}
`

// ResetAcl clears the aclCachePtr and upserts the Groot account.
func ResetAcl() {
	if len(worker.Config.HmacSecret) == 0 {
		// The acl feature is not turned on.
		return
	}

	// guardians is the group of users who have complete access over all predicates.
	upsertGuardians := func(ctx context.Context) error {
		query := fmt.Sprintf(`
			{
				guid as var(func: eq(dgraph.xid, "%s"))
			}
		`, x.GuardiansId)
		groupNQuads := acl.CreateGroupNQuads(x.GuardiansId)
		req := &api.Request{
			CommitNow: true,
			Query:     query,
			Mutations: []*api.Mutation{
				{
					Set:  groupNQuads,
					Cond: "@if(eq(len(guid), 0))",
				},
			},
		}

		if _, err := (&Server{}).doQuery(ctx, req, NoAuthorize); err != nil {
			return errors.Wrapf(err, "while upserting group with id %s", x.GuardiansId)
		}

		glog.Infof("Successfully upserted the guardian group")
		return nil
	}

	// groot is the default user of guardians group.
	upsertGroot := func(ctx context.Context) error {
		query := fmt.Sprintf(`
			{
				grootid as var(func: eq(dgraph.xid, "%s"))
				guid as var(func: eq(dgraph.xid, "%s"))
			}
		`, x.GrootId, x.GuardiansId)
		userNQuads := acl.CreateUserNQuads(x.GrootId, "password")
		userNQuads = append(userNQuads, &api.NQuad{
			Subject:   "_:newuser",
			Predicate: "dgraph.user.group",
			ObjectId:  "uid(guid)",
		})
		req := &api.Request{
			CommitNow: true,
			Query:     query,
			Mutations: []*api.Mutation{
				{
					Set: userNQuads,
					// Assuming that if groot exists, it is in guardian group
					Cond: "@if(eq(len(grootid), 0) and gt(len(guid), 0))",
				},
			},
		}

		if _, err := (&Server{}).doQuery(ctx, req, NoAuthorize); err != nil {
			return errors.Wrapf(err, "while upserting user with id %s", x.GrootId)
		}

		glog.Infof("Successfully upserted groot account")
		return nil
	}

	for {
		ctx, cancel := context.WithTimeout(context.Background(), time.Minute)
		defer cancel()
		if err := upsertGuardians(ctx); err != nil {
			glog.Infof("Unable to upsert the guardian group. Error: %v", err)
			time.Sleep(100 * time.Millisecond)
			continue
		}
		break
	}

	for {
		ctx, cancel := context.WithTimeout(context.Background(), time.Minute)
		defer cancel()
		if err := upsertGroot(ctx); err != nil {
			glog.Infof("Unable to upsert the groot account. Error: %v", err)
			time.Sleep(100 * time.Millisecond)
			continue
		}
		break
	}
}

// extract the userId, groupIds from the accessJwt in the context
func extractUserAndGroups(ctx context.Context) ([]string, error) {
	accessJwt, err := x.ExtractJwt(ctx)
	if err != nil {
		return nil, err
	}
	return validateToken(accessJwt[0])
}

func authorizePreds(userId string, groupIds, preds []string,
	aclOp *acl.Operation) map[string]struct{} {

	blockedPreds := make(map[string]struct{})
	for _, pred := range preds {
		if err := aclCachePtr.authorizePredicate(groupIds, pred, aclOp); err != nil {
			logAccess(&accessEntry{
				userId:    userId,
				groups:    groupIds,
				preds:     preds,
				operation: aclOp,
				allowed:   false,
			})

			blockedPreds[pred] = struct{}{}
		}
	}
	return blockedPreds
}

// authorizeAlter parses the Schema in the operation and authorizes the operation
// using the aclCachePtr. It will return error if any one of the predicates specified in alter
// are not authorized.
func authorizeAlter(ctx context.Context, op *api.Operation) error {
	if len(worker.Config.HmacSecret) == 0 {
		// the user has not turned on the acl feature
		return nil
	}

	// extract the list of predicates from the operation object
	var preds []string
	switch {
	case len(op.DropAttr) > 0:
		preds = []string{op.DropAttr}
	case op.DropOp == api.Operation_ATTR && len(op.DropValue) > 0:
		preds = []string{op.DropValue}
	default:
		update, err := schema.Parse(op.Schema)
		if err != nil {
			return err
		}

		for _, u := range update.Preds {
			preds = append(preds, u.Predicate)
		}
	}

	var userId string
	var groupIds []string

	// doAuthorizeAlter checks if alter of all the predicates are allowed
	// as a byproduct, it also sets the userId, groups variables
	doAuthorizeAlter := func() error {
		userData, err := extractUserAndGroups(ctx)
		if err != nil {
			// We don't follow fail open approach anymore.
			return status.Error(codes.Unauthenticated, err.Error())
		}

		userId = userData[0]
		groupIds = userData[1:]

		if x.IsGuardian(groupIds) {
			// Members of guardian group are allowed to alter anything.
			return nil
		}

		// if we get here, we know the user is not a guardian.
		if isDropAll(op) || op.DropOp == api.Operation_DATA {
			return errors.Errorf(
				"only guardians are allowed to drop all data, but the current user is %s", userId)
		}

		blockedPreds := authorizePreds(userId, groupIds, preds, acl.Modify)
		if len(blockedPreds) > 0 {
			var msg strings.Builder
			for key := range blockedPreds {
				x.Check2(msg.WriteString(key))
				x.Check2(msg.WriteString(" "))
			}
			return status.Errorf(codes.PermissionDenied,
				"unauthorized to alter following predicates: %s\n", msg.String())
		}
		return nil
	}

	err := doAuthorizeAlter()
	span := otrace.FromContext(ctx)
	if span != nil {
		span.Annotatef(nil, (&accessEntry{
			userId:    userId,
			groups:    groupIds,
			preds:     preds,
			operation: acl.Modify,
			allowed:   err == nil,
		}).String())
	}

	return err
}

// parsePredsFromMutation returns a union set of all the predicate names in the input nquads
func parsePredsFromMutation(nquads []*api.NQuad) []string {
	// use a map to dedup predicates
	predsMap := make(map[string]struct{})
	for _, nquad := range nquads {
		predsMap[nquad.Predicate] = struct{}{}
	}

	preds := make([]string, 0, len(predsMap))
	for pred := range predsMap {
		preds = append(preds, pred)
	}

	return preds
}

func isAclPredMutation(nquads []*api.NQuad) bool {
	for _, nquad := range nquads {
		if nquad.Predicate == "dgraph.group.acl" && nquad.ObjectValue != nil {
			// this mutation is trying to change the permission of some predicate
			// check if the predicate list contains an ACL predicate
			if _, ok := nquad.ObjectValue.Val.(*api.Value_BytesVal); ok {
				aclBytes := nquad.ObjectValue.Val.(*api.Value_BytesVal)
				var aclsToChange []acl.Acl
				err := json.Unmarshal(aclBytes.BytesVal, &aclsToChange)
				if err != nil {
					glog.Errorf(fmt.Sprintf("Unable to unmalshal bytes under the dgraph.group.acl "+
						"predicate:	%v", err))
					continue
				}
				for _, aclToChange := range aclsToChange {
					if x.IsAclPredicate(aclToChange.Predicate) {
						return true
					}
				}
			}
		}
	}
	return false
}

// authorizeMutation authorizes the mutation using the aclCachePtr. It will return permission
// denied error if any one of the predicates in mutation(set or delete) is unauthorized.
func authorizeMutation(ctx context.Context, gmu *gql.Mutation) error {
	if len(worker.Config.HmacSecret) == 0 {
		// the user has not turned on the acl feature
		return nil
	}

	preds := parsePredsFromMutation(gmu.Set)
	// Del predicates weren't included before.
	// A bug probably since f115de2eb6a40d882a86c64da68bf5c2a33ef69a
	preds = append(preds, parsePredsFromMutation(gmu.Del)...)

	var userId string
	var groupIds []string
	// doAuthorizeMutation checks if modification of all the predicates are allowed
	// as a byproduct, it also sets the userId and groups
	doAuthorizeMutation := func() error {
		userData, err := extractUserAndGroups(ctx)
		if err != nil {
			// We don't follow fail open approach anymore.
			return status.Error(codes.Unauthenticated, err.Error())
		}

		userId = userData[0]
		groupIds = userData[1:]

		if x.IsGuardian(groupIds) {
			// Members of guardians group are allowed to mutate anything
			// (including delete) except the permission of the acl predicates.
			switch {
			case isAclPredMutation(gmu.Set):
				return errors.Errorf("the permission of ACL predicates can not be changed")
			case isAclPredMutation(gmu.Del):
				return errors.Errorf("ACL predicates can't be deleted")
			}
			return nil
		}

		blockedPreds := authorizePreds(userId, groupIds, preds, acl.Write)
		if len(blockedPreds) > 0 {
			var msg strings.Builder
			for key := range blockedPreds {
				x.Check2(msg.WriteString(key))
				x.Check2(msg.WriteString(" "))
			}
			return status.Errorf(codes.PermissionDenied,
				"unauthorized to mutate following predicates: %s\n", msg.String())
		}

		return nil
	}

	err := doAuthorizeMutation()

	span := otrace.FromContext(ctx)
	if span != nil {
		span.Annotatef(nil, (&accessEntry{
			userId:    userId,
			groups:    groupIds,
			preds:     preds,
			operation: acl.Write,
			allowed:   err == nil,
		}).String())
	}

	return err
}

func parsePredsFromQuery(gqls []*gql.GraphQuery) []string {
	predsMap := make(map[string]struct{})
	for _, gq := range gqls {
		if gq.Func != nil {
			predsMap[gq.Func.Attr] = struct{}{}
		}
		if len(gq.Attr) > 0 {
			predsMap[gq.Attr] = struct{}{}
		}
		for _, ord := range gq.Order {
			predsMap[ord.Attr] = struct{}{}
		}
		for _, gbAttr := range gq.GroupbyAttrs {
			predsMap[gbAttr.Attr] = struct{}{}
		}
		for _, pred := range parsePredsFromFilter(gq.Filter) {
			predsMap[pred] = struct{}{}
		}
		for _, childPred := range parsePredsFromQuery(gq.Children) {
			predsMap[childPred] = struct{}{}
		}
	}
	preds := make([]string, 0, len(predsMap))
	for pred := range predsMap {
		preds = append(preds, pred)
	}
	return preds
}

func parsePredsFromFilter(f *gql.FilterTree) []string {
	var preds []string
	if f == nil {
		return preds
	}
	if f.Func != nil && len(f.Func.Attr) > 0 {
		preds = append(preds, f.Func.Attr)
	}
	for _, ch := range f.Child {
		preds = append(preds, parsePredsFromFilter(ch)...)
	}
	return preds
}

type accessEntry struct {
	userId    string
	groups    []string
	preds     []string
	operation *acl.Operation
	allowed   bool
}

func (log *accessEntry) String() string {
	return fmt.Sprintf("ACL-LOG Authorizing user %q with groups %q on predicates %q "+
		"for %q, allowed:%v", log.userId, strings.Join(log.groups, ","),
		strings.Join(log.preds, ","), log.operation.Name, log.allowed)
}

func logAccess(log *accessEntry) {
	if glog.V(1) {
		glog.Info(log.String())
	}
}

//authorizeQuery authorizes the query using the aclCachePtr. It will silently drop all
// unauthorized predicates from query.
func authorizeQuery(ctx context.Context, parsedReq *gql.Result, graphql bool) error {
	if len(worker.Config.HmacSecret) == 0 {
		// the user has not turned on the acl feature
		return nil
	}

	var userId string
	var groupIds []string
	preds := parsePredsFromQuery(parsedReq.Query)

	doAuthorizeQuery := func() (map[string]struct{}, error) {
		userData, err := extractUserAndGroups(ctx)
		if err != nil {
			return nil, status.Error(codes.Unauthenticated, err.Error())
		}

		userId = userData[0]
		groupIds = userData[1:]

		if x.IsGuardian(groupIds) {
			// Members of guardian groups are allowed to query anything.
			return nil, nil
		}

		return authorizePreds(userId, groupIds, preds, acl.Read), nil
	}

	blockedPreds, err := doAuthorizeQuery()

	if span := otrace.FromContext(ctx); span != nil {
		span.Annotatef(nil, (&accessEntry{
			userId:    userId,
			groups:    groupIds,
			preds:     preds,
			operation: acl.Read,
			allowed:   err == nil,
		}).String())
	}

	if err != nil {
		return err
	}

	if len(blockedPreds) != 0 {
		// For GraphQL requests, we allow filtered access to the ACL predicates.
		// Filter for user_id and group_id is applied for the currently logged in user.
		if graphql {
			for _, gq := range parsedReq.Query {
				addUserFilterToQuery(gq, userId, groupIds)
			}
			// blockedPreds might have acl predicates which we want to allow access through
			// graphql, so deleting those from here.
			for _, pred := range x.AllACLPredicates() {
				delete(blockedPreds, pred)
			}
			// In query context ~predicate and predicate are considered different.
			delete(blockedPreds, "~dgraph.user.group")
		}
		parsedReq.Query = removePredsFromQuery(parsedReq.Query, blockedPreds)
	}

	return nil
}

// authorizeGuardians authorizes the operation for users which belong to Guardians group.
func authorizeGuardians(ctx context.Context) error {
	if len(worker.Config.HmacSecret) == 0 {
		// the user has not turned on the acl feature
		return nil
	}

<<<<<<< HEAD
	userData, err := extractUserAndGroups(ctx)
	switch {
	case err == errNoJwt:
		return status.Error(codes.PermissionDenied, err.Error())
	case err != nil:
		return status.Error(codes.Unauthenticated, err.Error())
	default:
		userId := userData[0]
		groupIds := userData[1:]

		if !x.IsGuardian(groupIds) {
			// Deny access for members of non-guardian groups
			return status.Error(codes.PermissionDenied, fmt.Sprintf("Only guardians are "+
				"allowed access. User '%v' is not a member of guardians group.", userId))
=======
	var userID string
	// doAuthorizeState checks if the user is authorized to perform this API request
	doAuthorizeGroot := func() error {
		userData, err := extractUserAndGroups(ctx)
		switch {
		case err == x.ErrNoJwt:
			return status.Error(codes.PermissionDenied, err.Error())
		case err != nil:
			return status.Error(codes.Unauthenticated, err.Error())
		default:
			userID = userData[0]
			if userID == x.GrootId {
				return nil
			}
			// Deny non groot users.
			return status.Error(codes.PermissionDenied, fmt.Sprintf("User is '%v'. "+
				"Only User '%v' is authorized.", userID, x.GrootId))
>>>>>>> 261eda00
		}
	}

	return nil
}

/*
	addUserFilterToQuery applies makes sure that a user can access only its own
	acl info by applying filter of userid and groupid to acl predicates. A query like
	Conversion pattern:
	* me(func: type(Group)) -> me(func: type(Group)) @filter(eq("dgraph.xid", groupIds...))
	* me(func: type(User)) -> me(func: type(User)) @filter(eq("dgraph.xid", userId))

*/
func addUserFilterToQuery(gq *gql.GraphQuery, userId string, groupIds []string) {
	if gq.Func != nil && gq.Func.Name == "type" {
		// type function only supports one argument
		if len(gq.Func.Args) != 1 {
			return
		}
		arg := gq.Func.Args[0]
		// The case where value of some varialble v (say) is "Group" and a
		// query comes like `eq(dgraph.type, val(v))`, will be ingored here.
		if arg.Value == "User" {
			newFilter := userFilter(userId)
			gq.Filter = parentFilter(newFilter, gq.Filter)
		} else if arg.Value == "Group" {
			newFilter := groupFilter(groupIds)
			gq.Filter = parentFilter(newFilter, gq.Filter)
		}
	}

	gq.Filter = addUserFilterToFilter(gq.Filter, userId, groupIds)

	switch gq.Attr {
	case "dgraph.user.group":
		newFilter := groupFilter(groupIds)
		gq.Filter = parentFilter(newFilter, gq.Filter)
	case "~dgraph.user.group":
		newFilter := userFilter(userId)
		gq.Filter = parentFilter(newFilter, gq.Filter)
	}

	for _, ch := range gq.Children {
		addUserFilterToQuery(ch, userId, groupIds)
	}
}

func parentFilter(newFilter, filter *gql.FilterTree) *gql.FilterTree {
	if filter == nil {
		return newFilter
	}
	parentFilter := &gql.FilterTree{
		Op:    "AND",
		Child: []*gql.FilterTree{filter, newFilter},
	}
	return parentFilter
}

func userFilter(userId string) *gql.FilterTree {
	return &gql.FilterTree{
		Func: &gql.Function{
			Attr: "dgraph.xid",
			Name: "eq",
			Args: []gql.Arg{{Value: userId}},
		},
	}
}

func groupFilter(groupIds []string) *gql.FilterTree {
	filter := &gql.FilterTree{
		Func: &gql.Function{
			Attr: "dgraph.xid",
			Name: "eq",
		},
	}
	for _, gid := range groupIds {
		filter.Func.Args = append(filter.Func.Args,
			gql.Arg{Value: gid})
	}

	return filter
}

/*
 addUserFilterToFilter makes sure that user can't misue filters to access other user's info.
 If the *filter* have type(Group) or type(User) functions, it generate a *newFilter* with function
 like eq(dgraph.xid, userId) or eq(dgraph.xid, groupId...) and return a filter of the form

		&gql.FilterTree{
			Op: "AND",
			Child: []gql.FilterTree{
				{filter, newFilter}
			}
		}
*/
func addUserFilterToFilter(filter *gql.FilterTree, userId string,
	groupIds []string) *gql.FilterTree {

	if filter == nil {
		return nil
	}

	if filter.Func != nil && filter.Func.Name == "type" {

		// type function supports only one argument
		if len(filter.Func.Args) != 1 {
			return nil
		}
		arg := filter.Func.Args[0]
		var newFilter *gql.FilterTree
		switch arg.Value {
		case "User":
			newFilter = userFilter(userId)
		case "Group":
			newFilter = groupFilter(groupIds)
		}

		// If filter have function, it can't have children.
		return parentFilter(newFilter, filter)
	}

	for idx, child := range filter.Child {
		filter.Child[idx] = addUserFilterToFilter(child, userId, groupIds)
	}

	return filter
}

// removePredsFromQuery removes all the predicates in blockedPreds
// from all the queries in gqs.
func removePredsFromQuery(gqs []*gql.GraphQuery,
	blockedPreds map[string]struct{}) []*gql.GraphQuery {

	filteredGQs := gqs[:0]
	for _, gq := range gqs {
		if gq.Func != nil && len(gq.Func.Attr) > 0 {
			if _, ok := blockedPreds[gq.Func.Attr]; ok {
				continue
			}
		}
		if len(gq.Attr) > 0 {
			if _, ok := blockedPreds[gq.Attr]; ok {
				continue
			}
		}

		order := gq.Order[:0]
		for _, ord := range gq.Order {
			if _, ok := blockedPreds[ord.Attr]; ok {
				continue
			}
			order = append(order, ord)
		}

		gq.Order = order
		gq.Filter = removeFilters(gq.Filter, blockedPreds)
		gq.GroupbyAttrs = removeGroupBy(gq.GroupbyAttrs, blockedPreds)
		gq.Children = removePredsFromQuery(gq.Children, blockedPreds)
		filteredGQs = append(filteredGQs, gq)
	}

	return filteredGQs
}

func removeFilters(f *gql.FilterTree, blockedPreds map[string]struct{}) *gql.FilterTree {
	if f == nil {
		return nil
	}
	if f.Func != nil && len(f.Func.Attr) > 0 {
		if _, ok := blockedPreds[f.Func.Attr]; ok {
			return nil
		}
	}

	filteredChildren := f.Child[:0]
	for _, ch := range f.Child {
		child := removeFilters(ch, blockedPreds)
		if child != nil {
			filteredChildren = append(filteredChildren, child)
		}
	}
	if len(filteredChildren) != len(f.Child) && (f.Op == "AND" || f.Op == "NOT") {
		return nil
	}
	f.Child = filteredChildren
	return f
}

func removeGroupBy(gbAttrs []gql.GroupByAttr,
	blockedPreds map[string]struct{}) []gql.GroupByAttr {

	filteredGbAttrs := gbAttrs[:0]
	for _, gbAttr := range gbAttrs {
		if _, ok := blockedPreds[gbAttr.Attr]; ok {
			continue
		}
		filteredGbAttrs = append(filteredGbAttrs, gbAttr)
	}
	return filteredGbAttrs
}<|MERGE_RESOLUTION|>--- conflicted
+++ resolved
@@ -801,10 +801,9 @@
 		return nil
 	}
 
-<<<<<<< HEAD
 	userData, err := extractUserAndGroups(ctx)
 	switch {
-	case err == errNoJwt:
+	case err == x.ErrNoJwt:
 		return status.Error(codes.PermissionDenied, err.Error())
 	case err != nil:
 		return status.Error(codes.Unauthenticated, err.Error())
@@ -816,25 +815,6 @@
 			// Deny access for members of non-guardian groups
 			return status.Error(codes.PermissionDenied, fmt.Sprintf("Only guardians are "+
 				"allowed access. User '%v' is not a member of guardians group.", userId))
-=======
-	var userID string
-	// doAuthorizeState checks if the user is authorized to perform this API request
-	doAuthorizeGroot := func() error {
-		userData, err := extractUserAndGroups(ctx)
-		switch {
-		case err == x.ErrNoJwt:
-			return status.Error(codes.PermissionDenied, err.Error())
-		case err != nil:
-			return status.Error(codes.Unauthenticated, err.Error())
-		default:
-			userID = userData[0]
-			if userID == x.GrootId {
-				return nil
-			}
-			// Deny non groot users.
-			return status.Error(codes.PermissionDenied, fmt.Sprintf("User is '%v'. "+
-				"Only User '%v' is authorized.", userID, x.GrootId))
->>>>>>> 261eda00
 		}
 	}
 
