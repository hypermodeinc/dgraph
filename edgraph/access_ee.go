--- conflicted
+++ resolved
@@ -589,15 +589,11 @@
 	if err != nil {
 		return nil, err
 	}
-<<<<<<< HEAD
-	userData, err := validateToken(accessJwt[0])
+	userData, err := validateToken(accessJwt)
 	if err != nil {
 		return nil, err
 	}
 	return append([]string{userData.userId}, userData.groupIds...), nil
-=======
-	return validateToken(accessJwt)
->>>>>>> 47556309
 }
 
 type authPredResult struct {
