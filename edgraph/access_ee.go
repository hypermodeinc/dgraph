--- conflicted
+++ resolved
@@ -325,13 +325,8 @@
 		},
 		doAuth: NoAuthorize,
 	}
-<<<<<<< HEAD
-	ctx = x.AttachNamespace(ctx, namespace)
-	queryResp, err := (&Server{}).doQuery(ctx, &queryRequest, NoAuthorize)
-=======
 
 	queryResp, err := (&Server{}).doQuery(ctx, req)
->>>>>>> e8745c89
 	if err != nil {
 		glog.Errorf("Error while query user with id %s: %v", userid, err)
 		return nil, err
@@ -373,13 +368,7 @@
 			doAuth: NoAuthorize,
 		}
 
-<<<<<<< HEAD
-		ctx := closer.Ctx()
-		ctx = x.AttachNamespace(ctx, ns)
-		queryResp, err := (&Server{}).doQuery(ctx, &queryRequest, NoAuthorize)
-=======
 		queryResp, err := (&Server{}).doQuery(closer.Ctx(), req)
->>>>>>> e8745c89
 		if err != nil {
 			return errors.Errorf("unable to retrieve acls: %v", err)
 		}
@@ -442,38 +431,22 @@
 				}
 			}
 		`, x.GuardiansId)
-<<<<<<< HEAD
 	groupNQuads := acl.CreateGroupNQuads(x.GuardiansId)
-	req := &api.Request{
-		CommitNow: true,
-		Query:     query,
-		Mutations: []*api.Mutation{
-			{
-				Set:  groupNQuads,
-				Cond: "@if(eq(len(guid), 0))",
+	req := &Request{
+		req: &api.Request{
+			CommitNow: true,
+			Query:     query,
+			Mutations: []*api.Mutation{
+				{
+					Set:  groupNQuads,
+					Cond: "@if(eq(len(guid), 0))",
+				},
 			},
 		},
-	}
-=======
-		groupNQuads := acl.CreateGroupNQuads(x.GuardiansId)
-		req := &Request{
-			req: &api.Request{
-				CommitNow: true,
-				Query:     query,
-				Mutations: []*api.Mutation{
-					{
-						Set:  groupNQuads,
-						Cond: "@if(eq(len(guid), 0))",
-					},
-				},
-			},
-			doAuth: NoAuthorize,
-		}
-
-		resp, err := (&Server{}).doQuery(ctx, req)
->>>>>>> e8745c89
-
-	resp, err := (&Server{}).doQuery(ctx, req, NoAuthorize)
+		doAuth: NoAuthorize,
+	}
+
+	resp, err := (&Server{}).doQuery(ctx, req)
 
 	// Structs to parse guardians group uid from query response
 	type groupNode struct {
@@ -525,53 +498,28 @@
 				guid as var(func: eq(dgraph.xid, "%s"))
 			}
 		`, x.GrootId, x.GuardiansId)
-<<<<<<< HEAD
 	userNQuads := acl.CreateUserNQuads(x.GrootId, "password")
 	userNQuads = append(userNQuads, &api.NQuad{
 		Subject:   "_:newuser",
 		Predicate: "dgraph.user.group",
 		ObjectId:  "uid(guid)",
 	})
-	req := &api.Request{
-		CommitNow: true,
-		Query:     query,
-		Mutations: []*api.Mutation{
-			{
-				Set: userNQuads,
-				// Assuming that if groot exists, it is in guardian group
-				Cond: "@if(eq(len(grootid), 0) and gt(len(guid), 0))",
+	req := &Request{
+		req: &api.Request{
+			CommitNow: true,
+			Query:     query,
+			Mutations: []*api.Mutation{
+				{
+					Set: userNQuads,
+					// Assuming that if groot exists, it is in guardian group
+					Cond: "@if(eq(len(grootid), 0) and gt(len(guid), 0))",
+				},
 			},
 		},
-	}
-=======
-		userNQuads := acl.CreateUserNQuads(x.GrootId, "password")
-		userNQuads = append(userNQuads, &api.NQuad{
-			Subject:   "_:newuser",
-			Predicate: "dgraph.user.group",
-			ObjectId:  "uid(guid)",
-		})
-		req := &Request{
-			req: &api.Request{
-				CommitNow: true,
-				Query:     query,
-				Mutations: []*api.Mutation{
-					{
-						Set: userNQuads,
-						// Assuming that if groot exists, it is in guardian group
-						Cond: "@if(eq(len(grootid), 0) and gt(len(guid), 0))",
-					},
-				},
-			},
-			doAuth: NoAuthorize,
-		}
-
-		resp, err := (&Server{}).doQuery(ctx, req)
-		if err != nil {
-			return errors.Wrapf(err, "while upserting user with id %s", x.GrootId)
-		}
->>>>>>> e8745c89
-
-	resp, err := (&Server{}).doQuery(ctx, req, NoAuthorize)
+		doAuth: NoAuthorize,
+	}
+
+	resp, err := (&Server{}).doQuery(ctx, req)
 	if err != nil {
 		return errors.Wrapf(err, "while upserting user with id %s", x.GrootId)
 	}
