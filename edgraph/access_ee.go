--- conflicted
+++ resolved
@@ -543,13 +543,8 @@
 	return false
 }
 
-<<<<<<< HEAD
 // authorizeMutation authorizes the mutation using the aclCachePtr
-func authorizeMutation(ctx context.Context, mu *api.Mutation) error {
-=======
-// authorizeMutation authorizes the mutation using the aclCache
 func authorizeMutation(ctx context.Context, gmu *gql.Mutation) error {
->>>>>>> f97d6b57
 	if len(Config.HmacSecret) == 0 {
 		// the user has not turned on the acl feature
 		return nil
