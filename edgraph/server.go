--- conflicted
+++ resolved
@@ -109,7 +109,6 @@
 	ExistingGQLSchema []graphQLSchemaNode `json:"ExistingGQLSchema"`
 }
 
-<<<<<<< HEAD
 // This function is used while creating new namespace. New namespace creation is only allowed
 // by the guardians of the galaxy group.
 func createGuardianAndGroot(ctx context.Context, namespace uint64) error {
@@ -122,8 +121,6 @@
 	return nil
 }
 
-=======
->>>>>>> e023dfd8
 func (s *Server) CreateNamespace(ctx context.Context) (uint64, error) {
 	ctx = x.AttachJWTNamespace(ctx)
 	glog.V(2).Info("Got create namespace request from namespace: ", x.ExtractNamespace(ctx))
