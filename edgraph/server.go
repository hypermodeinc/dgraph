/*
 * Copyright 2017-2018 Dgraph Labs, Inc. and Contributors
 *
 * Licensed under the Apache License, Version 2.0 (the "License");
 * you may not use this file except in compliance with the License.
 * You may obtain a copy of the License at
 *
 *     http://www.apache.org/licenses/LICENSE-2.0
 *
 * Unless required by applicable law or agreed to in writing, software
 * distributed under the License is distributed on an "AS IS" BASIS,
 * WITHOUT WARRANTIES OR CONDITIONS OF ANY KIND, either express or implied.
 * See the License for the specific language governing permissions and
 * limitations under the License.
 */

package edgraph

import (
	"bytes"
	"context"
	"encoding/json"
	"fmt"
	"math"
	"net"
	"sort"
	"strconv"
	"strings"
	"sync/atomic"
	"time"
	"unicode"

	"github.com/gogo/protobuf/jsonpb"
	"github.com/golang/glog"
	"github.com/pkg/errors"
	ostats "go.opencensus.io/stats"
	"go.opencensus.io/tag"
	"go.opencensus.io/trace"
	otrace "go.opencensus.io/trace"
	"google.golang.org/grpc"
	"google.golang.org/grpc/codes"
	"google.golang.org/grpc/metadata"
	"google.golang.org/grpc/status"

	"github.com/dgraph-io/dgo/v200"
	"github.com/dgraph-io/dgo/v200/protos/api"
	"github.com/dgraph-io/dgraph/chunker"
	"github.com/dgraph-io/dgraph/conn"
	"github.com/dgraph-io/dgraph/ee"
	"github.com/dgraph-io/dgraph/gql"
	gqlSchema "github.com/dgraph-io/dgraph/graphql/schema"
	"github.com/dgraph-io/dgraph/posting"
	"github.com/dgraph-io/dgraph/protos/pb"
	"github.com/dgraph-io/dgraph/query"
	"github.com/dgraph-io/dgraph/schema"
	"github.com/dgraph-io/dgraph/telemetry"
	"github.com/dgraph-io/dgraph/types"
	"github.com/dgraph-io/dgraph/types/facets"
	"github.com/dgraph-io/dgraph/worker"
	"github.com/dgraph-io/dgraph/x"
)

const (
	methodMutate = "Server.Mutate"
	methodQuery  = "Server.Query"
	groupFile    = "group_id"
)

type GraphqlContextKey int

const (
	// IsGraphql is used to validate requests which are allowed to mutate GraphQL reserved
	// predicates, like dgraph.graphql.schema and dgraph.graphql.xid.
	IsGraphql GraphqlContextKey = iota
	// Authorize is used to set if the request requires validation.
	Authorize
)

type AuthMode int

const (
	// NeedAuthorize is used to indicate that the request needs to be authorized.
	NeedAuthorize AuthMode = iota
	// NoAuthorize is used to indicate that authorization needs to be skipped.
	// Used when ACL needs to query information for performing the authorization check.
	NoAuthorize
)

var (
	numGraphQLPM uint64
	numGraphQL   uint64
)

var (
	errIndexingInProgress = errors.New("errIndexingInProgress. Please retry")
)

// Server implements protos.DgraphServer
type Server struct{}

// graphQLSchemaNode represents the node which contains GraphQL schema
type graphQLSchemaNode struct {
	Uid    string `json:"uid"`
	UidInt uint64
	Schema string `json:"dgraph.graphql.schema"`
}

type existingGQLSchemaQryResp struct {
	ExistingGQLSchema []graphQLSchemaNode `json:"ExistingGQLSchema"`
}

// PeriodicallyPostTelemetry periodically reports telemetry data for alpha.
func PeriodicallyPostTelemetry() {
	glog.V(2).Infof("Starting telemetry data collection for alpha...")

	start := time.Now()
	ticker := time.NewTicker(time.Minute * 10)
	defer ticker.Stop()

	var lastPostedAt time.Time
	for range ticker.C {
		if time.Since(lastPostedAt) < time.Hour {
			continue
		}
		ms := worker.GetMembershipState()
		t := telemetry.NewAlpha(ms)
		t.NumGraphQLPM = atomic.SwapUint64(&numGraphQLPM, 0)
		t.NumGraphQL = atomic.SwapUint64(&numGraphQL, 0)
		t.SinceHours = int(time.Since(start).Hours())
		glog.V(2).Infof("Posting Telemetry data: %+v", t)

		err := t.Post()
		if err == nil {
			lastPostedAt = time.Now()
		} else {
			atomic.AddUint64(&numGraphQLPM, t.NumGraphQLPM)
			atomic.AddUint64(&numGraphQL, t.NumGraphQL)
			glog.V(2).Infof("Telemetry couldn't be posted. Error: %v", err)
		}
	}
}

// GetGQLSchema queries for the GraphQL schema node, and returns the uid and the GraphQL schema.
// If multiple schema nodes were found, it returns an error.
func GetGQLSchema(namespace uint64) (uid, graphQLSchema string, err error) {
	ctx := context.WithValue(context.Background(), Authorize, false)
	ctx = x.AttachNamespace(ctx, namespace)
	resp, err := (&Server{}).Query(ctx,
		&api.Request{
			Query: `
			query {
			  ExistingGQLSchema(func: has(dgraph.graphql.schema)) {
				uid
				dgraph.graphql.schema
			  }
			}`})
	if err != nil {
		return "", "", err
	}

	var result existingGQLSchemaQryResp
	if err := json.Unmarshal(resp.GetJson(), &result); err != nil {
		return "", "", errors.Wrap(err, "Couldn't unmarshal response from Dgraph query")
	}
	res := result.ExistingGQLSchema
	if len(res) == 0 {
		// no schema has been stored yet in Dgraph
		return "", "", nil
	} else if len(res) == 1 {
		// we found an existing GraphQL schema
		gqlSchemaNode := res[0]
		return gqlSchemaNode.Uid, gqlSchemaNode.Schema, nil
	}

	// found multiple GraphQL schema nodes, this should never happen
	// returning the schema node which is added last
	for i := range res {
		iUid, err := gql.ParseUid(res[i].Uid)
		if err != nil {
			return "", "", err
		}
		res[i].UidInt = iUid
	}

	sort.Slice(res, func(i, j int) bool {
		return res[i].UidInt < res[j].UidInt
	})
	glog.Errorf("Multiple schema node found, using the last one")
	resLast := res[len(res)-1]
	return resLast.Uid, resLast.Schema, nil
}

// UpdateGQLSchema updates the GraphQL and Dgraph schemas using the given inputs.
// It first validates and parses the dgraphSchema given in input. If that fails,
// it returns an error. All this is done on the alpha on which the update request is received.
// Then it sends an update request to the worker, which is executed only on Group-1 leader.
func UpdateGQLSchema(ctx context.Context, gqlSchema,
	dgraphSchema string) (*pb.UpdateGraphQLSchemaResponse, error) {
	var err error
	parsedDgraphSchema := &schema.ParsedSchema{}

	if !x.WorkerConfig.AclEnabled {
		ctx = x.AttachNamespace(ctx, x.GalaxyNamespace)
	}
	// The schema could be empty if it only has custom types/queries/mutations.
	if dgraphSchema != "" {
		op := &api.Operation{Schema: dgraphSchema}
		if err = validateAlterOperation(ctx, op); err != nil {
			return nil, err
		}
		if parsedDgraphSchema, err = parseSchemaFromAlterOperation(ctx, op); err != nil {
			return nil, err
		}
	}

	return worker.UpdateGQLSchemaOverNetwork(ctx, &pb.UpdateGraphQLSchemaRequest{
		StartTs:       worker.State.GetTimestamp(false),
		GraphqlSchema: gqlSchema,
		DgraphPreds:   parsedDgraphSchema.Preds,
		DgraphTypes:   parsedDgraphSchema.Types,
	})
}

// validateAlterOperation validates the given operation for alter.
func validateAlterOperation(ctx context.Context, op *api.Operation) error {
	// The following code block checks if the operation should run or not.
	if op.Schema == "" && op.DropAttr == "" && !op.DropAll && op.DropOp == api.Operation_NONE {
		// Must have at least one field set. This helps users if they attempt
		// to set a field but use the wrong name (could be decoded from JSON).
		return errors.Errorf("Operation must have at least one field set")
	}
	if err := x.HealthCheck(); err != nil {
		return err
	}

	if isDropAll(op) && op.DropOp == api.Operation_DATA {
		return errors.Errorf("Only one of DropAll and DropData can be true")
	}

	if !isMutationAllowed(ctx) {
		return errors.Errorf("No mutations allowed by server.")
	}
	if _, err := hasAdminAuth(ctx, "Alter"); err != nil {
		glog.Warningf("Alter denied with error: %v\n", err)
		return err
	}

	if err := authorizeAlter(ctx, op); err != nil {
		glog.Warningf("Alter denied with error: %v\n", err)
		return err
	}

	return nil
}

// parseSchemaFromAlterOperation parses the string schema given in input operation to a Go
// struct, and performs some checks to make sure that the schema is valid.
func parseSchemaFromAlterOperation(ctx context.Context, op *api.Operation) (*schema.ParsedSchema,
	error) {
	// If a background task is already running, we should reject all the new alter requests.
	if schema.State().IndexingInProgress() {
		return nil, errIndexingInProgress
	}

	namespace, err := x.ExtractNamespace(ctx)
	if err != nil {
		return nil, errors.Wrapf(err, "While parsing schema")
	}

	if x.IsGalaxyOperation(ctx) {
		// Only the guardian of the galaxy can do a galaxy wide query/mutation. This operation is
		// needed by live loader.
		if err := AuthGuardianOfTheGalaxy(ctx); err != nil {
			return nil, errors.Wrap(err, "Non guardian of galaxy user cannot bypass namespaces.")
		}
<<<<<<< HEAD
		var err error
		namespace, err = strconv.ParseUint(x.GetForceNamespace(ctx), 0, 64)
		if err != nil {
			return nil, errors.Wrapf(err, "Valid force namespace not found in metadata")
		}
=======
		// Parse the schema preserving the namespace.
		result, err = schema.Parse(op.Schema)
	} else {
		var ns uint64
		ns, err = x.ExtractNamespace(ctx)
		if err != nil {
			return nil, err
		}
		result, err = schema.ParseWithNamespace(op.Schema, ns)
>>>>>>> 65cc619c
	}

	result, err := schema.ParseWithNamespace(op.Schema, namespace)
	if err != nil {
		return nil, err
	}

	for _, update := range result.Preds {
		// Pre-defined predicates cannot be altered but let the update go through
		// if the update is equal to the existing one.
		if schema.IsPreDefPredChanged(update) {
			return nil, errors.Errorf("predicate %s is pre-defined and is not allowed to be"+
				" modified", x.ParseAttr(update.Predicate))
		}

		if err := validatePredName(update.Predicate); err != nil {
			return nil, err
		}
		// Users are not allowed to create a predicate under the reserved `dgraph.` namespace. But,
		// there are pre-defined predicates (subset of reserved predicates), and for them we allow
		// the schema update to go through if the update is equal to the existing one.
		// So, here we check if the predicate is reserved but not pre-defined to block users from
		// creating predicates in reserved namespace.
		if x.IsReservedPredicate(update.Predicate) && !x.IsPreDefinedPredicate(update.Predicate) {
			return nil, errors.Errorf("Can't alter predicate `%s` as it is prefixed with `dgraph.`"+
				" which is reserved as the namespace for dgraph's internal types/predicates.",
				x.ParseAttr(update.Predicate))
		}
	}

	for _, typ := range result.Types {
		// Pre-defined types cannot be altered but let the update go through
		// if the update is equal to the existing one.
		if schema.IsPreDefTypeChanged(typ) {
			return nil, errors.Errorf("type %s is pre-defined and is not allowed to be modified",
				x.ParseAttr(typ.TypeName))
		}

		// Users are not allowed to create types in reserved namespace. But, there are pre-defined
		// types for which the update should go through if the update is equal to the existing one.
		if x.IsReservedType(typ.TypeName) && !x.IsPreDefinedType(typ.TypeName) {
			return nil, errors.Errorf("Can't alter type `%s` as it is prefixed with `dgraph.` "+
				"which is reserved as the namespace for dgraph's internal types/predicates.",
				x.ParseAttr(typ.TypeName))
		}
	}

	return result, nil
}

// InsertDropRecord is used to insert a helper record when a DROP operation is performed.
// This helper record lets us know during backup that a DROP operation was performed and that we
// need to write this information in backup manifest. So that while restoring from a backup series,
// we can create an exact replica of the system which existed at the time the last backup was taken.
// Note that if the server crashes after the DROP operation & before this helper record is inserted,
// then restoring from the incremental backup of such a DB would restore even the dropped
// data back. This is also used to capture the delete namespace operation during backup.
func InsertDropRecord(ctx context.Context, dropOp string) error {
	_, err := (&Server{}).doQuery(context.WithValue(ctx, IsGraphql, true), &Request{
		req: &api.Request{
			Mutations: []*api.Mutation{{
				Set: []*api.NQuad{{
					Subject:     "_:r",
					Predicate:   "dgraph.drop.op",
					ObjectValue: &api.Value{Val: &api.Value_StrVal{StrVal: dropOp}},
				}},
			}},
			CommitNow: true,
		}, doAuth: NoAuthorize})
	return err
}

// Alter handles requests to change the schema or remove parts or all of the data.
func (s *Server) Alter(ctx context.Context, op *api.Operation) (*api.Payload, error) {
	ctx, span := otrace.StartSpan(ctx, "Server.Alter")
	defer span.End()

	ctx = x.AttachJWTNamespace(ctx)
	span.Annotatef(nil, "Alter operation: %+v", op)

	// Always print out Alter operations because they are important and rare.
	glog.Infof("Received ALTER op: %+v", op)

	// check if the operation is valid
	if err := validateAlterOperation(ctx, op); err != nil {
		return nil, err
	}

	defer glog.Infof("ALTER op: %+v done", op)

	empty := &api.Payload{}
	namespace, err := x.ExtractNamespace(ctx)
	if err != nil {
		return nil, errors.Wrapf(err, "While altering")
	}

	// StartTs is not needed if the predicate to be dropped lies on this server but is required
	// if it lies on some other machine. Let's get it for safety.
	m := &pb.Mutations{StartTs: worker.State.GetTimestamp(false)}
	if isDropAll(op) {
		if err := AuthGuardianOfTheGalaxy(ctx); err != nil {
			return empty, errors.Wrapf(err, "Drop all can only be called by the guardian of the"+
				" galaxy")
		}
		if len(op.DropValue) > 0 {
			return empty, errors.Errorf("If DropOp is set to ALL, DropValue must be empty")
		}

		m.DropOp = pb.Mutations_ALL
		_, err := query.ApplyMutations(ctx, m)
		if err != nil {
			return empty, err
		}

		// insert a helper record for backup & restore, indicating that drop_all was done
		err = InsertDropRecord(ctx, "DROP_ALL;")
		if err != nil {
			return empty, err
		}

		// insert empty GraphQL schema, so all alphas get notified to
		// reset their in-memory GraphQL schema
		_, err = UpdateGQLSchema(ctx, "", "")
		// recreate the admin account after a drop all operation
		ResetAcl(nil)
		return empty, err
	}

	if op.DropOp == api.Operation_DATA {
		if err := AuthGuardianOfTheGalaxy(ctx); err != nil {
			return empty, errors.Wrapf(err, "Drop data can only be called by the guardian of the"+
				" galaxy")
		}
		if len(op.DropValue) > 0 {
			return empty, errors.Errorf("If DropOp is set to DATA, DropValue must be empty")
		}

		// query the GraphQL schema and keep it in memory, so it can be inserted again
		_, graphQLSchema, err := GetGQLSchema(namespace)
		if err != nil {
			return empty, err
		}

		m.DropOp = pb.Mutations_DATA
		_, err = query.ApplyMutations(ctx, m)
		if err != nil {
			return empty, err
		}

		// insert a helper record for backup & restore, indicating that drop_data was done
		err = InsertDropRecord(ctx, "DROP_DATA;")
		if err != nil {
			return empty, err
		}

		// just reinsert the GraphQL schema, no need to alter dgraph schema as this was drop_data
		_, err = UpdateGQLSchema(ctx, graphQLSchema, "")
		// recreate the admin account after a drop data operation
		ResetAcl(nil)
		return empty, err
	}

	if len(op.DropAttr) > 0 || op.DropOp == api.Operation_ATTR {
		if op.DropOp == api.Operation_ATTR && op.DropValue == "" {
			return empty, errors.Errorf("If DropOp is set to ATTR, DropValue must not be empty")
		}

		var attr string
		if len(op.DropAttr) > 0 {
			attr = op.DropAttr
		} else {
			attr = op.DropValue
		}
		attr = x.NamespaceAttr(namespace, attr)
		// Pre-defined predicates cannot be dropped.
		if x.IsPreDefinedPredicate(attr) {
			return empty, errors.Errorf("predicate %s is pre-defined and is not allowed to be"+
				" dropped", x.ParseAttr(attr))
		}

		nq := &api.NQuad{
			Subject:     x.Star,
			Predicate:   x.ParseAttr(attr),
			ObjectValue: &api.Value{Val: &api.Value_StrVal{StrVal: x.Star}},
		}
		wnq := &gql.NQuad{NQuad: nq}
		edge, err := wnq.ToDeletePredEdge()
		if err != nil {
			return empty, err
		}
		edges := []*pb.DirectedEdge{edge}
		m.Edges = edges
		_, err = query.ApplyMutations(ctx, m)
		if err != nil {
			return empty, err
		}

		// insert a helper record for backup & restore, indicating that drop_attr was done
		err = InsertDropRecord(ctx, "DROP_ATTR;"+attr)
		return empty, err
	}

	if op.DropOp == api.Operation_TYPE {
		if op.DropValue == "" {
			return empty, errors.Errorf("If DropOp is set to TYPE, DropValue must not be empty")
		}

		// Pre-defined types cannot be dropped.
		dropPred := x.NamespaceAttr(namespace, op.DropValue)
		if x.IsPreDefinedType(dropPred) {
			return empty, errors.Errorf("type %s is pre-defined and is not allowed to be dropped",
				op.DropValue)
		}

		m.DropOp = pb.Mutations_TYPE
		m.DropValue = dropPred
		_, err := query.ApplyMutations(ctx, m)
		return empty, err
	}
	result, err := parseSchemaFromAlterOperation(ctx, op)
	if err == errIndexingInProgress {
		// Make the client wait a bit.
		time.Sleep(time.Second)
		return nil, err
	} else if err != nil {
		return nil, err
	}

	glog.Infof("Got schema: %+v\n", result)
	// TODO: Maybe add some checks about the schema.
	m.Schema = result.Preds
	m.Types = result.Types
	_, err = query.ApplyMutations(ctx, m)
	if err != nil {
		return empty, err
	}

	// wait for indexing to complete or context to be canceled.
	if err = worker.WaitForIndexing(ctx, !op.RunInBackground); err != nil {
		return empty, err
	}

	return empty, nil
}

func annotateStartTs(span *otrace.Span, ts uint64) {
	span.Annotate([]otrace.Attribute{otrace.Int64Attribute("startTs", int64(ts))}, "")
}

func (s *Server) doMutate(ctx context.Context, qc *queryContext, resp *api.Response) error {
	if len(qc.gmuList) == 0 {
		return nil
	}
	if ctx.Err() != nil {
		return ctx.Err()
	}

	start := time.Now()
	defer func() {
		qc.latency.Processing += time.Since(start)
	}()

	if !isMutationAllowed(ctx) {
		return errors.Errorf("no mutations allowed")
	}

	// update mutations from the query results before assigning UIDs
	if err := updateMutations(qc); err != nil {
		return err
	}

	newUids, err := query.AssignUids(ctx, qc.gmuList)
	if err != nil {
		return err
	}

	// resp.Uids contains a map of the node name to the uid.
	// 1. For a blank node, like _:foo, the key would be foo.
	// 2. For a uid variable that is part of an upsert query,
	//    like uid(foo), the key would be uid(foo).
	resp.Uids = query.UidsToHex(query.StripBlankNode(newUids))
	edges, err := query.ToDirectedEdges(qc.gmuList, newUids)
	if err != nil {
		return err
	}
	ns, err := x.ExtractNamespace(ctx)
	if err != nil {
		return errors.Wrapf(err, "While doing mutations:")
	}
	predHints := make(map[string]pb.Metadata_HintType)
	for _, gmu := range qc.gmuList {
		for pred, hint := range gmu.Metadata.GetPredHints() {
			pred = x.NamespaceAttr(ns, pred)
			if oldHint := predHints[pred]; oldHint == pb.Metadata_LIST {
				continue
			}
			predHints[pred] = hint
		}
	}
	m := &pb.Mutations{
		Edges:   edges,
		StartTs: qc.req.StartTs,
		Metadata: &pb.Metadata{
			PredHints: predHints,
		},
	}

	qc.span.Annotatef(nil, "Applying mutations: %+v", m)
	resp.Txn, err = query.ApplyMutations(ctx, m)
	qc.span.Annotatef(nil, "Txn Context: %+v. Err=%v", resp.Txn, err)

	if x.WorkerConfig.LudicrousMode {
		// Mutations are automatically committed in case of ludicrous mode, so we don't
		// need to manually commit.
		if resp.Txn == nil {
			return errors.Wrapf(err, "Txn Context is nil")
		}
		resp.Txn.Keys = resp.Txn.Keys[:0]
		resp.Txn.CommitTs = qc.req.StartTs
		return err
	}
	// calculateMutationMetrics calculate cost for the mutation.
	calculateMutationMetrics := func() {
		cost := uint64(len(newUids) + len(edges))
		resp.Metrics.NumUids["mutation_cost"] = cost
		resp.Metrics.NumUids["_total"] = resp.Metrics.NumUids["_total"] + cost
	}
	if !qc.req.CommitNow {
		calculateMutationMetrics()
		if err == x.ErrConflict {
			err = status.Error(codes.FailedPrecondition, err.Error())
		}

		return err
	}

	// The following logic is for committing immediately.
	if err != nil {
		// ApplyMutations failed. We now want to abort the transaction,
		// ignoring any error that might occur during the abort (the user would
		// care more about the previous error).
		if resp.Txn == nil {
			resp.Txn = &api.TxnContext{StartTs: qc.req.StartTs}
		}

		resp.Txn.Aborted = true
		_, _ = worker.CommitOverNetwork(ctx, resp.Txn)

		if err == x.ErrConflict {
			// We have already aborted the transaction, so the error message should reflect that.
			return dgo.ErrAborted
		}

		return err
	}

	qc.span.Annotatef(nil, "Prewrites err: %v. Attempting to commit/abort immediately.", err)
	ctxn := resp.Txn
	// zero would assign the CommitTs
	cts, err := worker.CommitOverNetwork(ctx, ctxn)
	qc.span.Annotatef(nil, "Status of commit at ts: %d: %v", ctxn.StartTs, err)
	if err != nil {
		if err == dgo.ErrAborted {
			err = status.Errorf(codes.Aborted, err.Error())
			resp.Txn.Aborted = true
		}

		return err
	}

	// CommitNow was true, no need to send keys.
	resp.Txn.Keys = resp.Txn.Keys[:0]
	resp.Txn.CommitTs = cts
	calculateMutationMetrics()
	return nil
}

// buildUpsertQuery modifies the query to evaluate the
// @if condition defined in Conditional Upsert.
func buildUpsertQuery(qc *queryContext) string {
	if qc.req.Query == "" || len(qc.gmuList) == 0 {
		return qc.req.Query
	}

	qc.condVars = make([]string, len(qc.req.Mutations))
	upsertQuery := strings.TrimSuffix(qc.req.Query, "}")
	for i, gmu := range qc.gmuList {
		isCondUpsert := strings.TrimSpace(gmu.Cond) != ""
		if isCondUpsert {
			qc.condVars[i] = "__dgraph__" + strconv.Itoa(i)
			qc.uidRes[qc.condVars[i]] = nil
			// @if in upsert is same as @filter in the query
			cond := strings.Replace(gmu.Cond, "@if", "@filter", 1)

			// Add dummy query to evaluate the @if directive, ok to use uid(0) because
			// dgraph doesn't check for existence of UIDs until we query for other predicates.
			// Here, we are only querying for uid predicate in the dummy query.
			//
			// For example if - mu.Query = {
			//      me(...) {...}
			//   }
			//
			// Then, upsertQuery = {
			//      me(...) {...}
			//      __dgraph_0__ as var(func: uid(0)) @filter(...)
			//   }
			//
			// The variable __dgraph_0__ will -
			//      * be empty if the condition is true
			//      * have 1 UID (the 0 UID) if the condition is false
			upsertQuery += qc.condVars[i] + ` as var(func: uid(0)) ` + cond + `
			 `
		}
	}
	upsertQuery += `}`

	return upsertQuery
}

// updateMutations updates the mutation and replaces uid(var) and val(var) with
// their values or a blank node, in case of an upsert.
// We use the values stored in qc.uidRes and qc.valRes to update the mutation.
func updateMutations(qc *queryContext) error {
	for i, condVar := range qc.condVars {
		gmu := qc.gmuList[i]
		if condVar != "" {
			uids, ok := qc.uidRes[condVar]
			if !(ok && len(uids) == 1) {
				gmu.Set = nil
				gmu.Del = nil
				continue
			}
		}

		if err := updateUIDInMutations(gmu, qc); err != nil {
			return err
		}
		if err := updateValInMutations(gmu, qc); err != nil {
			return err
		}
	}

	return nil
}

// findMutationVars finds all the variables used in mutation block and stores them
// qc.uidRes and qc.valRes so that we only look for these variables in query results.
func findMutationVars(qc *queryContext) []string {
	updateVars := func(s string) {
		if strings.HasPrefix(s, "uid(") {
			varName := s[4 : len(s)-1]
			qc.uidRes[varName] = nil
		} else if strings.HasPrefix(s, "val(") {
			varName := s[4 : len(s)-1]
			qc.valRes[varName] = nil
		}
	}

	for _, gmu := range qc.gmuList {
		for _, nq := range gmu.Set {
			updateVars(nq.Subject)
			updateVars(nq.ObjectId)
		}
		for _, nq := range gmu.Del {
			updateVars(nq.Subject)
			updateVars(nq.ObjectId)
		}
	}

	varsList := make([]string, 0, len(qc.uidRes)+len(qc.valRes))
	for v := range qc.uidRes {
		varsList = append(varsList, v)
	}
	for v := range qc.valRes {
		varsList = append(varsList, v)
	}

	return varsList
}

// updateValInNQuads picks the val() from object and replaces it with its value
// Assumption is that Subject can contain UID, whereas Object can contain Val
// If val(variable) exists in a query, but the values are not there for the variable,
// it will ignore the mutation silently.
func updateValInNQuads(nquads []*api.NQuad, qc *queryContext, isSet bool) []*api.NQuad {
	getNewVals := func(s string) (map[uint64]types.Val, bool) {
		if strings.HasPrefix(s, "val(") {
			varName := s[4 : len(s)-1]
			if v, ok := qc.valRes[varName]; ok && v != nil {
				return v, true
			}
			return nil, true
		}
		return nil, false
	}

	getValue := func(key uint64, uidToVal map[uint64]types.Val) (types.Val, bool) {
		val, ok := uidToVal[key]
		if ok {
			return val, true
		}

		// Check if the variable is aggregate variable
		// Only 0 key would exist for aggregate variable
		val, ok = uidToVal[0]
		return val, ok
	}

	newNQuads := nquads[:0]
	for _, nq := range nquads {
		// Check if the nquad contains a val() in Object or not.
		// If not then, keep the mutation and continue
		uidToVal, found := getNewVals(nq.ObjectId)
		if !found {
			newNQuads = append(newNQuads, nq)
			continue
		}

		// uid(u) <amount> val(amt)
		// For each NQuad, we need to convert the val(variable_name)
		// to *api.Value before applying the mutation. For that, first
		// we convert key to uint64 and get the UID to Value map from
		// the result of the query.
		var key uint64
		var err error
		switch {
		case nq.Subject[0] == '_' && isSet:
			// in case aggregate val(var) is there, that should work with blank node.
			key = 0
		case nq.Subject[0] == '_' && !isSet:
			// UID is of format "_:uid(u)". Ignore the delete silently
			continue
		default:
			key, err = strconv.ParseUint(nq.Subject, 0, 64)
			if err != nil {
				// Key conversion failed, ignoring the nquad. Ideally,
				// it shouldn't happen as this is the result of a query.
				glog.Errorf("Conversion of subject %s failed. Error: %s",
					nq.Subject, err.Error())
				continue
			}
		}

		// Get the value to the corresponding UID(key) from the query result
		nq.ObjectId = ""
		val, ok := getValue(key, uidToVal)
		if !ok {
			continue
		}

		// Convert the value from types.Val to *api.Value
		nq.ObjectValue, err = types.ObjectValue(val.Tid, val.Value)
		if err != nil {
			// Value conversion failed, ignoring the nquad. Ideally,
			// it shouldn't happen as this is the result of a query.
			glog.Errorf("Conversion of %s failed for %d subject. Error: %s",
				nq.ObjectId, key, err.Error())
			continue
		}

		newNQuads = append(newNQuads, nq)
	}
	qc.nquadsCount += len(newNQuads)
	return newNQuads
}

// updateValInMutations does following transformations:
// 0x123 <amount> val(v) -> 0x123 <amount> 13.0
func updateValInMutations(gmu *gql.Mutation, qc *queryContext) error {
	gmu.Del = updateValInNQuads(gmu.Del, qc, false)
	gmu.Set = updateValInNQuads(gmu.Set, qc, true)
	if qc.nquadsCount > x.Config.MutationsNQuadLimit {
		return errors.Errorf("NQuad count in the request: %d, is more that threshold: %d",
			qc.nquadsCount, x.Config.MutationsNQuadLimit)
	}
	return nil
}

// updateUIDInMutations does following transformations:
//   * uid(v) -> 0x123     -- If v is defined in query block
//   * uid(v) -> _:uid(v)  -- Otherwise
func updateUIDInMutations(gmu *gql.Mutation, qc *queryContext) error {
	// usedMutationVars keeps track of variables that are used in mutations.
	getNewVals := func(s string) []string {
		if strings.HasPrefix(s, "uid(") {
			varName := s[4 : len(s)-1]
			if uids, ok := qc.uidRes[varName]; ok && len(uids) != 0 {
				return uids
			}

			return []string{"_:" + s}
		}

		return []string{s}
	}

	getNewNQuad := func(nq *api.NQuad, s, o string) *api.NQuad {
		// The following copy is fine because we only modify Subject and ObjectId.
		// The pointer values are not modified across different copies of NQuad.
		n := *nq

		n.Subject = s
		n.ObjectId = o
		return &n
	}

	// Remove the mutations from gmu.Del when no UID was found.
	gmuDel := make([]*api.NQuad, 0, len(gmu.Del))
	for _, nq := range gmu.Del {
		// if Subject or/and Object are variables, each NQuad can result
		// in multiple NQuads if any variable stores more than one UIDs.
		newSubs := getNewVals(nq.Subject)
		newObs := getNewVals(nq.ObjectId)

		for _, s := range newSubs {
			for _, o := range newObs {
				// Blank node has no meaning in case of deletion.
				if strings.HasPrefix(s, "_:uid(") ||
					strings.HasPrefix(o, "_:uid(") {
					continue
				}

				gmuDel = append(gmuDel, getNewNQuad(nq, s, o))
				qc.nquadsCount++
			}
			if qc.nquadsCount > x.Config.MutationsNQuadLimit {
				return errors.Errorf("NQuad count in the request: %d, is more that threshold: %d",
					qc.nquadsCount, x.Config.MutationsNQuadLimit)
			}
		}
	}

	gmu.Del = gmuDel

	// Update the values in mutation block from the query block.
	gmuSet := make([]*api.NQuad, 0, len(gmu.Set))
	for _, nq := range gmu.Set {
		newSubs := getNewVals(nq.Subject)
		newObs := getNewVals(nq.ObjectId)

		qc.nquadsCount += len(newSubs) * len(newObs)
		if qc.nquadsCount > x.Config.MutationsNQuadLimit {
			return errors.Errorf("NQuad count in the request: %d, is more that threshold: %d",
				qc.nquadsCount, x.Config.MutationsNQuadLimit)
		}

		for _, s := range newSubs {
			for _, o := range newObs {
				gmuSet = append(gmuSet, getNewNQuad(nq, s, o))
			}
		}
	}
	gmu.Set = gmuSet
	return nil
}

// queryContext is used to pass around all the variables needed
// to process a request for query, mutation or upsert.
type queryContext struct {
	// req is the incoming, not yet parsed request containing
	// a query or more than one mutations or both (in case of upsert)
	req *api.Request
	// gmuList is the list of mutations after parsing req.Mutations
	gmuList []*gql.Mutation
	// gqlRes contains result of parsing the req.Query
	gqlRes gql.Result
	// condVars are conditional variables used in the (modified) query to figure out
	// whether the condition in Conditional Upsert is true. The string would be empty
	// if the corresponding mutation is not a conditional upsert.
	// Note that, len(condVars) == len(gmuList).
	condVars []string
	// uidRes stores mapping from variable names to UIDs for UID variables.
	// These variables are either dummy variables used for Conditional
	// Upsert or variables used in the mutation block in the incoming request.
	uidRes map[string][]string
	// valRes stores mapping from variable names to values for value
	// variables used in the mutation block of incoming request.
	valRes map[string]map[uint64]types.Val
	// l stores latency numbers
	latency *query.Latency
	// span stores a opencensus span used throughout the query processing
	span *trace.Span
	// graphql indicates whether the given request is from graphql admin or not.
	graphql bool
	// gqlField stores the GraphQL field for which the query is being processed.
	// This would be set only if the request is a query from GraphQL layer,
	// otherwise it would be nil. (Eg. nil cases: in case of a DQL query,
	// a mutation being executed from GraphQL layer).
	gqlField gqlSchema.Field
	// nquadsCount maintains numbers of nquads which would be inserted as part of this request.
	// In some cases(mostly upserts), numbers of nquads to be inserted can to huge(we have seen upto
	// 1B) and resulting in OOM. We are limiting number of nquads which can be inserted in
	// a single request.
	nquadsCount int
}

// Request represents a query request sent to the doQuery() method on the Server.
// It contains all the metadata required to execute a query.
type Request struct {
	// req is the incoming gRPC request
	req *api.Request
	// gqlField is the GraphQL field for which the request is being sent
	gqlField gqlSchema.Field
	// doAuth tells whether this request needs ACL authorization or not
	doAuth AuthMode
}

// Health handles /health and /health?all requests.
func (s *Server) Health(ctx context.Context, all bool) (*api.Response, error) {
	if ctx.Err() != nil {
		return nil, ctx.Err()
	}

	var healthAll []pb.HealthInfo
	if all {
		if err := AuthorizeGuardians(ctx); err != nil {
			return nil, err
		}
		pool := conn.GetPools().GetAll()
		for _, p := range pool {
			if p.Addr == x.WorkerConfig.MyAddr {
				continue
			}
			healthAll = append(healthAll, p.HealthInfo())
		}
	}

	// Append self.
	healthAll = append(healthAll, pb.HealthInfo{
		Instance:    "alpha",
		Address:     x.WorkerConfig.MyAddr,
		Status:      "healthy",
		Group:       strconv.Itoa(int(worker.GroupId())),
		Version:     x.Version(),
		Uptime:      int64(time.Since(x.WorkerConfig.StartTime) / time.Second),
		LastEcho:    time.Now().Unix(),
		Ongoing:     worker.GetOngoingTasks(),
		Indexing:    schema.GetIndexingPredicates(),
		EeFeatures:  ee.GetEEFeaturesList(),
		MaxAssigned: posting.Oracle().MaxAssigned(),
	})

	var err error
	var jsonOut []byte
	if jsonOut, err = json.Marshal(healthAll); err != nil {
		return nil, errors.Errorf("Unable to Marshal. Err %v", err)
	}
	return &api.Response{Json: jsonOut}, nil
}

// Filter out the tablets that do not belong to the requestor's namespace.
func filterTablets(ctx context.Context, ms *pb.MembershipState) error {
	if !x.WorkerConfig.AclEnabled {
		return nil
	}
	namespace, err := x.ExtractJWTNamespace(ctx)
	if err != nil {
		return errors.Errorf("Namespace not found in JWT.")
	}
	if namespace == x.GalaxyNamespace {
		// For galaxy namespace, we don't want to filter out the predicates.
		return nil
	}
	for _, group := range ms.GetGroups() {
		tablets := make(map[string]*pb.Tablet)
		for pred, tablet := range group.GetTablets() {
			if ns, attr := x.ParseNamespaceAttr(pred); namespace == ns {
				tablets[attr] = tablet
				tablets[attr].Predicate = attr
			}
		}
		group.Tablets = tablets
	}
	return nil
}

// State handles state requests
func (s *Server) State(ctx context.Context) (*api.Response, error) {
	if ctx.Err() != nil {
		return nil, ctx.Err()
	}

	if err := AuthorizeGuardians(ctx); err != nil {
		return nil, err
	}

	ms := worker.GetMembershipState()
	if ms == nil {
		return nil, errors.Errorf("No membership state found")
	}

	if err := filterTablets(ctx, ms); err != nil {
		return nil, err
	}

	m := jsonpb.Marshaler{EmitDefaults: true}
	var jsonState bytes.Buffer
	if err := m.Marshal(&jsonState, ms); err != nil {
		return nil, errors.Errorf("Error marshalling state information to JSON")
	}

	return &api.Response{Json: jsonState.Bytes()}, nil
}

func getAuthMode(ctx context.Context) AuthMode {
	if auth := ctx.Value(Authorize); auth == nil || auth.(bool) {
		return NeedAuthorize
	}
	return NoAuthorize
}

// QueryGraphQL handles only GraphQL queries, neither mutations nor DQL.
func (s *Server) QueryGraphQL(ctx context.Context, req *api.Request,
	field gqlSchema.Field) (*api.Response, error) {
	// no need to attach namespace here, it is already done by GraphQL layer
	return s.doQuery(ctx, &Request{req: req, gqlField: field, doAuth: getAuthMode(ctx)})
}

// Query handles queries or mutations
func (s *Server) Query(ctx context.Context, req *api.Request) (*api.Response, error) {
	ctx = x.AttachJWTNamespace(ctx)
	return s.doQuery(ctx, &Request{req: req, doAuth: getAuthMode(ctx)})
}

func (s *Server) doQuery(ctx context.Context, req *Request) (
	resp *api.Response, rerr error) {
	if bool(glog.V(3)) || worker.LogRequestEnabled() {
		glog.Infof("Got a query: %+v", req.req)
	}
	isGraphQL, _ := ctx.Value(IsGraphql).(bool)
	if isGraphQL {
		atomic.AddUint64(&numGraphQL, 1)
	} else {
		atomic.AddUint64(&numGraphQLPM, 1)
	}

	if ctx.Err() != nil {
		return nil, ctx.Err()
	}

	l := &query.Latency{}
	l.Start = time.Now()

	isMutation := len(req.req.Mutations) > 0
	methodRequest := methodQuery
	if isMutation {
		methodRequest = methodMutate
	}

	var measurements []ostats.Measurement
	ctx, span := otrace.StartSpan(ctx, methodRequest)
	ctx = x.WithMethod(ctx, methodRequest)
	defer func() {
		span.End()
		v := x.TagValueStatusOK
		if rerr != nil {
			v = x.TagValueStatusError
		}
		ctx, _ = tag.New(ctx, tag.Upsert(x.KeyStatus, v))
		timeSpentMs := x.SinceMs(l.Start)
		measurements = append(measurements, x.LatencyMs.M(timeSpentMs))
		ostats.Record(ctx, measurements...)
	}()

	if rerr = x.HealthCheck(); rerr != nil {
		return
	}

	req.req.Query = strings.TrimSpace(req.req.Query)
	isQuery := len(req.req.Query) != 0
	if !isQuery && !isMutation {
		span.Annotate(nil, "empty request")
		return nil, errors.Errorf("empty request")
	}

	span.Annotatef(nil, "Request received: %v", req.req)
	if isQuery {
		ostats.Record(ctx, x.PendingQueries.M(1), x.NumQueries.M(1))
		defer func() {
			measurements = append(measurements, x.PendingQueries.M(-1))
		}()
	}
	if isMutation {
		ostats.Record(ctx, x.NumMutations.M(1))
	}

	if x.IsGalaxyOperation(ctx) {
		// Only the guardian of the galaxy can do a galaxy wide query/mutation. This operation is
		// needed by live loader.
		if err := AuthGuardianOfTheGalaxy(ctx); err != nil {
			return nil, errors.Wrap(err, "Non guardian of galaxy user cannot bypass namespaces.")
		}
	}

	qc := &queryContext{
		req:      req.req,
		latency:  l,
		span:     span,
		graphql:  isGraphQL,
		gqlField: req.gqlField,
	}
	if rerr = parseRequest(qc); rerr != nil {
		return
	}

	if req.doAuth == NeedAuthorize {
		if rerr = authorizeRequest(ctx, qc); rerr != nil {
			return
		}
	}

	// We use defer here because for queries, startTs will be
	// assigned in the processQuery function called below.
	defer annotateStartTs(qc.span, qc.req.StartTs)
	// For mutations, we update the startTs if necessary.
	if isMutation && req.req.StartTs == 0 {
		if x.WorkerConfig.LudicrousMode {
			req.req.StartTs = posting.Oracle().MaxAssigned()
		} else {
			start := time.Now()
			req.req.StartTs = worker.State.GetTimestamp(false)
			qc.latency.AssignTimestamp = time.Since(start)
		}
	}

	var gqlErrs error
	if resp, rerr = processQuery(ctx, qc); rerr != nil {
		// if rerr is just some error from GraphQL encoding, then we need to continue the normal
		// execution ignoring the error as we still need to assign latency info to resp. If we can
		// change the api.Response proto to have a field to contain GraphQL errors, that would be
		// great. Otherwise, we will have to do such checks a lot and that would make code ugly.
		if qc.gqlField != nil && x.IsGqlErrorList(rerr) {
			gqlErrs = rerr
		} else {
			return
		}
	}
	// if it were a mutation, simple or upsert, in any case gqlErrs would be empty as GraphQL JSON
	// is formed only for queries. So, gqlErrs can have something only in the case of a pure query.
	// So, safe to ignore gqlErrs and not return that here.
	if rerr = s.doMutate(ctx, qc, resp); rerr != nil {
		return
	}

	// TODO(Ahsan): resp.Txn.Preds contain predicates of form gid-namespace|attr.
	// Remove the namespace from the response.
	// resp.Txn.Preds = x.ParseAttrList(resp.Txn.Preds)

	// TODO(martinmr): Include Transport as part of the latency. Need to do
	// this separately since it involves modifying the API protos.
	resp.Latency = &api.Latency{
		AssignTimestampNs: uint64(l.AssignTimestamp.Nanoseconds()),
		ParsingNs:         uint64(l.Parsing.Nanoseconds()),
		ProcessingNs:      uint64(l.Processing.Nanoseconds()),
		EncodingNs:        uint64(l.Json.Nanoseconds()),
		TotalNs:           uint64((time.Since(l.Start)).Nanoseconds()),
	}
	md := metadata.Pairs(x.DgraphCostHeader, fmt.Sprint(resp.Metrics.NumUids["_total"]))
	grpc.SendHeader(ctx, md)
	return resp, gqlErrs
}

func processQuery(ctx context.Context, qc *queryContext) (*api.Response, error) {
	resp := &api.Response{}
	if qc.req.Query == "" {
		// No query, so make the query cost 0.
		resp.Metrics = &api.Metrics{
			NumUids: map[string]uint64{"_total": 0},
		}
		return resp, nil
	}
	if ctx.Err() != nil {
		return resp, ctx.Err()
	}
	if x.WorkerConfig.LudicrousMode {
		qc.req.StartTs = posting.Oracle().MaxAssigned()
	}
	qr := query.Request{
		Latency:  qc.latency,
		GqlQuery: &qc.gqlRes,
	}

	// Here we try our best effort to not contact Zero for a timestamp. If we succeed,
	// then we use the max known transaction ts value (from ProcessDelta) for a read-only query.
	// If we haven't processed any updates yet then fall back to getting TS from Zero.
	switch {
	case qc.req.BestEffort:
		qc.span.Annotate([]otrace.Attribute{otrace.BoolAttribute("be", true)}, "")
	case qc.req.ReadOnly:
		qc.span.Annotate([]otrace.Attribute{otrace.BoolAttribute("ro", true)}, "")
	default:
		qc.span.Annotate([]otrace.Attribute{otrace.BoolAttribute("no", true)}, "")
	}

	if qc.req.BestEffort {
		// Sanity: check that request is read-only too.
		if !qc.req.ReadOnly {
			return resp, errors.Errorf("A best effort query must be read-only.")
		}
		if qc.req.StartTs == 0 {
			qc.req.StartTs = posting.Oracle().MaxAssigned()
		}
		qr.Cache = worker.NoCache
	}

	if qc.req.StartTs == 0 {
		assignTimestampStart := time.Now()
		qc.req.StartTs = worker.State.GetTimestamp(qc.req.ReadOnly)
		qc.latency.AssignTimestamp = time.Since(assignTimestampStart)
	}

	qr.ReadTs = qc.req.StartTs
	resp.Txn = &api.TxnContext{StartTs: qc.req.StartTs}

	// Core processing happens here.
	er, err := qr.Process(ctx)

	if err != nil {
		return resp, errors.Wrap(err, "")
	}

	if len(er.SchemaNode) > 0 || len(er.Types) > 0 {
		if err = authorizeSchemaQuery(ctx, &er); err != nil {
			return resp, err
		}
		sort.Slice(er.SchemaNode, func(i, j int) bool {
			return er.SchemaNode[i].Predicate < er.SchemaNode[j].Predicate
		})
		sort.Slice(er.Types, func(i, j int) bool {
			return er.Types[i].TypeName < er.Types[j].TypeName
		})

		respMap := make(map[string]interface{})
		if len(er.SchemaNode) > 0 {
			respMap["schema"] = er.SchemaNode
		}
		if len(er.Types) > 0 {
			respMap["types"] = formatTypes(er.Types)
		}
		resp.Json, err = json.Marshal(respMap)
	} else if qc.req.RespFormat == api.Request_RDF {
		resp.Rdf, err = query.ToRDF(qc.latency, er.Subgraphs)
	} else {
		resp.Json, err = query.ToJson(ctx, qc.latency, er.Subgraphs, qc.gqlField)
	}
	// if err is just some error from GraphQL encoding, then we need to continue the normal
	// execution ignoring the error as we still need to assign metrics and latency info to resp.
	if err != nil && (qc.gqlField == nil || !x.IsGqlErrorList(err)) {
		return resp, err
	}
	qc.span.Annotatef(nil, "Response = %s", resp.Json)

	// varToUID contains a map of variable name to the uids corresponding to it.
	// It is used later for constructing set and delete mutations by replacing
	// variables with the actual uids they correspond to.
	// If a variable doesn't have any UID, we generate one ourselves later.
	for name := range qc.uidRes {
		v := qr.Vars[name]

		// If the list of UIDs is empty but the map of values is not,
		// we need to get the UIDs from the keys in the map.
		var uidList []uint64
		if v.Uids != nil && len(v.Uids.Uids) > 0 {
			uidList = v.Uids.Uids
		} else {
			uidList = make([]uint64, 0, len(v.Vals))
			for uid := range v.Vals {
				uidList = append(uidList, uid)
			}
		}
		if len(uidList) == 0 {
			continue
		}

		// We support maximum 1 million UIDs per variable to ensure that we
		// don't do bad things to alpha and mutation doesn't become too big.
		if len(uidList) > 1e6 {
			return resp, errors.Errorf("var [%v] has over million UIDs", name)
		}

		uids := make([]string, len(uidList))
		for i, u := range uidList {
			// We use base 10 here because the RDF mutations expect the uid to be in base 10.
			uids[i] = strconv.FormatUint(u, 10)
		}
		qc.uidRes[name] = uids
	}

	// look for values for value variables
	for name := range qc.valRes {
		v := qr.Vars[name]
		qc.valRes[name] = v.Vals
	}

	resp.Metrics = &api.Metrics{
		NumUids: er.Metrics,
	}
	var total uint64
	for _, num := range resp.Metrics.NumUids {
		total += num
	}
	resp.Metrics.NumUids["_total"] = total

	return resp, err
}

// parseRequest parses the incoming request
func parseRequest(qc *queryContext) error {
	start := time.Now()
	defer func() {
		qc.latency.Parsing = time.Since(start)
	}()

	var needVars []string
	upsertQuery := qc.req.Query
	if len(qc.req.Mutations) > 0 {
		// parsing mutations
		qc.gmuList = make([]*gql.Mutation, 0, len(qc.req.Mutations))
		for _, mu := range qc.req.Mutations {
			gmu, err := parseMutationObject(mu, qc)
			if err != nil {
				return err
			}

			qc.gmuList = append(qc.gmuList, gmu)
		}

		qc.uidRes = make(map[string][]string)
		qc.valRes = make(map[string]map[uint64]types.Val)
		upsertQuery = buildUpsertQuery(qc)
		needVars = findMutationVars(qc)
		if upsertQuery == "" {
			if len(needVars) > 0 {
				return errors.Errorf("variables %v not defined", needVars)
			}

			return nil
		}
	}

	// parsing the updated query
	var err error
	qc.gqlRes, err = gql.ParseWithNeedVars(gql.Request{
		Str:       upsertQuery,
		Variables: qc.req.Vars,
	}, needVars)
	if err != nil {
		return err
	}
	return validateQuery(qc.gqlRes.Query)
}

func authorizeRequest(ctx context.Context, qc *queryContext) error {
	if err := authorizeQuery(ctx, &qc.gqlRes, qc.graphql); err != nil {
		return err
	}

	// TODO(Aman): can be optimized to do the authorization in just one func call
	for _, gmu := range qc.gmuList {
		if err := authorizeMutation(ctx, gmu); err != nil {
			return err
		}
	}

	return nil
}

// CommitOrAbort commits or aborts a transaction.
func (s *Server) CommitOrAbort(ctx context.Context, tc *api.TxnContext) (*api.TxnContext, error) {
	ctx, span := otrace.StartSpan(ctx, "Server.CommitOrAbort")
	defer span.End()

	if err := x.HealthCheck(); err != nil {
		return &api.TxnContext{}, err
	}

	tctx := &api.TxnContext{}
	if tc.StartTs == 0 {
		return &api.TxnContext{}, errors.Errorf(
			"StartTs cannot be zero while committing a transaction")
	}
	annotateStartTs(span, tc.StartTs)

	span.Annotatef(nil, "Txn Context received: %+v", tc)
	commitTs, err := worker.CommitOverNetwork(ctx, tc)
	if err == dgo.ErrAborted {
		// If err returned is dgo.ErrAborted and tc.Aborted was set, that means the client has
		// aborted the transaction by calling txn.Discard(). Hence return a nil error.
		if tc.Aborted {
			return tctx, nil
		}

		tctx.Aborted = true
		return tctx, status.Errorf(codes.Aborted, err.Error())
	}
	tctx.StartTs = tc.StartTs
	tctx.CommitTs = commitTs
	return tctx, err
}

// CheckVersion returns the version of this Dgraph instance.
func (s *Server) CheckVersion(ctx context.Context, c *api.Check) (v *api.Version, err error) {
	if err := x.HealthCheck(); err != nil {
		return v, err
	}

	v = new(api.Version)
	v.Tag = x.Version()
	return v, nil
}

//-------------------------------------------------------------------------------------------------
// HELPER FUNCTIONS
//-------------------------------------------------------------------------------------------------
func isMutationAllowed(ctx context.Context) bool {
	if worker.Config.MutationsMode != worker.DisallowMutations {
		return true
	}
	shareAllowed, ok := ctx.Value("_share_").(bool)
	if !ok || !shareAllowed {
		return false
	}
	return true
}

var errNoAuth = errors.Errorf("No Auth Token found. Token needed for Admin operations.")

func hasAdminAuth(ctx context.Context, tag string) (net.Addr, error) {
	ipAddr, err := x.HasWhitelistedIP(ctx)
	if err != nil {
		return nil, err
	}
	glog.Infof("Got %s request from: %q\n", tag, ipAddr)
	if err = hasPoormansAuth(ctx); err != nil {
		return nil, err
	}
	return ipAddr, nil
}

func hasPoormansAuth(ctx context.Context) error {
	if worker.Config.AuthToken == "" {
		return nil
	}
	md, ok := metadata.FromIncomingContext(ctx)
	if !ok {
		return errNoAuth
	}
	tokens := md.Get("auth-token")
	if len(tokens) == 0 {
		return errNoAuth
	}
	if tokens[0] != worker.Config.AuthToken {
		return errors.Errorf("Provided auth token [%s] does not match. Permission denied.", tokens[0])
	}
	return nil
}

// parseMutationObject tries to consolidate fields of the api.Mutation into the
// corresponding field of the returned gql.Mutation. For example, the 3 fields,
// api.Mutation#SetJson, api.Mutation#SetNquads and api.Mutation#Set are consolidated into the
// gql.Mutation.Set field. Similarly the 3 fields api.Mutation#DeleteJson, api.Mutation#DelNquads
// and api.Mutation#Del are merged into the gql.Mutation#Del field.
func parseMutationObject(mu *api.Mutation, qc *queryContext) (*gql.Mutation, error) {
	res := &gql.Mutation{Cond: mu.Cond}

	if len(mu.SetJson) > 0 {
		nqs, md, err := chunker.ParseJSON(mu.SetJson, chunker.SetNquads)
		if err != nil {
			return nil, err
		}
		res.Set = append(res.Set, nqs...)
		res.Metadata = md
	}
	if len(mu.DeleteJson) > 0 {
		// The metadata is not currently needed for delete operations so it can be safely ignored.
		nqs, _, err := chunker.ParseJSON(mu.DeleteJson, chunker.DeleteNquads)
		if err != nil {
			return nil, err
		}
		res.Del = append(res.Del, nqs...)
	}
	if len(mu.SetNquads) > 0 {
		nqs, md, err := chunker.ParseRDFs(mu.SetNquads)
		if err != nil {
			return nil, err
		}
		res.Set = append(res.Set, nqs...)
		res.Metadata = md
	}
	if len(mu.DelNquads) > 0 {
		nqs, _, err := chunker.ParseRDFs(mu.DelNquads)
		if err != nil {
			return nil, err
		}
		res.Del = append(res.Del, nqs...)
	}

	res.Set = append(res.Set, mu.Set...)
	res.Del = append(res.Del, mu.Del...)
	// parse facets and convert to the binary format so that
	// a field of type datetime like "2017-01-01" can be correctly encoded in the
	// marshaled binary format as done in the time.Marshal method
	if err := validateAndConvertFacets(res.Set); err != nil {
		return nil, err
	}

	if err := validateNQuads(res.Set, res.Del, qc); err != nil {
		return nil, err
	}
	return res, nil
}

func validateAndConvertFacets(nquads []*api.NQuad) error {
	for _, m := range nquads {
		encodedFacets := make([]*api.Facet, 0, len(m.Facets))
		for _, f := range m.Facets {
			// try to interpret the value as binary first
			if _, err := facets.ValFor(f); err == nil {
				encodedFacets = append(encodedFacets, f)
			} else {
				encodedFacet, err := facets.FacetFor(f.Key, string(f.Value))
				if err != nil {
					return err
				}
				encodedFacets = append(encodedFacets, encodedFacet)
			}
		}

		m.Facets = encodedFacets
	}
	return nil
}

// validateForGraphql validate nquads for graphql
func validateForGraphql(nq *api.NQuad, isGraphql bool) error {
	// Check whether the incoming predicate is graphql reserved predicate or not.
	if !isGraphql && x.IsGraphqlReservedPredicate(nq.Predicate) {
		return errors.Errorf("Cannot mutate graphql reserved predicate %s", nq.Predicate)
	}
	return nil
}

func validateNQuads(set, del []*api.NQuad, qc *queryContext) error {

	for _, nq := range set {
		if err := validatePredName(nq.Predicate); err != nil {
			return err
		}
		var ostar bool
		if o, ok := nq.ObjectValue.GetVal().(*api.Value_DefaultVal); ok {
			ostar = o.DefaultVal == x.Star
		}
		if nq.Subject == x.Star || nq.Predicate == x.Star || ostar {
			return errors.Errorf("Cannot use star in set n-quad: %+v", nq)
		}
		if err := validateKeys(nq); err != nil {
			return errors.Wrapf(err, "key error: %+v", nq)
		}
		if err := validateForGraphql(nq, qc.graphql); err != nil {
			return err
		}
	}
	for _, nq := range del {
		if err := validatePredName(nq.Predicate); err != nil {
			return err
		}
		var ostar bool
		if o, ok := nq.ObjectValue.GetVal().(*api.Value_DefaultVal); ok {
			ostar = o.DefaultVal == x.Star
		}
		if nq.Subject == x.Star || (nq.Predicate == x.Star && !ostar) {
			return errors.Errorf("Only valid wildcard delete patterns are 'S * *' and 'S P *': %v", nq)
		}
		if err := validateForGraphql(nq, qc.graphql); err != nil {
			return err
		}
		// NOTE: we dont validateKeys() with delete to let users fix existing mistakes
		// with bad predicate forms. ex: foo@bar ~something
	}
	return nil
}

func validateKey(key string) error {
	switch {
	case key == "":
		return errors.Errorf("Has zero length")
	case strings.ContainsAny(key, "~@"):
		return errors.Errorf("Has invalid characters")
	case strings.IndexFunc(key, unicode.IsSpace) != -1:
		return errors.Errorf("Must not contain spaces")
	}
	return nil
}

// validateKeys checks predicate and facet keys in N-Quad for syntax errors.
func validateKeys(nq *api.NQuad) error {
	if err := validateKey(nq.Predicate); err != nil {
		return errors.Wrapf(err, "predicate %q", nq.Predicate)
	}
	for i := range nq.Facets {
		if nq.Facets[i] == nil {
			continue
		}
		if err := validateKey(nq.Facets[i].Key); err != nil {
			return errors.Errorf("Facet %q, %s", nq.Facets[i].Key, err)
		}
	}
	return nil
}

// validateQuery verifies that the query does not contain any preds that
// are longer than the limit (2^16).
func validateQuery(queries []*gql.GraphQuery) error {
	for _, q := range queries {
		if err := validatePredName(q.Attr); err != nil {
			return err
		}

		if err := validateQuery(q.Children); err != nil {
			return err
		}
	}

	return nil
}

func validatePredName(name string) error {
	if len(name) > math.MaxUint16 {
		return errors.Errorf("Predicate name length cannot be bigger than 2^16. Predicate: %v",
			name[:80])
	}
	return nil
}

// formatTypes takes a list of TypeUpdates and converts them in to a list of
// maps in a format that is human-readable to be marshaled into JSON.
func formatTypes(typeList []*pb.TypeUpdate) []map[string]interface{} {
	var res []map[string]interface{}
	for _, typ := range typeList {
		typeMap := make(map[string]interface{})
		typeMap["name"] = typ.TypeName
		fields := make([]map[string]string, len(typ.Fields))

		for i, field := range typ.Fields {
			m := make(map[string]string, 1)
			m["name"] = field.Predicate
			fields[i] = m
		}
		typeMap["fields"] = fields

		res = append(res, typeMap)
	}
	return res
}

func isDropAll(op *api.Operation) bool {
	if op.DropAll || op.DropOp == api.Operation_ALL {
		return true
	}
	return false
}<|MERGE_RESOLUTION|>--- conflicted
+++ resolved
@@ -273,23 +273,11 @@
 		if err := AuthGuardianOfTheGalaxy(ctx); err != nil {
 			return nil, errors.Wrap(err, "Non guardian of galaxy user cannot bypass namespaces.")
 		}
-<<<<<<< HEAD
 		var err error
 		namespace, err = strconv.ParseUint(x.GetForceNamespace(ctx), 0, 64)
 		if err != nil {
 			return nil, errors.Wrapf(err, "Valid force namespace not found in metadata")
 		}
-=======
-		// Parse the schema preserving the namespace.
-		result, err = schema.Parse(op.Schema)
-	} else {
-		var ns uint64
-		ns, err = x.ExtractNamespace(ctx)
-		if err != nil {
-			return nil, err
-		}
-		result, err = schema.ParseWithNamespace(op.Schema, ns)
->>>>>>> 65cc619c
 	}
 
 	result, err := schema.ParseWithNamespace(op.Schema, namespace)
