--- conflicted
+++ resolved
@@ -848,7 +848,30 @@
 	return nil
 }
 
-<<<<<<< HEAD
+// validateQuery verifies that the query does not contain any preds that
+// are longer than the limit (2^16).
+func validateQuery(queries []*gql.GraphQuery) error {
+	for _, q := range queries {
+		if err := validatePredName(q.Attr); err != nil {
+			return err
+		}
+
+		if err := validateQuery(q.Children); err != nil {
+			return err
+		}
+	}
+
+	return nil
+}
+
+func validatePredName(name string) error {
+	if len(name) > math.MaxUint16 {
+		return fmt.Errorf("Predicate name length cannot be bigger than 2^16. Predicate: %v",
+			name[:80])
+	}
+	return nil
+}
+
 // formatField takes a SchemaUpdate representing a field in a type and converts
 // it into a map containing keys for the type name and the type.
 func formatField(field *pb.SchemaUpdate) map[string]string {
@@ -897,28 +920,4 @@
 		res = append(res, typeMap)
 	}
 	return res
-=======
-// validateQuery verifies that the query does not contain any preds that
-// are longer than the limit (2^16).
-func validateQuery(queries []*gql.GraphQuery) error {
-	for _, q := range queries {
-		if err := validatePredName(q.Attr); err != nil {
-			return err
-		}
-
-		if err := validateQuery(q.Children); err != nil {
-			return err
-		}
-	}
-
-	return nil
-}
-
-func validatePredName(name string) error {
-	if len(name) > math.MaxUint16 {
-		return fmt.Errorf("Predicate name length cannot be bigger than 2^16. Predicate: %v",
-			name[:80])
-	}
-	return nil
->>>>>>> fde781a9
 }