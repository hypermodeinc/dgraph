/*
 * Copyright 2017-2018 Dgraph Labs, Inc. and Contributors
 *
 * Licensed under the Apache License, Version 2.0 (the "License");
 * you may not use this file except in compliance with the License.
 * You may obtain a copy of the License at
 *
 *     http://www.apache.org/licenses/LICENSE-2.0
 *
 * Unless required by applicable law or agreed to in writing, software
 * distributed under the License is distributed on an "AS IS" BASIS,
 * WITHOUT WARRANTIES OR CONDITIONS OF ANY KIND, either express or implied.
 * See the License for the specific language governing permissions and
 * limitations under the License.
 */

package edgraph

import (
	"bytes"
	"encoding/json"
	"fmt"
	"math"
	"os"
	"sort"
	"strings"
	"time"
	"unicode"

	"github.com/dgraph-io/badger"
	"github.com/dgraph-io/badger/options"
	"github.com/dgraph-io/dgo/protos/api"
	"github.com/dgraph-io/dgo/y"

	nqjson "github.com/dgraph-io/dgraph/chunker/json"
	"github.com/dgraph-io/dgraph/chunker/rdf"
	"github.com/dgraph-io/dgraph/conn"
	"github.com/dgraph-io/dgraph/gql"
	"github.com/dgraph-io/dgraph/posting"
	"github.com/dgraph-io/dgraph/protos/pb"
	"github.com/dgraph-io/dgraph/query"
	"github.com/dgraph-io/dgraph/schema"
	"github.com/dgraph-io/dgraph/types"
	"github.com/dgraph-io/dgraph/types/facets"
	"github.com/dgraph-io/dgraph/worker"
	"github.com/dgraph-io/dgraph/x"
	"github.com/golang/glog"
	"golang.org/x/net/context"
	"google.golang.org/grpc/codes"
	"google.golang.org/grpc/metadata"
	"google.golang.org/grpc/peer"
	"google.golang.org/grpc/status"

	ostats "go.opencensus.io/stats"
	"go.opencensus.io/tag"
	otrace "go.opencensus.io/trace"
)

const (
	methodMutate = "Server.Mutate"
	methodQuery  = "Server.Query"
)

type ServerState struct {
	FinishCh   chan struct{} // channel to wait for all pending reqs to finish.
	ShutdownCh chan struct{} // channel to signal shutdown.

	Pstore   *badger.DB
	WALstore *badger.DB

	vlogTicker          *time.Ticker // runs every 1m, check size of vlog and run GC conditionally.
	mandatoryVlogTicker *time.Ticker // runs every 10m, we always run vlog GC.

	needTs chan tsReq
}

var State ServerState

func InitServerState() {
	Config.validate()

	State.FinishCh = make(chan struct{})
	State.ShutdownCh = make(chan struct{})
	State.needTs = make(chan tsReq, 100)

	State.initStorage()

	go State.fillTimestampRequests()
}

func (s *ServerState) runVlogGC(store *badger.DB) {
	// Get initial size on start.
	_, lastVlogSize := store.Size()
	const GB = int64(1 << 30)

	runGC := func() {
		var err error
		for err == nil {
			// If a GC is successful, immediately run it again.
			err = store.RunValueLogGC(0.7)
		}
		_, lastVlogSize = store.Size()
	}

	for {
		select {
		case <-s.vlogTicker.C:
			_, currentVlogSize := store.Size()
			if currentVlogSize < lastVlogSize+GB {
				continue
			}
			runGC()
		case <-s.mandatoryVlogTicker.C:
			runGC()
		}
	}
}

func setBadgerOptions(opt badger.Options, dir string) badger.Options {
	opt.SyncWrites = true
	opt.Truncate = true
	opt.Dir = dir
	opt.ValueDir = dir
	opt.Logger = &conn.ToGlog{}

	glog.Infof("Setting Badger table load option: %s", Config.BadgerTables)
	switch Config.BadgerTables {
	case "mmap":
		opt.TableLoadingMode = options.MemoryMap
	case "ram":
		opt.TableLoadingMode = options.LoadToRAM
	case "disk":
		opt.TableLoadingMode = options.FileIO
	default:
		x.Fatalf("Invalid Badger Tables options")
	}

	glog.Infof("Setting Badger value log load option: %s", Config.BadgerVlog)
	switch Config.BadgerVlog {
	case "mmap":
		opt.ValueLogLoadingMode = options.MemoryMap
	case "disk":
		opt.ValueLogLoadingMode = options.FileIO
	default:
		x.Fatalf("Invalid Badger Value log options")
	}
	return opt
}

func (s *ServerState) initStorage() {
	var err error
	{
		// Write Ahead Log directory
		x.Checkf(os.MkdirAll(Config.WALDir, 0700), "Error while creating WAL dir.")
		opt := badger.LSMOnlyOptions
		opt = setBadgerOptions(opt, Config.WALDir)
		opt.ValueLogMaxEntries = 10000 // Allow for easy space reclamation.

		// We should always force load LSM tables to memory, disregarding user settings, because
		// Raft.Advance hits the WAL many times. If the tables are not in memory, retrieval slows
		// down way too much, causing cluster membership issues. Because of prefix compression and
		// value separation provided by Badger, this is still better than using the memory based WAL
		// storage provided by the Raft library.
		opt.TableLoadingMode = options.LoadToRAM

		glog.Infof("Opening write-ahead log BadgerDB with options: %+v\n", opt)
		s.WALstore, err = badger.Open(opt)
		x.Checkf(err, "Error while creating badger KV WAL store")
	}
	{
		// Postings directory
		// All the writes to posting store should be synchronous. We use batched writers
		// for posting lists, so the cost of sync writes is amortized.
		x.Check(os.MkdirAll(Config.PostingDir, 0700))
		opt := badger.DefaultOptions
		opt.ValueThreshold = 1 << 10 // 1KB
		opt.NumVersionsToKeep = math.MaxInt32
		opt = setBadgerOptions(opt, Config.PostingDir)

		glog.Infof("Opening postings BadgerDB with options: %+v\n", opt)
		s.Pstore, err = badger.OpenManaged(opt)
		x.Checkf(err, "Error while creating badger KV posting store")
	}

	s.vlogTicker = time.NewTicker(1 * time.Minute)
	s.mandatoryVlogTicker = time.NewTicker(10 * time.Minute)
	go s.runVlogGC(s.Pstore)
	go s.runVlogGC(s.WALstore)
}

func (s *ServerState) Dispose() {
	if err := s.Pstore.Close(); err != nil {
		glog.Errorf("Error while closing postings store: %v", err)
	}
	if err := s.WALstore.Close(); err != nil {
		glog.Errorf("Error while closing WAL store: %v", err)
	}
	s.vlogTicker.Stop()
	s.mandatoryVlogTicker.Stop()
}

// Server implements protos.DgraphServer
type Server struct{}

func (s *ServerState) fillTimestampRequests() {
	const (
		initDelay = 10 * time.Millisecond
		maxDelay  = time.Second
	)

	var reqs []tsReq
	for {
		// Reset variables.
		reqs = reqs[:0]
		delay := initDelay

		req := <-s.needTs
	slurpLoop:
		for {
			reqs = append(reqs, req)
			select {
			case req = <-s.needTs:
			default:
				break slurpLoop
			}
		}

		// Generate the request.
		num := &pb.Num{}
		for _, r := range reqs {
			if r.readOnly {
				num.ReadOnly = true
			} else {
				num.Val++
			}
		}

		// Execute the request with infinite retries.
	retry:
		ctx, cancel := context.WithTimeout(context.Background(), 10*time.Second)
		ts, err := worker.Timestamps(ctx, num)
		cancel()
		if err != nil {
			glog.Warningf("Error while retrieving timestamps: %v with delay: %v."+
				" Will retry...\n", err, delay)
			time.Sleep(delay)
			delay *= 2
			if delay > maxDelay {
				delay = maxDelay
			}
			goto retry
		}
		var offset uint64
		for _, req := range reqs {
			if req.readOnly {
				req.ch <- ts.ReadOnly
			} else {
				req.ch <- ts.StartId + offset
				offset++
			}
		}
		x.AssertTrue(ts.StartId == 0 || ts.StartId+offset-1 == ts.EndId)
	}
}

type tsReq struct {
	readOnly bool
	// A one-shot chan which we can send a txn timestamp upon.
	ch chan uint64
}

func (s *ServerState) getTimestamp(readOnly bool) uint64 {
	tr := tsReq{readOnly: readOnly, ch: make(chan uint64)}
	s.needTs <- tr
	return <-tr.ch
}

func (s *Server) Alter(ctx context.Context, op *api.Operation) (*api.Payload, error) {
	ctx, span := otrace.StartSpan(ctx, "Server.Alter")
	defer span.End()
	span.Annotatef(nil, "Alter operation: %+v", op)

	// Always print out Alter operations because they are important and rare.
	glog.Infof("Received ALTER op: %+v", op)

	// The following code block checks if the operation should run or not.
<<<<<<< HEAD
	if op.Schema == "" && op.DropAttr == "" && !op.DropAll &&
		op.DropOp == api.Operation_NONE {
=======
	if op.Schema == "" && op.DropAttr == "" && !op.DropAll && op.DropOp == api.Operation_NONE {
>>>>>>> b11cac24
		// Must have at least one field set. This helps users if they attempt
		// to set a field but use the wrong name (could be decoded from JSON).
		return nil, x.Errorf("Operation must have at least one field set")
	}
	empty := &api.Payload{}
	if err := x.HealthCheck(); err != nil {
		return empty, err
	}

	if isDropAll(op) && op.DropOp == api.Operation_DATA {
		return nil, x.Errorf("Only one of DropAll and DropData can be true")
	}

	if !isMutationAllowed(ctx) {
		return nil, x.Errorf("No mutations allowed by server.")
	}
	if err := isAlterAllowed(ctx); err != nil {
		glog.Warningf("Alter denied with error: %v\n", err)
		return nil, err
	}

	if err := authorizeAlter(ctx, op); err != nil {
		glog.Warningf("Alter denied with error: %v\n", err)
		return nil, err
	}

	defer glog.Infof("ALTER op: %+v done", op)

	// StartTs is not needed if the predicate to be dropped lies on this server but is required
	// if it lies on some other machine. Let's get it for safety.
	m := &pb.Mutations{StartTs: State.getTimestamp(false)}
	if isDropAll(op) {
		m.DropOp = pb.Mutations_ALL
		_, err := query.ApplyMutations(ctx, m)

		// recreate the admin account after a drop all operation
		ResetAcl()
		return empty, err
	}

<<<<<<< HEAD
	if op.DropOp == api.Operation_ATTR && len(op.DropValue) == 0 {
		return empty, fmt.Errorf("If DropOp is set to ATTR, DropValue must not be empty")
	}

	if len(op.DropAttr) > 0 || op.DropOp == api.Operation_ATTR {
		var attr string
		if len(op.DropAttr) > 0 {
			attr = op.DropAttr
		} else {
			attr = op.DropValue
		}

=======
	if op.DropOp == api.Operation_DATA {
		m.DropOp = pb.Mutations_DATA
		_, err := query.ApplyMutations(ctx, m)

		// recreate the admin account after a drop data operation
		ResetAcl()
		return empty, err
	}

	if len(op.DropAttr) > 0 {
>>>>>>> b11cac24
		// Reserved predicates cannot be dropped.
		if x.IsReservedPredicate(attr) {
			err := fmt.Errorf("predicate %s is reserved and is not allowed to be dropped",
				attr)
			return empty, err
		}

		nq := &api.NQuad{
			Subject:     x.Star,
			Predicate:   attr,
			ObjectValue: &api.Value{Val: &api.Value_StrVal{StrVal: x.Star}},
		}
		wnq := &gql.NQuad{NQuad: nq}
		edge, err := wnq.ToDeletePredEdge()
		if err != nil {
			return empty, err
		}
		edges := []*pb.DirectedEdge{edge}
		m.Edges = edges
		_, err = query.ApplyMutations(ctx, m)
		return empty, err
	}

	if op.DropOp == api.Operation_TYPE {
		if len(op.DropValue) == 0 {
			return empty, fmt.Errorf("If DropOp is set to ATTR, DropValue must not be empty")
		}
	}

	result, err := schema.Parse(op.Schema)
	if err != nil {
		return empty, err
	}

	for _, update := range result.Schemas {
		// Reserved predicates cannot be altered but let the update go through
		// if the update is equal to the existing one.
		if schema.IsReservedPredicateChanged(update.Predicate, update) {
			err := fmt.Errorf("predicate %s is reserved and is not allowed to be modified",
				update.Predicate)
			return nil, err
		}

		if err := validatePredName(update.Predicate); err != nil {
			return nil, err
		}
	}

	glog.Infof("Got schema: %+v\n", result.Schemas)
	// TODO: Maybe add some checks about the schema.
	m.Schema = result.Schemas
	m.Types = result.Types
	_, err = query.ApplyMutations(ctx, m)
	return empty, err
}

func annotateStartTs(span *otrace.Span, ts uint64) {
	span.Annotate([]otrace.Attribute{otrace.Int64Attribute("startTs", int64(ts))}, "")
}

func (s *Server) Mutate(ctx context.Context, mu *api.Mutation) (resp *api.Assigned, err error) {
	if err := authorizeMutation(ctx, mu); err != nil {
		return nil, err
	}

	return s.doMutate(ctx, mu)
}

func (s *Server) doMutate(ctx context.Context, mu *api.Mutation) (resp *api.Assigned, rerr error) {
	if ctx.Err() != nil {
		return nil, ctx.Err()
	}
	startTime := time.Now()

	ctx, span := otrace.StartSpan(ctx, methodMutate)
	ctx = x.WithMethod(ctx, methodMutate)
	defer func() {
		span.End()
		v := x.TagValueStatusOK
		if rerr != nil {
			v = x.TagValueStatusError
		}
		ctx, _ = tag.New(ctx, tag.Upsert(x.KeyStatus, v))
		timeSpentMs := x.SinceMs(startTime)
		ostats.Record(ctx, x.LatencyMs.M(timeSpentMs))
	}()

	resp = &api.Assigned{}
	if err := x.HealthCheck(); err != nil {
		return resp, err
	}
	ostats.Record(ctx, x.NumMutations.M(1))

	if len(mu.SetJson) > 0 {
		span.Annotatef(nil, "Got JSON Mutation: %s", mu.SetJson)
	} else if len(mu.SetNquads) > 0 {
		span.Annotatef(nil, "Got NQuad Mutation: %s", mu.SetNquads)
	}

	if !isMutationAllowed(ctx) {
		return nil, x.Errorf("No mutations allowed.")
	}
	if mu.StartTs == 0 {
		mu.StartTs = State.getTimestamp(false)
	}
	annotateStartTs(span, mu.StartTs)
	emptyMutation :=
		len(mu.GetSetJson()) == 0 && len(mu.GetDeleteJson()) == 0 &&
			len(mu.Set) == 0 && len(mu.Del) == 0 &&
			len(mu.SetNquads) == 0 && len(mu.DelNquads) == 0
	if emptyMutation {
		span.Annotate(nil, "Empty mutation")
		return resp, fmt.Errorf("Empty mutation")
	}

	var l query.Latency
	l.Start = time.Now()
	gmu, err := parseMutationObject(mu)
	if err != nil {
		return resp, err
	}

	parseEnd := time.Now()
	l.Parsing = parseEnd.Sub(l.Start)

	defer func() {
		l.Processing = time.Since(parseEnd)
		resp.Latency = &api.Latency{
			ParsingNs:    uint64(l.Parsing.Nanoseconds()),
			ProcessingNs: uint64(l.Processing.Nanoseconds()),
		}
	}()

	newUids, err := query.AssignUids(ctx, gmu.Set)
	if err != nil {
		return resp, err
	}
	resp.Uids = query.ConvertUidsToHex(query.StripBlankNode(newUids))
	edges, err := query.ToInternal(gmu, newUids)
	if err != nil {
		return resp, err
	}

	m := &pb.Mutations{
		Edges:   edges,
		StartTs: mu.StartTs,
	}
	span.Annotatef(nil, "Applying mutations: %+v", m)
	resp.Context, err = query.ApplyMutations(ctx, m)
	span.Annotatef(nil, "Txn Context: %+v. Err=%v", resp.Context, err)
	if !mu.CommitNow {
		if err == y.ErrConflict {
			err = status.Error(codes.FailedPrecondition, err.Error())
		}
		return resp, err
	}

	// The following logic is for committing immediately.
	if err != nil {
		// ApplyMutations failed. We now want to abort the transaction,
		// ignoring any error that might occur during the abort (the user would
		// care more about the previous error).
		if resp.Context == nil {
			resp.Context = &api.TxnContext{StartTs: mu.StartTs}
		}
		resp.Context.Aborted = true
		_, _ = worker.CommitOverNetwork(ctx, resp.Context)

		if err == y.ErrConflict {
			// We have already aborted the transaction, so the error message should reflect that.
			return resp, y.ErrAborted
		}
		return resp, err
	}
	span.Annotatef(nil, "Prewrites err: %v. Attempting to commit/abort immediately.", err)
	ctxn := resp.Context
	// zero would assign the CommitTs
	cts, err := worker.CommitOverNetwork(ctx, ctxn)
	span.Annotatef(nil, "Status of commit at ts: %d: %v", ctxn.StartTs, err)
	if err != nil {
		if err == y.ErrAborted {
			err = status.Errorf(codes.Aborted, err.Error())
			resp.Context.Aborted = true
		}
		return resp, err
	}
	// CommitNow was true, no need to send keys.
	resp.Context.Keys = resp.Context.Keys[:0]
	resp.Context.CommitTs = cts
	return resp, nil
}

func (s *Server) Query(ctx context.Context, req *api.Request) (*api.Response, error) {
	if err := authorizeQuery(ctx, req); err != nil {
		return nil, err
	}
	if glog.V(3) {
		glog.Infof("Got a query: %+v", req)
	}

	return s.doQuery(ctx, req)
}

// This method is used to execute the query and return the response to the
// client as a protocol buffer message.
func (s *Server) doQuery(ctx context.Context, req *api.Request) (resp *api.Response, rerr error) {
	if ctx.Err() != nil {
		return nil, ctx.Err()
	}
	startTime := time.Now()

	var measurements []ostats.Measurement
	ctx, span := otrace.StartSpan(ctx, methodQuery)
	ctx = x.WithMethod(ctx, methodQuery)
	defer func() {
		span.End()
		v := x.TagValueStatusOK
		if rerr != nil {
			v = x.TagValueStatusError
		}
		ctx, _ = tag.New(ctx, tag.Upsert(x.KeyStatus, v))
		timeSpentMs := x.SinceMs(startTime)
		measurements = append(measurements, x.LatencyMs.M(timeSpentMs))
		ostats.Record(ctx, measurements...)
	}()

	if err := x.HealthCheck(); err != nil {
		return nil, err
	}

	ostats.Record(ctx, x.PendingQueries.M(1), x.NumQueries.M(1))
	defer func() {
		measurements = append(measurements, x.PendingQueries.M(-1))
	}()

	resp = &api.Response{}
	if len(req.Query) == 0 {
		span.Annotate(nil, "Empty query")
		return resp, fmt.Errorf("Empty query")
	}

	var l query.Latency
	l.Start = time.Now()
	span.Annotatef(nil, "Query received: %v", req)

	parsedReq, err := gql.Parse(gql.Request{
		Str:       req.Query,
		Variables: req.Vars,
	})
	if err != nil {
		return resp, err
	}

	if err = validateQuery(parsedReq.Query); err != nil {
		return resp, err
	}

	var queryRequest = query.QueryRequest{
		Latency:  &l,
		GqlQuery: &parsedReq,
	}
	// Here we try our best effort to not contact Zero for a timestamp. If we succeed,
	// then we use the max known transaction ts value (from ProcessDelta) for a read-only query.
	// If we haven't processed any updates yet then fall back to getting TS from Zero.
	switch {
	case req.BestEffort:
		span.Annotate([]otrace.Attribute{otrace.BoolAttribute("be", true)}, "")
	case req.ReadOnly:
		span.Annotate([]otrace.Attribute{otrace.BoolAttribute("ro", true)}, "")
	default:
		span.Annotate([]otrace.Attribute{otrace.BoolAttribute("no", true)}, "")
	}
	if req.BestEffort {
		// Sanity: check that request is read-only too.
		if !req.ReadOnly {
			return resp, x.Errorf("A best effort query must be read-only.")
		}
		if req.StartTs == 0 {
			req.StartTs = posting.Oracle().MaxAssigned()
		}
		queryRequest.Cache = worker.NoTxnCache
	}
	if req.StartTs == 0 {
		req.StartTs = State.getTimestamp(req.ReadOnly)
	}
	queryRequest.ReadTs = req.StartTs
	resp.Txn = &api.TxnContext{StartTs: req.StartTs}
	annotateStartTs(span, req.StartTs)

	// Core processing happens here.
	var er query.ExecutionResult
	if er, err = queryRequest.Process(ctx); err != nil {
		return resp, x.Wrap(err)
	}
	var js []byte
	if len(er.SchemaNode) > 0 || len(er.Types) > 0 {
		sort.Slice(er.SchemaNode, func(i, j int) bool {
			return er.SchemaNode[i].Predicate < er.SchemaNode[j].Predicate
		})
		sort.Slice(er.Types, func(i, j int) bool {
			return er.Types[i].TypeName < er.Types[j].TypeName
		})

		respMap := make(map[string]interface{})
		if len(er.SchemaNode) > 0 {
			respMap["schema"] = er.SchemaNode
		}
		if len(er.Types) > 0 {
			respMap["types"] = formatTypes(er.Types)
		}
		js, err = json.Marshal(respMap)
	} else {
		js, err = query.ToJson(&l, er.Subgraphs)
	}
	if err != nil {
		return resp, err
	}
	resp.Json = js
	span.Annotatef(nil, "Response = %s", js)

	gl := &api.Latency{
		ParsingNs:    uint64(l.Parsing.Nanoseconds()),
		ProcessingNs: uint64(l.Processing.Nanoseconds()),
		EncodingNs:   uint64(l.Json.Nanoseconds()),
	}

	resp.Latency = gl
	return resp, err
}

func (s *Server) CommitOrAbort(ctx context.Context, tc *api.TxnContext) (*api.TxnContext, error) {
	ctx, span := otrace.StartSpan(ctx, "Server.CommitOrAbort")
	defer span.End()

	if err := x.HealthCheck(); err != nil {
		return &api.TxnContext{}, err
	}

	tctx := &api.TxnContext{}
	if tc.StartTs == 0 {
		return &api.TxnContext{}, fmt.Errorf(
			"StartTs cannot be zero while committing a transaction")
	}
	annotateStartTs(span, tc.StartTs)

	span.Annotatef(nil, "Txn Context received: %+v", tc)
	commitTs, err := worker.CommitOverNetwork(ctx, tc)
	if err == y.ErrAborted {
		tctx.Aborted = true
		return tctx, status.Errorf(codes.Aborted, err.Error())
	}
	tctx.StartTs = tc.StartTs
	tctx.CommitTs = commitTs
	return tctx, err
}

func (s *Server) CheckVersion(ctx context.Context, c *api.Check) (v *api.Version, err error) {
	if err := x.HealthCheck(); err != nil {
		return v, err
	}

	v = new(api.Version)
	v.Tag = x.Version()
	return v, nil
}

//-------------------------------------------------------------------------------------------------
// HELPER FUNCTIONS
//-------------------------------------------------------------------------------------------------
func isMutationAllowed(ctx context.Context) bool {
	if Config.MutationsMode != DisallowMutations {
		return true
	}
	shareAllowed, ok := ctx.Value("_share_").(bool)
	if !ok || !shareAllowed {
		return false
	}
	return true
}

var errNoAuth = x.Errorf("No Auth Token found. Token needed for Alter operations.")

func isAlterAllowed(ctx context.Context) error {
	p, ok := peer.FromContext(ctx)
	if ok {
		glog.Infof("Got Alter request from %q\n", p.Addr)
	}
	if len(Config.AuthToken) == 0 {
		return nil
	}
	md, ok := metadata.FromIncomingContext(ctx)
	if !ok {
		return errNoAuth
	}
	tokens := md.Get("auth-token")
	if len(tokens) == 0 {
		return errNoAuth
	}
	if tokens[0] != Config.AuthToken {
		return x.Errorf("Provided auth token [%s] does not match. Permission denied.", tokens[0])
	}
	return nil
}

func parseNQuads(b []byte) ([]*api.NQuad, error) {
	var nqs []*api.NQuad
	for _, line := range bytes.Split(b, []byte{'\n'}) {
		line = bytes.TrimSpace(line)
		nq, err := rdf.Parse(string(line))
		if err == rdf.ErrEmpty {
			continue
		}
		if err != nil {
			return nil, err
		}
		nqs = append(nqs, &nq)
	}
	return nqs, nil
}

// parseMutationObject tries to consolidate fields of the api.Mutation into the
// corresponding field of the returned gql.Mutation. For example, the 3 fields,
// api.Mutation#SetJson, api.Mutation#SetNquads and api.Mutation#Set are consolidated into the
// gql.Mutation.Set field. Similarly the 3 fields api.Mutation#DeleteJson, api.Mutation#DelNquads
// and api.Mutation#Del are merged into the gql.Mutation#Del field.
func parseMutationObject(mu *api.Mutation) (*gql.Mutation, error) {
	res := &gql.Mutation{}
	if len(mu.SetJson) > 0 {
		nqs, err := nqjson.Parse(mu.SetJson, nqjson.SetNquads)
		if err != nil {
			return nil, err
		}
		res.Set = append(res.Set, nqs...)
	}
	if len(mu.DeleteJson) > 0 {
		nqs, err := nqjson.Parse(mu.DeleteJson, nqjson.DeleteNquads)
		if err != nil {
			return nil, err
		}
		res.Del = append(res.Del, nqs...)
	}
	if len(mu.SetNquads) > 0 {
		nqs, err := parseNQuads(mu.SetNquads)
		if err != nil {
			return nil, err
		}
		res.Set = append(res.Set, nqs...)
	}
	if len(mu.DelNquads) > 0 {
		nqs, err := parseNQuads(mu.DelNquads)
		if err != nil {
			return nil, err
		}
		res.Del = append(res.Del, nqs...)
	}

	res.Set = append(res.Set, mu.Set...)
	res.Del = append(res.Del, mu.Del...)
	// parse facets and convert to the binary format so that
	// a field of type datetime like "2017-01-01" can be correctly encoded in the
	// marshaled binary format as done in the time.Marshal method
	if err := validateAndConvertFacets(res.Set); err != nil {
		return nil, err
	}

	if err := validateNQuads(res.Set, res.Del); err != nil {
		return nil, err
	}
	return res, nil
}

func validateAndConvertFacets(nquads []*api.NQuad) error {
	for _, m := range nquads {
		encodedFacets := make([]*api.Facet, 0, len(m.Facets))
		for _, f := range m.Facets {
			// try to interpret the value as binary first
			if _, err := facets.ValFor(f); err == nil {
				encodedFacets = append(encodedFacets, f)
			} else {
				encodedFacet, err := facets.FacetFor(f.Key, string(f.Value))
				if err != nil {
					return err
				}
				encodedFacets = append(encodedFacets, encodedFacet)
			}
		}

		m.Facets = encodedFacets
	}
	return nil
}

func validateNQuads(set, del []*api.NQuad) error {
	for _, nq := range set {
		if err := validatePredName(nq.Predicate); err != nil {
			return err
		}
		var ostar bool
		if o, ok := nq.ObjectValue.GetVal().(*api.Value_DefaultVal); ok {
			ostar = o.DefaultVal == x.Star
		}
		if nq.Subject == x.Star || nq.Predicate == x.Star || ostar {
			return x.Errorf("Cannot use star in set n-quad: %+v", nq)
		}
		if err := validateKeys(nq); err != nil {
			return x.Errorf("Key error: %s: %+v", err, nq)
		}
	}
	for _, nq := range del {
		if err := validatePredName(nq.Predicate); err != nil {
			return err
		}
		var ostar bool
		if o, ok := nq.ObjectValue.GetVal().(*api.Value_DefaultVal); ok {
			ostar = o.DefaultVal == x.Star
		}
		if nq.Subject == x.Star || (nq.Predicate == x.Star && !ostar) {
			return x.Errorf("Only valid wildcard delete patterns are 'S * *' and 'S P *': %v", nq)
		}
		// NOTE: we dont validateKeys() with delete to let users fix existing mistakes
		// with bad predicate forms. ex: foo@bar ~something
	}
	return nil
}

func validateKey(key string) error {
	switch {
	case len(key) == 0:
		return x.Errorf("Has zero length")
	case strings.ContainsAny(key, "~@"):
		return x.Errorf("Has invalid characters")
	case strings.IndexFunc(key, unicode.IsSpace) != -1:
		return x.Errorf("Must not contain spaces")
	}
	return nil
}

// validateKeys checks predicate and facet keys in N-Quad for syntax errors.
func validateKeys(nq *api.NQuad) error {
	if err := validateKey(nq.Predicate); err != nil {
		return x.Errorf("predicate %q %s", nq.Predicate, err)
	}
	for i := range nq.Facets {
		if nq.Facets[i] == nil {
			continue
		}
		if err := validateKey(nq.Facets[i].Key); err != nil {
			return x.Errorf("Facet %q, %s", nq.Facets[i].Key, err)
		}
	}
	return nil
}

// validateQuery verifies that the query does not contain any preds that
// are longer than the limit (2^16).
func validateQuery(queries []*gql.GraphQuery) error {
	for _, q := range queries {
		if err := validatePredName(q.Attr); err != nil {
			return err
		}

		if err := validateQuery(q.Children); err != nil {
			return err
		}
	}

	return nil
}

func validatePredName(name string) error {
	if len(name) > math.MaxUint16 {
		return fmt.Errorf("Predicate name length cannot be bigger than 2^16. Predicate: %v",
			name[:80])
	}
	return nil
}

// formatField takes a SchemaUpdate representing a field in a type and converts
// it into a map containing keys for the type name and the type.
func formatField(field *pb.SchemaUpdate) map[string]string {
	fieldMap := make(map[string]string)
	fieldMap["name"] = field.Predicate
	typ := ""
	if field.List {
		typ += "["
	}

	if field.ValueType == pb.Posting_OBJECT {
		typ += field.ObjectTypeName
	} else {
		typeId := types.TypeID(field.ValueType)
		typ += typeId.Name()
	}

	if field.NonNullable {
		typ += "!"
	}
	if field.List {
		typ += "]"
	}
	if field.NonNullableList {
		typ += "!"
	}
	fieldMap["type"] = typ

	return fieldMap
}

// formatTypes takes a list of TypeUpdates and converts them in to a list of
// maps in a format that is human-readable to be marshaled into JSON.
func formatTypes(types []*pb.TypeUpdate) []map[string]interface{} {
	var res []map[string]interface{}
	for _, typ := range types {
		typeMap := make(map[string]interface{})
		typeMap["name"] = typ.TypeName
		typeMap["fields"] = make([]map[string]string, 0)

		for _, field := range typ.Fields {
			fieldMap := formatField(field)
			typeMap["fields"] = append(typeMap["fields"].([]map[string]string), fieldMap)
		}

		res = append(res, typeMap)
	}
	return res
}

func isDropAll(op *api.Operation) bool {
	if op.DropAll || op.DropOp == api.Operation_ALL {
		return true
	}
	return false
}<|MERGE_RESOLUTION|>--- conflicted
+++ resolved
@@ -284,12 +284,7 @@
 	glog.Infof("Received ALTER op: %+v", op)
 
 	// The following code block checks if the operation should run or not.
-<<<<<<< HEAD
-	if op.Schema == "" && op.DropAttr == "" && !op.DropAll &&
-		op.DropOp == api.Operation_NONE {
-=======
 	if op.Schema == "" && op.DropAttr == "" && !op.DropAll && op.DropOp == api.Operation_NONE {
->>>>>>> b11cac24
 		// Must have at least one field set. This helps users if they attempt
 		// to set a field but use the wrong name (could be decoded from JSON).
 		return nil, x.Errorf("Operation must have at least one field set")
@@ -330,7 +325,15 @@
 		return empty, err
 	}
 
-<<<<<<< HEAD
+	if op.DropOp == api.Operation_DATA {
+		m.DropOp = pb.Mutations_DATA
+		_, err := query.ApplyMutations(ctx, m)
+
+		// recreate the admin account after a drop data operation
+		ResetAcl()
+		return empty, err
+	}
+
 	if op.DropOp == api.Operation_ATTR && len(op.DropValue) == 0 {
 		return empty, fmt.Errorf("If DropOp is set to ATTR, DropValue must not be empty")
 	}
@@ -343,18 +346,6 @@
 			attr = op.DropValue
 		}
 
-=======
-	if op.DropOp == api.Operation_DATA {
-		m.DropOp = pb.Mutations_DATA
-		_, err := query.ApplyMutations(ctx, m)
-
-		// recreate the admin account after a drop data operation
-		ResetAcl()
-		return empty, err
-	}
-
-	if len(op.DropAttr) > 0 {
->>>>>>> b11cac24
 		// Reserved predicates cannot be dropped.
 		if x.IsReservedPredicate(attr) {
 			err := fmt.Errorf("predicate %s is reserved and is not allowed to be dropped",
