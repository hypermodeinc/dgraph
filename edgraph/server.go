/*
 * Copyright 2017-2022 Dgraph Labs, Inc. and Contributors
 *
 * Licensed under the Apache License, Version 2.0 (the "License");
 * you may not use this file except in compliance with the License.
 * You may obtain a copy of the License at
 *
 *     http://www.apache.org/licenses/LICENSE-2.0
 *
 * Unless required by applicable law or agreed to in writing, software
 * distributed under the License is distributed on an "AS IS" BASIS,
 * WITHOUT WARRANTIES OR CONDITIONS OF ANY KIND, either express or implied.
 * See the License for the specific language governing permissions and
 * limitations under the License.
 */

package edgraph

import (
	"bytes"
	"context"
	"crypto/sha256"
	"encoding/hex"
	"encoding/json"
	"fmt"
	"math"
	"net"
	"sort"
	"strconv"
	"strings"
	"sync/atomic"
	"time"
	"unicode"

	"github.com/gogo/protobuf/jsonpb"
	"github.com/golang/glog"
	"github.com/pkg/errors"
	ostats "go.opencensus.io/stats"
	"go.opencensus.io/tag"
	"go.opencensus.io/trace"
	otrace "go.opencensus.io/trace"
	"google.golang.org/grpc"
	"google.golang.org/grpc/codes"
	"google.golang.org/grpc/metadata"
	"google.golang.org/grpc/status"

	"github.com/dgraph-io/dgo/v210"
	"github.com/dgraph-io/dgo/v210/protos/api"
	"github.com/dgraph-io/dgraph/chunker"
	"github.com/dgraph-io/dgraph/conn"
	"github.com/dgraph-io/dgraph/dql"
	gqlSchema "github.com/dgraph-io/dgraph/graphql/schema"
	"github.com/dgraph-io/dgraph/posting"
	"github.com/dgraph-io/dgraph/protos/pb"
	"github.com/dgraph-io/dgraph/query"
	"github.com/dgraph-io/dgraph/schema"
	"github.com/dgraph-io/dgraph/telemetry"
	"github.com/dgraph-io/dgraph/types"
	"github.com/dgraph-io/dgraph/types/facets"
	"github.com/dgraph-io/dgraph/worker"
	"github.com/dgraph-io/dgraph/x"
)

const (
	methodMutate = "Server.Mutate"
	methodQuery  = "Server.Query"
)

type GraphqlContextKey int

const (
	// IsGraphql is used to validate requests which are allowed to mutate GraphQL reserved
	// predicates, like dgraph.graphql.schema and dgraph.graphql.xid.
	IsGraphql GraphqlContextKey = iota
	// Authorize is used to set if the request requires validation.
	Authorize
)

type AuthMode int

const (
	// NeedAuthorize is used to indicate that the request needs to be authorized.
	NeedAuthorize AuthMode = iota
	// NoAuthorize is used to indicate that authorization needs to be skipped.
	// Used when ACL needs to query information for performing the authorization check.
	NoAuthorize
)

var (
	numGraphQLPM uint64
	numGraphQL   uint64
)

var (
	errIndexingInProgress = errors.New("errIndexingInProgress. Please retry")
)

// Server implements protos.DgraphServer
type Server struct{}

// graphQLSchemaNode represents the node which contains GraphQL schema
type graphQLSchemaNode struct {
	Uid    string `json:"uid"`
	UidInt uint64
	Schema string `json:"dgraph.graphql.schema"`
}

type existingGQLSchemaQryResp struct {
	ExistingGQLSchema []graphQLSchemaNode `json:"ExistingGQLSchema"`
}

// PeriodicallyPostTelemetry periodically reports telemetry data for alpha.
func PeriodicallyPostTelemetry() {
	glog.V(2).Infof("Starting telemetry data collection for alpha...")

	start := time.Now()
	ticker := time.NewTicker(time.Minute * 10)
	defer ticker.Stop()

	var lastPostedAt time.Time
	for range ticker.C {
		if time.Since(lastPostedAt) < time.Hour {
			continue
		}
		ms := worker.GetMembershipState()
		t := telemetry.NewAlpha(ms)
		t.NumGraphQLPM = atomic.SwapUint64(&numGraphQLPM, 0)
		t.NumGraphQL = atomic.SwapUint64(&numGraphQL, 0)
		t.SinceHours = int(time.Since(start).Hours())
		glog.V(2).Infof("Posting Telemetry data: %+v", t)

		err := t.Post()
		if err == nil {
			lastPostedAt = time.Now()
		} else {
			atomic.AddUint64(&numGraphQLPM, t.NumGraphQLPM)
			atomic.AddUint64(&numGraphQL, t.NumGraphQL)
			glog.V(2).Infof("Telemetry couldn't be posted. Error: %v", err)
		}
	}
}

// GetGQLSchema queries for the GraphQL schema node, and returns the uid and the GraphQL schema.
// If multiple schema nodes were found, it returns an error.
func GetGQLSchema(namespace uint64) (uid, graphQLSchema string, err error) {
	ctx := context.WithValue(context.Background(), Authorize, false)
	ctx = x.AttachNamespace(ctx, namespace)
	resp, err := (&Server{}).Query(ctx,
		&api.Request{
			Query: `
			query {
			  ExistingGQLSchema(func: has(dgraph.graphql.schema)) {
				uid
				dgraph.graphql.schema
			  }
			}`})
	if err != nil {
		return "", "", err
	}

	var result existingGQLSchemaQryResp
	if err := json.Unmarshal(resp.GetJson(), &result); err != nil {
		return "", "", errors.Wrap(err, "Couldn't unmarshal response from Dgraph query")
	}
	res := result.ExistingGQLSchema
	if len(res) == 0 {
		// no schema has been stored yet in Dgraph
		return "", "", nil
	} else if len(res) == 1 {
		// we found an existing GraphQL schema
		gqlSchemaNode := res[0]
		return gqlSchemaNode.Uid, gqlSchemaNode.Schema, nil
	}

	// found multiple GraphQL schema nodes, this should never happen
	// returning the schema node which is added last
	for i := range res {
		iUid, err := dql.ParseUid(res[i].Uid)
		if err != nil {
			return "", "", err
		}
		res[i].UidInt = iUid
	}

	sort.Slice(res, func(i, j int) bool {
		return res[i].UidInt < res[j].UidInt
	})
	glog.Errorf("namespace: %d. Multiple schema nodes found, using the last one", namespace)
	resLast := res[len(res)-1]
	return resLast.Uid, resLast.Schema, nil
}

// UpdateGQLSchema updates the GraphQL and Dgraph schemas using the given inputs.
// It first validates and parses the dgraphSchema given in input. If that fails,
// it returns an error. All this is done on the alpha on which the update request is received.
// Then it sends an update request to the worker, which is executed only on Group-1 leader.
func UpdateGQLSchema(ctx context.Context, gqlSchema,
	dgraphSchema string) (*pb.UpdateGraphQLSchemaResponse, error) {
	var err error
	parsedDgraphSchema := &schema.ParsedSchema{}

	if !x.WorkerConfig.AclEnabled {
		ctx = x.AttachNamespace(ctx, x.GalaxyNamespace)
	}
	// The schema could be empty if it only has custom types/queries/mutations.
	if dgraphSchema != "" {
		op := &api.Operation{Schema: dgraphSchema}
		if err = validateAlterOperation(ctx, op); err != nil {
			return nil, err
		}
		if parsedDgraphSchema, err = parseSchemaFromAlterOperation(ctx, op); err != nil {
			return nil, err
		}
	}

	return worker.UpdateGQLSchemaOverNetwork(ctx, &pb.UpdateGraphQLSchemaRequest{
		StartTs:       worker.State.GetTimestamp(false),
		GraphqlSchema: gqlSchema,
		DgraphPreds:   parsedDgraphSchema.Preds,
		DgraphTypes:   parsedDgraphSchema.Types,
	})
}

// validateAlterOperation validates the given operation for alter.
func validateAlterOperation(ctx context.Context, op *api.Operation) error {
	// The following code block checks if the operation should run or not.
	if op.Schema == "" && op.DropAttr == "" && !op.DropAll && op.DropOp == api.Operation_NONE {
		// Must have at least one field set. This helps users if they attempt
		// to set a field but use the wrong name (could be decoded from JSON).
		return errors.Errorf("Operation must have at least one field set")
	}
	if err := x.HealthCheck(); err != nil {
		return err
	}

	if isDropAll(op) && op.DropOp == api.Operation_DATA {
		return errors.Errorf("Only one of DropAll and DropData can be true")
	}

	if !isMutationAllowed(ctx) {
		return errors.Errorf("No mutations allowed by server.")
	}
	if _, err := hasAdminAuth(ctx, "Alter"); err != nil {
		glog.Warningf("Alter denied with error: %v\n", err)
		return err
	}

	if err := authorizeAlter(ctx, op); err != nil {
		glog.Warningf("Alter denied with error: %v\n", err)
		return err
	}

	return nil
}

// parseSchemaFromAlterOperation parses the string schema given in input operation to a Go
// struct, and performs some checks to make sure that the schema is valid.
func parseSchemaFromAlterOperation(ctx context.Context, op *api.Operation) (*schema.ParsedSchema,
	error) {
	// If a background task is already running, we should reject all the new alter requests.
	if schema.State().IndexingInProgress() {
		return nil, errIndexingInProgress
	}

	namespace, err := x.ExtractNamespace(ctx)
	if err != nil {
		return nil, errors.Wrapf(err, "While parsing schema")
	}

	if x.IsGalaxyOperation(ctx) {
		// Only the guardian of the galaxy can do a galaxy wide query/mutation. This operation is
		// needed by live loader.
		if err := AuthGuardianOfTheGalaxy(ctx); err != nil {
			s := status.Convert(err)
			return nil, status.Error(s.Code(),
				"Non guardian of galaxy user cannot bypass namespaces. "+s.Message())
		}
		var err error
		namespace, err = strconv.ParseUint(x.GetForceNamespace(ctx), 0, 64)
		if err != nil {
			return nil, errors.Wrapf(err, "Valid force namespace not found in metadata")
		}
	}

	result, err := schema.ParseWithNamespace(op.Schema, namespace)
	if err != nil {
		return nil, err
	}

	preds := make(map[string]struct{})

	for _, update := range result.Preds {
		if _, ok := preds[update.Predicate]; ok {
			return nil, errors.Errorf("predicate %s defined multiple times",
				x.ParseAttr(update.Predicate))
		}
		preds[update.Predicate] = struct{}{}

		// Pre-defined predicates cannot be altered but let the update go through
		// if the update is equal to the existing one.
		if schema.IsPreDefPredChanged(update) {
			return nil, errors.Errorf("predicate %s is pre-defined and is not allowed to be"+
				" modified", x.ParseAttr(update.Predicate))
		}

		if err := validatePredName(update.Predicate); err != nil {
			return nil, err
		}
		// Users are not allowed to create a predicate under the reserved `dgraph.` namespace. But,
		// there are pre-defined predicates (subset of reserved predicates), and for them we allow
		// the schema update to go through if the update is equal to the existing one.
		// So, here we check if the predicate is reserved but not pre-defined to block users from
		// creating predicates in reserved namespace.
		if x.IsReservedPredicate(update.Predicate) && !x.IsPreDefinedPredicate(update.Predicate) {
			return nil, errors.Errorf("Can't alter predicate `%s` as it is prefixed with `dgraph.`"+
				" which is reserved as the namespace for dgraph's internal types/predicates.",
				x.ParseAttr(update.Predicate))
		}
	}

	types := make(map[string]struct{})

	for _, typ := range result.Types {
		if _, ok := types[typ.TypeName]; ok {
			return nil, errors.Errorf("type %s defined multiple times", x.ParseAttr(typ.TypeName))
		}
		types[typ.TypeName] = struct{}{}

		// Pre-defined types cannot be altered but let the update go through
		// if the update is equal to the existing one.
		if schema.IsPreDefTypeChanged(typ) {
			return nil, errors.Errorf("type %s is pre-defined and is not allowed to be modified",
				x.ParseAttr(typ.TypeName))
		}

		// Users are not allowed to create types in reserved namespace. But, there are pre-defined
		// types for which the update should go through if the update is equal to the existing one.
		if x.IsReservedType(typ.TypeName) && !x.IsPreDefinedType(typ.TypeName) {
			return nil, errors.Errorf("Can't alter type `%s` as it is prefixed with `dgraph.` "+
				"which is reserved as the namespace for dgraph's internal types/predicates.",
				x.ParseAttr(typ.TypeName))
		}
	}

	return result, nil
}

// InsertDropRecord is used to insert a helper record when a DROP operation is performed.
// This helper record lets us know during backup that a DROP operation was performed and that we
// need to write this information in backup manifest. So that while restoring from a backup series,
// we can create an exact replica of the system which existed at the time the last backup was taken.
// Note that if the server crashes after the DROP operation & before this helper record is inserted,
// then restoring from the incremental backup of such a DB would restore even the dropped
// data back. This is also used to capture the delete namespace operation during backup.
func InsertDropRecord(ctx context.Context, dropOp string) error {
	_, err := (&Server{}).doQuery(context.WithValue(ctx, IsGraphql, true), &Request{
		req: &api.Request{
			Mutations: []*api.Mutation{{
				Set: []*api.NQuad{{
					Subject:     "_:r",
					Predicate:   "dgraph.drop.op",
					ObjectValue: &api.Value{Val: &api.Value_StrVal{StrVal: dropOp}},
				}},
			}},
			CommitNow: true,
		}, doAuth: NoAuthorize})
	return err
}

// Alter handles requests to change the schema or remove parts or all of the data.
func (s *Server) Alter(ctx context.Context, op *api.Operation) (*api.Payload, error) {
	ctx, span := otrace.StartSpan(ctx, "Server.Alter")
	defer span.End()

	ctx = x.AttachJWTNamespace(ctx)
	span.Annotatef(nil, "Alter operation: %+v", op)

	// Always print out Alter operations because they are important and rare.
	glog.Infof("Received ALTER op: %+v", op)

	// check if the operation is valid
	if err := validateAlterOperation(ctx, op); err != nil {
		return nil, err
	}

	defer glog.Infof("ALTER op: %+v done", op)

	empty := &api.Payload{}
	namespace, err := x.ExtractNamespace(ctx)
	if err != nil {
		return nil, errors.Wrapf(err, "While altering")
	}

	// StartTs is not needed if the predicate to be dropped lies on this server but is required
	// if it lies on some other machine. Let's get it for safety.
	m := &pb.Mutations{StartTs: worker.State.GetTimestamp(false)}
	if isDropAll(op) {
		if x.Config.BlockClusterWideDrop {
			glog.V(2).Info("Blocked drop-all because it is not permitted.")
			return empty, errors.New("Drop all operation is not permitted.")
		}
		if err := AuthGuardianOfTheGalaxy(ctx); err != nil {
			s := status.Convert(err)
			return empty, status.Error(s.Code(),
				"Drop all can only be called by the guardian of the galaxy. "+s.Message())
		}
		if len(op.DropValue) > 0 {
			return empty, errors.Errorf("If DropOp is set to ALL, DropValue must be empty")
		}

		m.DropOp = pb.Mutations_ALL
		_, err := query.ApplyMutations(ctx, m)
		if err != nil {
			return empty, err
		}

		// insert a helper record for backup & restore, indicating that drop_all was done
		err = InsertDropRecord(ctx, "DROP_ALL;")
		if err != nil {
			return empty, err
		}

		// insert empty GraphQL schema, so all alphas get notified to
		// reset their in-memory GraphQL schema
		_, err = UpdateGQLSchema(ctx, "", "")
		// recreate the admin account after a drop all operation
		InitializeAcl(nil)
		return empty, err
	}

	if op.DropOp == api.Operation_DATA {
		if x.Config.BlockClusterWideDrop {
			glog.V(2).Info("Blocked drop-data because it is not permitted.")
			return empty, errors.New("Drop data operation is not permitted.")
		}
		if err := AuthGuardianOfTheGalaxy(ctx); err != nil {
			return empty, errors.Wrapf(err, "Drop data can only be called by the guardian of the"+
				" galaxy")
		}
		if len(op.DropValue) > 0 {
			return empty, errors.Errorf("If DropOp is set to DATA, DropValue must be empty")
		}

		// query the GraphQL schema and keep it in memory, so it can be inserted again
		_, graphQLSchema, err := GetGQLSchema(namespace)
		if err != nil {
			return empty, err
		}

		m.DropOp = pb.Mutations_DATA
		_, err = query.ApplyMutations(ctx, m)
		if err != nil {
			return empty, err
		}

		// insert a helper record for backup & restore, indicating that drop_data was done
		err = InsertDropRecord(ctx, "DROP_DATA;")
		if err != nil {
			return empty, err
		}

		// just reinsert the GraphQL schema, no need to alter dgraph schema as this was drop_data
		_, err = UpdateGQLSchema(ctx, graphQLSchema, "")
		// recreate the admin account after a drop data operation
		InitializeAcl(nil)
		return empty, err
	}

	if len(op.DropAttr) > 0 || op.DropOp == api.Operation_ATTR {
		if op.DropOp == api.Operation_ATTR && op.DropValue == "" {
			return empty, errors.Errorf("If DropOp is set to ATTR, DropValue must not be empty")
		}

		var attr string
		if len(op.DropAttr) > 0 {
			attr = op.DropAttr
		} else {
			attr = op.DropValue
		}
		attr = x.NamespaceAttr(namespace, attr)
		// Pre-defined predicates cannot be dropped.
		if x.IsPreDefinedPredicate(attr) {
			return empty, errors.Errorf("predicate %s is pre-defined and is not allowed to be"+
				" dropped", x.ParseAttr(attr))
		}

		nq := &api.NQuad{
			Subject:     x.Star,
			Predicate:   x.ParseAttr(attr),
			ObjectValue: &api.Value{Val: &api.Value_StrVal{StrVal: x.Star}},
		}
		wnq := &dql.NQuad{NQuad: nq}
		edge, err := wnq.ToDeletePredEdge()
		if err != nil {
			return empty, err
		}
		edges := []*pb.DirectedEdge{edge}
		m.Edges = edges
		_, err = query.ApplyMutations(ctx, m)
		if err != nil {
			return empty, err
		}

		// insert a helper record for backup & restore, indicating that drop_attr was done
		err = InsertDropRecord(ctx, "DROP_ATTR;"+attr)
		return empty, err
	}

	if op.DropOp == api.Operation_TYPE {
		if op.DropValue == "" {
			return empty, errors.Errorf("If DropOp is set to TYPE, DropValue must not be empty")
		}

		// Pre-defined types cannot be dropped.
		dropPred := x.NamespaceAttr(namespace, op.DropValue)
		if x.IsPreDefinedType(dropPred) {
			return empty, errors.Errorf("type %s is pre-defined and is not allowed to be dropped",
				op.DropValue)
		}

		m.DropOp = pb.Mutations_TYPE
		m.DropValue = dropPred
		_, err := query.ApplyMutations(ctx, m)
		return empty, err
	}
	result, err := parseSchemaFromAlterOperation(ctx, op)
	if err == errIndexingInProgress {
		// Make the client wait a bit.
		time.Sleep(time.Second)
		return nil, err
	} else if err != nil {
		return nil, err
	}

	glog.Infof("Got schema: %+v\n", result)
	// TODO: Maybe add some checks about the schema.
	m.Schema = result.Preds
	m.Types = result.Types
	_, err = query.ApplyMutations(ctx, m)
	if err != nil {
		return empty, err
	}

	// wait for indexing to complete or context to be canceled.
	if err = worker.WaitForIndexing(ctx, !op.RunInBackground); err != nil {
		return empty, err
	}

	return empty, nil
}

func annotateNamespace(span *otrace.Span, ns uint64) {
	span.AddAttributes(otrace.Int64Attribute("ns", int64(ns)))
}

func annotateStartTs(span *otrace.Span, ts uint64) {
	span.AddAttributes(otrace.Int64Attribute("startTs", int64(ts)))
}

func (s *Server) doMutate(ctx context.Context, qc *queryContext, resp *api.Response) error {
	if len(qc.gmuList) == 0 {
		return nil
	}
	if ctx.Err() != nil {
		return ctx.Err()
	}

	start := time.Now()
	defer func() {
		qc.latency.Processing += time.Since(start)
	}()

	if !isMutationAllowed(ctx) {
		return errors.Errorf("no mutations allowed")
	}

	// update mutations from the query results before assigning UIDs
	if err := updateMutations(qc); err != nil {
		return err
	}

	newUids, err := query.AssignUids(ctx, qc.gmuList)
	if err != nil {
		return err
	}

	// resp.Uids contains a map of the node name to the uid.
	// 1. For a blank node, like _:foo, the key would be foo.
	// 2. For a uid variable that is part of an upsert query,
	//    like uid(foo), the key would be uid(foo).
	resp.Uids = query.UidsToHex(query.StripBlankNode(newUids))
	edges, err := query.ToDirectedEdges(qc.gmuList, newUids)
	if err != nil {
		return err
	}
	ns, err := x.ExtractNamespace(ctx)
	if err != nil {
		return errors.Wrapf(err, "While doing mutations:")
	}
	predHints := make(map[string]pb.Metadata_HintType)
	for _, gmu := range qc.gmuList {
		for pred, hint := range gmu.Metadata.GetPredHints() {
			pred = x.NamespaceAttr(ns, pred)
			if oldHint := predHints[pred]; oldHint == pb.Metadata_LIST {
				continue
			}
			predHints[pred] = hint
		}
	}
	m := &pb.Mutations{
		Edges:   edges,
		StartTs: qc.req.StartTs,
		Metadata: &pb.Metadata{
			PredHints: predHints,
		},
	}

	qc.span.Annotatef(nil, "Applying mutations: %+v", m)
	resp.Txn, err = query.ApplyMutations(ctx, m)
	qc.span.Annotatef(nil, "Txn Context: %+v. Err=%v", resp.Txn, err)

	if x.WorkerConfig.LudicrousEnabled {
		// Mutations are automatically committed in case of ludicrous mode, so we don't
		// need to manually commit.
		if resp.Txn == nil {
			return errors.Wrapf(err, "Txn Context is nil")
		}
		resp.Txn.Keys = resp.Txn.Keys[:0]
		resp.Txn.CommitTs = qc.req.StartTs
		return err
	}
	// calculateMutationMetrics calculate cost for the mutation.
	calculateMutationMetrics := func() {
		cost := uint64(len(newUids) + len(edges))
		resp.Metrics.NumUids["mutation_cost"] = cost
		resp.Metrics.NumUids["_total"] = resp.Metrics.NumUids["_total"] + cost
	}
	if !qc.req.CommitNow {
		calculateMutationMetrics()
		if err == x.ErrConflict {
			err = status.Error(codes.FailedPrecondition, err.Error())
		}

		return err
	}

	// The following logic is for committing immediately.
	if err != nil {
		// ApplyMutations failed. We now want to abort the transaction,
		// ignoring any error that might occur during the abort (the user would
		// care more about the previous error).
		if resp.Txn == nil {
			resp.Txn = &api.TxnContext{StartTs: qc.req.StartTs}
		}

		resp.Txn.Aborted = true
		_, _ = worker.CommitOverNetwork(ctx, resp.Txn)

		if err == x.ErrConflict {
			// We have already aborted the transaction, so the error message should reflect that.
			return dgo.ErrAborted
		}

		return err
	}

	qc.span.Annotatef(nil, "Prewrites err: %v. Attempting to commit/abort immediately.", err)
	ctxn := resp.Txn
	// zero would assign the CommitTs
	cts, err := worker.CommitOverNetwork(ctx, ctxn)
	qc.span.Annotatef(nil, "Status of commit at ts: %d: %v", ctxn.StartTs, err)
	if err != nil {
		if err == dgo.ErrAborted {
			err = status.Errorf(codes.Aborted, err.Error())
			resp.Txn.Aborted = true
		}

		return err
	}

	// CommitNow was true, no need to send keys.
	resp.Txn.Keys = resp.Txn.Keys[:0]
	resp.Txn.CommitTs = cts
	calculateMutationMetrics()
	return nil
}

// buildUpsertQuery modifies the query to evaluate the
// @if condition defined in Conditional Upsert.
func buildUpsertQuery(qc *queryContext) string {
	if qc.req.Query == "" || len(qc.gmuList) == 0 {
		return qc.req.Query
	}

	qc.condVars = make([]string, len(qc.req.Mutations))
	upsertQuery := strings.TrimSuffix(qc.req.Query, "}")
	for i, gmu := range qc.gmuList {
		isCondUpsert := strings.TrimSpace(gmu.Cond) != ""
		if isCondUpsert {
			qc.condVars[i] = "__dgraph__" + strconv.Itoa(i)
			qc.uidRes[qc.condVars[i]] = nil
			// @if in upsert is same as @filter in the query
			cond := strings.Replace(gmu.Cond, "@if", "@filter", 1)

			// Add dummy query to evaluate the @if directive, ok to use uid(0) because
			// dgraph doesn't check for existence of UIDs until we query for other predicates.
			// Here, we are only querying for uid predicate in the dummy query.
			//
			// For example if - mu.Query = {
			//      me(...) {...}
			//   }
			//
			// Then, upsertQuery = {
			//      me(...) {...}
			//      __dgraph_0__ as var(func: uid(0)) @filter(...)
			//   }
			//
			// The variable __dgraph_0__ will -
			//      * be empty if the condition is true
			//      * have 1 UID (the 0 UID) if the condition is false
			upsertQuery += qc.condVars[i] + ` as var(func: uid(0)) ` + cond + `
			 `
		}
	}
	upsertQuery += `}`

	return upsertQuery
}

// updateMutations updates the mutation and replaces uid(var) and val(var) with
// their values or a blank node, in case of an upsert.
// We use the values stored in qc.uidRes and qc.valRes to update the mutation.
func updateMutations(qc *queryContext) error {
	for i, condVar := range qc.condVars {
		gmu := qc.gmuList[i]
		if condVar != "" {
			uids, ok := qc.uidRes[condVar]
			if !(ok && len(uids) == 1) {
				gmu.Set = nil
				gmu.Del = nil
				continue
			}
		}

		if err := updateUIDInMutations(gmu, qc); err != nil {
			return err
		}
		if err := updateValInMutations(gmu, qc); err != nil {
			return err
		}
	}

	return nil
}

// findMutationVars finds all the variables used in mutation block and stores them
// qc.uidRes and qc.valRes so that we only look for these variables in query results.
func findMutationVars(qc *queryContext) []string {
	updateVars := func(s string) {
		if strings.HasPrefix(s, "uid(") {
			varName := s[4 : len(s)-1]
			qc.uidRes[varName] = nil
		} else if strings.HasPrefix(s, "val(") {
			varName := s[4 : len(s)-1]
			qc.valRes[varName] = nil
		}
	}

	for _, gmu := range qc.gmuList {
		for _, nq := range gmu.Set {
			updateVars(nq.Subject)
			updateVars(nq.ObjectId)
		}
		for _, nq := range gmu.Del {
			updateVars(nq.Subject)
			updateVars(nq.ObjectId)
		}
	}

	varsList := make([]string, 0, len(qc.uidRes)+len(qc.valRes))
	for v := range qc.uidRes {
		varsList = append(varsList, v)
	}
	for v := range qc.valRes {
		varsList = append(varsList, v)
	}

	return varsList
}

// updateValInNQuads picks the val() from object and replaces it with its value
// Assumption is that Subject can contain UID, whereas Object can contain Val
// If val(variable) exists in a query, but the values are not there for the variable,
// it will ignore the mutation silently.
func updateValInNQuads(nquads []*api.NQuad, qc *queryContext, isSet bool) []*api.NQuad {
	getNewVals := func(s string) (map[uint64]types.Val, bool) {
		if strings.HasPrefix(s, "val(") {
			varName := s[4 : len(s)-1]
			if v, ok := qc.valRes[varName]; ok && v != nil {
				return v, true
			}
			return nil, true
		}
		return nil, false
	}

	getValue := func(key uint64, uidToVal map[uint64]types.Val) (types.Val, bool) {
		val, ok := uidToVal[key]
		if ok {
			return val, true
		}

		// Check if the variable is aggregate variable
		// Only 0 key would exist for aggregate variable
		val, ok = uidToVal[0]
		return val, ok
	}

	newNQuads := nquads[:0]
	for _, nq := range nquads {
		// Check if the nquad contains a val() in Object or not.
		// If not then, keep the mutation and continue
		uidToVal, found := getNewVals(nq.ObjectId)
		if !found {
			newNQuads = append(newNQuads, nq)
			continue
		}

		// uid(u) <amount> val(amt)
		// For each NQuad, we need to convert the val(variable_name)
		// to *api.Value before applying the mutation. For that, first
		// we convert key to uint64 and get the UID to Value map from
		// the result of the query.
		var key uint64
		var err error
		switch {
		case nq.Subject[0] == '_' && isSet:
			// in case aggregate val(var) is there, that should work with blank node.
			key = 0
		case nq.Subject[0] == '_' && !isSet:
			// UID is of format "_:uid(u)". Ignore the delete silently
			continue
		default:
			key, err = strconv.ParseUint(nq.Subject, 0, 64)
			if err != nil {
				// Key conversion failed, ignoring the nquad. Ideally,
				// it shouldn't happen as this is the result of a query.
				glog.Errorf("Conversion of subject %s failed. Error: %s",
					nq.Subject, err.Error())
				continue
			}
		}

		// Get the value to the corresponding UID(key) from the query result
		nq.ObjectId = ""
		val, ok := getValue(key, uidToVal)
		if !ok {
			continue
		}

		// Convert the value from types.Val to *api.Value
		nq.ObjectValue, err = types.ObjectValue(val.Tid, val.Value)
		if err != nil {
			// Value conversion failed, ignoring the nquad. Ideally,
			// it shouldn't happen as this is the result of a query.
			glog.Errorf("Conversion of %s failed for %d subject. Error: %s",
				nq.ObjectId, key, err.Error())
			continue
		}

		newNQuads = append(newNQuads, nq)
	}
	qc.nquadsCount += len(newNQuads)
	return newNQuads
}

// updateValInMutations does following transformations:
// 0x123 <amount> val(v) -> 0x123 <amount> 13.0
func updateValInMutations(gmu *dql.Mutation, qc *queryContext) error {
	gmu.Del = updateValInNQuads(gmu.Del, qc, false)
	gmu.Set = updateValInNQuads(gmu.Set, qc, true)
	if qc.nquadsCount > x.Config.LimitMutationsNquad {
		return errors.Errorf("NQuad count in the request: %d, is more that threshold: %d",
			qc.nquadsCount, int(x.Config.LimitMutationsNquad))
	}
	return nil
}

// updateUIDInMutations does following transformations:
//   - uid(v) -> 0x123     -- If v is defined in query block
//   - uid(v) -> _:uid(v)  -- Otherwise
<<<<<<< HEAD
func updateUIDInMutations(gmu *dql.Mutation, qc *queryContext) error {
=======
func updateUIDInMutations(gmu *gql.Mutation, qc *queryContext) error {
>>>>>>> 70b8bd03
	// usedMutationVars keeps track of variables that are used in mutations.
	getNewVals := func(s string) []string {
		if strings.HasPrefix(s, "uid(") {
			varName := s[4 : len(s)-1]
			if uids, ok := qc.uidRes[varName]; ok && len(uids) != 0 {
				return uids
			}

			return []string{"_:" + s}
		}

		return []string{s}
	}

	getNewNQuad := func(nq *api.NQuad, s, o string) *api.NQuad {
		// The following copy is fine because we only modify Subject and ObjectId.
		// The pointer values are not modified across different copies of NQuad.
		n := *nq

		n.Subject = s
		n.ObjectId = o
		return &n
	}

	// Remove the mutations from gmu.Del when no UID was found.
	gmuDel := make([]*api.NQuad, 0, len(gmu.Del))
	for _, nq := range gmu.Del {
		// if Subject or/and Object are variables, each NQuad can result
		// in multiple NQuads if any variable stores more than one UIDs.
		newSubs := getNewVals(nq.Subject)
		newObs := getNewVals(nq.ObjectId)

		for _, s := range newSubs {
			for _, o := range newObs {
				// Blank node has no meaning in case of deletion.
				if strings.HasPrefix(s, "_:uid(") ||
					strings.HasPrefix(o, "_:uid(") {
					continue
				}

				gmuDel = append(gmuDel, getNewNQuad(nq, s, o))
				qc.nquadsCount++
			}
			if qc.nquadsCount > int(x.Config.LimitMutationsNquad) {
				return errors.Errorf("NQuad count in the request: %d, is more that threshold: %d",
					qc.nquadsCount, int(x.Config.LimitMutationsNquad))
			}
		}
	}

	gmu.Del = gmuDel

	// Update the values in mutation block from the query block.
	gmuSet := make([]*api.NQuad, 0, len(gmu.Set))
	for _, nq := range gmu.Set {
		newSubs := getNewVals(nq.Subject)
		newObs := getNewVals(nq.ObjectId)

		qc.nquadsCount += len(newSubs) * len(newObs)
		if qc.nquadsCount > int(x.Config.LimitQueryEdge) {
			return errors.Errorf("NQuad count in the request: %d, is more that threshold: %d",
				qc.nquadsCount, int(x.Config.LimitQueryEdge))
		}

		for _, s := range newSubs {
			for _, o := range newObs {
				gmuSet = append(gmuSet, getNewNQuad(nq, s, o))
			}
		}
	}
	gmu.Set = gmuSet
	return nil
}

// queryContext is used to pass around all the variables needed
// to process a request for query, mutation or upsert.
type queryContext struct {
	// req is the incoming, not yet parsed request containing
	// a query or more than one mutations or both (in case of upsert)
	req *api.Request
	// gmuList is the list of mutations after parsing req.Mutations
	gmuList []*dql.Mutation
	// dqlRes contains result of parsing the req.Query
	dqlRes dql.Result
	// condVars are conditional variables used in the (modified) query to figure out
	// whether the condition in Conditional Upsert is true. The string would be empty
	// if the corresponding mutation is not a conditional upsert.
	// Note that, len(condVars) == len(gmuList).
	condVars []string
	// uidRes stores mapping from variable names to UIDs for UID variables.
	// These variables are either dummy variables used for Conditional
	// Upsert or variables used in the mutation block in the incoming request.
	uidRes map[string][]string
	// valRes stores mapping from variable names to values for value
	// variables used in the mutation block of incoming request.
	valRes map[string]map[uint64]types.Val
	// l stores latency numbers
	latency *query.Latency
	// span stores a opencensus span used throughout the query processing
	span *trace.Span
	// graphql indicates whether the given request is from graphql admin or not.
	graphql bool
	// gqlField stores the GraphQL field for which the query is being processed.
	// This would be set only if the request is a query from GraphQL layer,
	// otherwise it would be nil. (Eg. nil cases: in case of a DQL query,
	// a mutation being executed from GraphQL layer).
	gqlField gqlSchema.Field
	// nquadsCount maintains numbers of nquads which would be inserted as part of this request.
	// In some cases(mostly upserts), numbers of nquads to be inserted can to huge(we have seen upto
	// 1B) and resulting in OOM. We are limiting number of nquads which can be inserted in
	// a single request.
	nquadsCount int
}

// Request represents a query request sent to the doQuery() method on the Server.
// It contains all the metadata required to execute a query.
type Request struct {
	// req is the incoming gRPC request
	req *api.Request
	// gqlField is the GraphQL field for which the request is being sent
	gqlField gqlSchema.Field
	// doAuth tells whether this request needs ACL authorization or not
	doAuth AuthMode
}

// Health handles /health and /health?all requests.
func (s *Server) Health(ctx context.Context, all bool) (*api.Response, error) {
	if ctx.Err() != nil {
		return nil, ctx.Err()
	}

	var healthAll []pb.HealthInfo
	if all {
		if err := AuthorizeGuardians(ctx); err != nil {
			return nil, err
		}
		pool := conn.GetPools().GetAll()
		for _, p := range pool {
			if p.Addr == x.WorkerConfig.MyAddr {
				continue
			}
			healthAll = append(healthAll, p.HealthInfo())
		}
	}

	// Append self.
	healthAll = append(healthAll, pb.HealthInfo{
		Instance:    "alpha",
		Address:     x.WorkerConfig.MyAddr,
		Status:      "healthy",
		Group:       strconv.Itoa(int(worker.GroupId())),
		Version:     x.Version(),
		Uptime:      int64(time.Since(x.WorkerConfig.StartTime) / time.Second),
		LastEcho:    time.Now().Unix(),
		Ongoing:     worker.GetOngoingTasks(),
		Indexing:    schema.GetIndexingPredicates(),
		EeFeatures:  worker.GetEEFeaturesList(),
		MaxAssigned: posting.Oracle().MaxAssigned(),
	})

	var err error
	var jsonOut []byte
	if jsonOut, err = json.Marshal(healthAll); err != nil {
		return nil, errors.Errorf("Unable to Marshal. Err %v", err)
	}
	return &api.Response{Json: jsonOut}, nil
}

// Filter out the tablets that do not belong to the requestor's namespace.
func filterTablets(ctx context.Context, ms *pb.MembershipState) error {
	if !x.WorkerConfig.AclEnabled {
		return nil
	}
	namespace, err := x.ExtractJWTNamespace(ctx)
	if err != nil {
		return errors.Errorf("Namespace not found in JWT.")
	}
	if namespace == x.GalaxyNamespace {
		// For galaxy namespace, we don't want to filter out the predicates. We only format the
		// namespace to human readable form.
		for _, group := range ms.Groups {
			tablets := make(map[string]*pb.Tablet)
			for tabletName, tablet := range group.Tablets {
				tablet.Predicate = x.FormatNsAttr(tablet.Predicate)
				tablets[x.FormatNsAttr(tabletName)] = tablet
			}
			group.Tablets = tablets
		}
		return nil
	}
	for _, group := range ms.GetGroups() {
		tablets := make(map[string]*pb.Tablet)
		for pred, tablet := range group.GetTablets() {
			if ns, attr := x.ParseNamespaceAttr(pred); namespace == ns {
				tablets[attr] = tablet
				tablets[attr].Predicate = attr
			}
		}
		group.Tablets = tablets
	}
	return nil
}

// State handles state requests
func (s *Server) State(ctx context.Context) (*api.Response, error) {
	if ctx.Err() != nil {
		return nil, ctx.Err()
	}

	if err := AuthorizeGuardians(ctx); err != nil {
		return nil, err
	}

	ms := worker.GetMembershipState()
	if ms == nil {
		return nil, errors.Errorf("No membership state found")
	}

	if err := filterTablets(ctx, ms); err != nil {
		return nil, err
	}

	m := jsonpb.Marshaler{EmitDefaults: true}
	var jsonState bytes.Buffer
	if err := m.Marshal(&jsonState, ms); err != nil {
		return nil, errors.Errorf("Error marshalling state information to JSON")
	}

	return &api.Response{Json: jsonState.Bytes()}, nil
}

func getAuthMode(ctx context.Context) AuthMode {
	if auth := ctx.Value(Authorize); auth == nil || auth.(bool) {
		return NeedAuthorize
	}
	return NoAuthorize
}

// QueryGraphQL handles only GraphQL queries, neither mutations nor DQL.
func (s *Server) QueryGraphQL(ctx context.Context, req *api.Request,
	field gqlSchema.Field) (*api.Response, error) {
	// Add a timeout for queries which don't have a deadline set. We don't want to
	// apply a timeout if it's a mutation, that's currently handled by flag
	// "txn-abort-after".
	if req.GetMutations() == nil && x.Config.QueryTimeout != 0 {
		if d, _ := ctx.Deadline(); d.IsZero() {
			var cancel context.CancelFunc
			ctx, cancel = context.WithTimeout(ctx, x.Config.QueryTimeout)
			defer cancel()
		}
	}
	// no need to attach namespace here, it is already done by GraphQL layer
	return s.doQuery(ctx, &Request{req: req, gqlField: field, doAuth: getAuthMode(ctx)})
}

// Query handles queries or mutations
func (s *Server) Query(ctx context.Context, req *api.Request) (*api.Response, error) {
	ctx = x.AttachJWTNamespace(ctx)
	if x.WorkerConfig.AclEnabled && req.GetStartTs() != 0 {
		// A fresh StartTs is assigned if it is 0.
		ns, err := x.ExtractNamespace(ctx)
		if err != nil {
			return nil, err
		}
		if req.GetHash() != getHash(ns, req.GetStartTs()) {
			return nil, x.ErrHashMismatch
		}
	}
	// Add a timeout for queries which don't have a deadline set. We don't want to
	// apply a timeout if it's a mutation, that's currently handled by flag
	// "txn-abort-after".
	if req.GetMutations() == nil && x.Config.QueryTimeout != 0 {
		if d, _ := ctx.Deadline(); d.IsZero() {
			var cancel context.CancelFunc
			ctx, cancel = context.WithTimeout(ctx, x.Config.QueryTimeout)
			defer cancel()
		}
	}
	return s.doQuery(ctx, &Request{req: req, doAuth: getAuthMode(ctx)})
}

var pendingQueries int64
var maxPendingQueries int64
var serverOverloadErr = errors.New("429 Too Many Requests. Please throttle your requests")

func Init() {
	maxPendingQueries = x.Config.Limit.GetInt64("max-pending-queries")
}

func (s *Server) doQuery(ctx context.Context, req *Request) (resp *api.Response, rerr error) {
	if ctx.Err() != nil {
		return nil, ctx.Err()
	}
	defer atomic.AddInt64(&pendingQueries, -1)
	if val := atomic.AddInt64(&pendingQueries, 1); val > maxPendingQueries {
		return nil, serverOverloadErr
	}

	isGraphQL, _ := ctx.Value(IsGraphql).(bool)
	if isGraphQL {
		atomic.AddUint64(&numGraphQL, 1)
	} else {
		atomic.AddUint64(&numGraphQLPM, 1)
	}
	l := &query.Latency{}
	l.Start = time.Now()

	if bool(glog.V(3)) || worker.LogDQLRequestEnabled() {
		glog.Infof("Got a query, DQL form: %+v at %+v", req.req, l.Start.Format(time.RFC3339))
	}

	isMutation := len(req.req.Mutations) > 0
	methodRequest := methodQuery
	if isMutation {
		methodRequest = methodMutate
	}

	var measurements []ostats.Measurement
	ctx, span := otrace.StartSpan(ctx, methodRequest)
	if ns, err := x.ExtractNamespace(ctx); err == nil {
		annotateNamespace(span, ns)
	}

	ctx = x.WithMethod(ctx, methodRequest)
	defer func() {
		span.End()
		v := x.TagValueStatusOK
		if rerr != nil {
			v = x.TagValueStatusError
		}
		ctx, _ = tag.New(ctx, tag.Upsert(x.KeyStatus, v))
		timeSpentMs := x.SinceMs(l.Start)
		measurements = append(measurements, x.LatencyMs.M(timeSpentMs))
		ostats.Record(ctx, measurements...)
	}()

	if rerr = x.HealthCheck(); rerr != nil {
		return
	}

	req.req.Query = strings.TrimSpace(req.req.Query)
	isQuery := len(req.req.Query) != 0
	if !isQuery && !isMutation {
		span.Annotate(nil, "empty request")
		return nil, errors.Errorf("empty request")
	}

	span.AddAttributes(trace.StringAttribute("Query", req.req.Query))
	span.Annotatef(nil, "Request received: %v", req.req)
	if isQuery {
		ostats.Record(ctx, x.PendingQueries.M(1), x.NumQueries.M(1))
		defer func() {
			measurements = append(measurements, x.PendingQueries.M(-1))
		}()
	}
	if isMutation {
		ostats.Record(ctx, x.NumMutations.M(1))
	}

	if req.doAuth == NeedAuthorize && x.IsGalaxyOperation(ctx) {
		// Only the guardian of the galaxy can do a galaxy wide query/mutation. This operation is
		// needed by live loader.
		if err := AuthGuardianOfTheGalaxy(ctx); err != nil {
			s := status.Convert(err)
			return nil, status.Error(s.Code(),
				"Non guardian of galaxy user cannot bypass namespaces. "+s.Message())
		}
	}

	qc := &queryContext{
		req:      req.req,
		latency:  l,
		span:     span,
		graphql:  isGraphQL,
		gqlField: req.gqlField,
	}
	if rerr = parseRequest(qc); rerr != nil {
		return
	}

	if req.doAuth == NeedAuthorize {
		if rerr = authorizeRequest(ctx, qc); rerr != nil {
			return
		}
	}

	// We use defer here because for queries, startTs will be
	// assigned in the processQuery function called below.
	defer annotateStartTs(qc.span, qc.req.StartTs)
	// For mutations, we update the startTs if necessary.
	if isMutation && req.req.StartTs == 0 {
		if x.WorkerConfig.LudicrousEnabled {
			req.req.StartTs = posting.Oracle().MaxAssigned()
		} else {
			start := time.Now()
			req.req.StartTs = worker.State.GetTimestamp(false)
			qc.latency.AssignTimestamp = time.Since(start)
		}
	}
	if x.WorkerConfig.AclEnabled {
		ns, err := x.ExtractNamespace(ctx)
		if err != nil {
			return nil, err
		}
		defer func() {
			if resp != nil && resp.Txn != nil {
				// attach the hash, user must send this hash when further operating on this startTs.
				resp.Txn.Hash = getHash(ns, resp.Txn.StartTs)
			}
		}()
	}

	var gqlErrs error
	if resp, rerr = processQuery(ctx, qc); rerr != nil {
		// if rerr is just some error from GraphQL encoding, then we need to continue the normal
		// execution ignoring the error as we still need to assign latency info to resp. If we can
		// change the api.Response proto to have a field to contain GraphQL errors, that would be
		// great. Otherwise, we will have to do such checks a lot and that would make code ugly.
		if qc.gqlField != nil && x.IsGqlErrorList(rerr) {
			gqlErrs = rerr
		} else {
			return
		}
	}
	// if it were a mutation, simple or upsert, in any case gqlErrs would be empty as GraphQL JSON
	// is formed only for queries. So, gqlErrs can have something only in the case of a pure query.
	// So, safe to ignore gqlErrs and not return that here.
	if rerr = s.doMutate(ctx, qc, resp); rerr != nil {
		return
	}

	// TODO(Ahsan): resp.Txn.Preds contain predicates of form gid-namespace|attr.
	// Remove the namespace from the response.
	// resp.Txn.Preds = x.ParseAttrList(resp.Txn.Preds)

	// TODO(martinmr): Include Transport as part of the latency. Need to do
	// this separately since it involves modifying the API protos.
	resp.Latency = &api.Latency{
		AssignTimestampNs: uint64(l.AssignTimestamp.Nanoseconds()),
		ParsingNs:         uint64(l.Parsing.Nanoseconds()),
		ProcessingNs:      uint64(l.Processing.Nanoseconds()),
		EncodingNs:        uint64(l.Json.Nanoseconds()),
		TotalNs:           uint64((time.Since(l.Start)).Nanoseconds()),
	}
	md := metadata.Pairs(x.DgraphCostHeader, fmt.Sprint(resp.Metrics.NumUids["_total"]))
	grpc.SendHeader(ctx, md)
	return resp, gqlErrs
}

func processQuery(ctx context.Context, qc *queryContext) (*api.Response, error) {
	resp := &api.Response{}
	if qc.req.Query == "" {
		// No query, so make the query cost 0.
		resp.Metrics = &api.Metrics{
			NumUids: map[string]uint64{"_total": 0},
		}
		return resp, nil
	}
	if ctx.Err() != nil {
		return resp, ctx.Err()
	}
	if x.WorkerConfig.LudicrousEnabled {
		qc.req.StartTs = posting.Oracle().MaxAssigned()
	}
	qr := query.Request{
		Latency:  qc.latency,
		GqlQuery: &qc.dqlRes,
	}

	// Here we try our best effort to not contact Zero for a timestamp. If we succeed,
	// then we use the max known transaction ts value (from ProcessDelta) for a read-only query.
	// If we haven't processed any updates yet then fall back to getting TS from Zero.
	switch {
	case qc.req.BestEffort:
		qc.span.Annotate([]otrace.Attribute{otrace.BoolAttribute("be", true)}, "")
	case qc.req.ReadOnly:
		qc.span.Annotate([]otrace.Attribute{otrace.BoolAttribute("ro", true)}, "")
	default:
		qc.span.Annotate([]otrace.Attribute{otrace.BoolAttribute("no", true)}, "")
	}

	if qc.req.BestEffort {
		// Sanity: check that request is read-only too.
		if !qc.req.ReadOnly {
			return resp, errors.Errorf("A best effort query must be read-only.")
		}
		if qc.req.StartTs == 0 {
			qc.req.StartTs = posting.Oracle().MaxAssigned()
		}
		qr.Cache = worker.NoCache
	}

	if qc.req.StartTs == 0 {
		assignTimestampStart := time.Now()
		qc.req.StartTs = worker.State.GetTimestamp(qc.req.ReadOnly)
		qc.latency.AssignTimestamp = time.Since(assignTimestampStart)
	}

	qr.ReadTs = qc.req.StartTs
	resp.Txn = &api.TxnContext{StartTs: qc.req.StartTs}

	// Core processing happens here.
	er, err := qr.Process(ctx)

	if bool(glog.V(3)) || worker.LogDQLRequestEnabled() {
		glog.Infof("Finished a query that started at: %+v",
			qr.Latency.Start.Format(time.RFC3339))
	}

	if err != nil {
		if bool(glog.V(3)) {
			glog.Infof("Error processing query: %+v\n", err.Error())
		}
		return resp, errors.Wrap(err, "")
	}

	if len(er.SchemaNode) > 0 || len(er.Types) > 0 {
		if err = authorizeSchemaQuery(ctx, &er); err != nil {
			return resp, err
		}
		sort.Slice(er.SchemaNode, func(i, j int) bool {
			return er.SchemaNode[i].Predicate < er.SchemaNode[j].Predicate
		})
		sort.Slice(er.Types, func(i, j int) bool {
			return er.Types[i].TypeName < er.Types[j].TypeName
		})

		respMap := make(map[string]interface{})
		if len(er.SchemaNode) > 0 {
			respMap["schema"] = er.SchemaNode
		}
		if len(er.Types) > 0 {
			respMap["types"] = formatTypes(er.Types)
		}
		resp.Json, err = json.Marshal(respMap)
	} else if qc.req.RespFormat == api.Request_RDF {
		resp.Rdf, err = query.ToRDF(qc.latency, er.Subgraphs)
	} else {
		resp.Json, err = query.ToJson(ctx, qc.latency, er.Subgraphs, qc.gqlField)
	}
	// if err is just some error from GraphQL encoding, then we need to continue the normal
	// execution ignoring the error as we still need to assign metrics and latency info to resp.
	if err != nil && (qc.gqlField == nil || !x.IsGqlErrorList(err)) {
		return resp, err
	}
	qc.span.Annotatef(nil, "Response = %s", resp.Json)

	// varToUID contains a map of variable name to the uids corresponding to it.
	// It is used later for constructing set and delete mutations by replacing
	// variables with the actual uids they correspond to.
	// If a variable doesn't have any UID, we generate one ourselves later.
	for name := range qc.uidRes {
		v := qr.Vars[name]

		// If the list of UIDs is empty but the map of values is not,
		// we need to get the UIDs from the keys in the map.
		var uidList []uint64
		if v.Uids != nil && len(v.Uids.Uids) > 0 {
			uidList = v.Uids.Uids
		} else {
			uidList = make([]uint64, 0, len(v.Vals))
			for uid := range v.Vals {
				uidList = append(uidList, uid)
			}
		}
		if len(uidList) == 0 {
			continue
		}

		// We support maximum 1 million UIDs per variable to ensure that we
		// don't do bad things to alpha and mutation doesn't become too big.
		if len(uidList) > 1e6 {
			return resp, errors.Errorf("var [%v] has over million UIDs", name)
		}

		uids := make([]string, len(uidList))
		for i, u := range uidList {
			// We use base 10 here because the RDF mutations expect the uid to be in base 10.
			uids[i] = strconv.FormatUint(u, 10)
		}
		qc.uidRes[name] = uids
	}

	// look for values for value variables
	for name := range qc.valRes {
		v := qr.Vars[name]
		qc.valRes[name] = v.Vals
	}

	resp.Metrics = &api.Metrics{
		NumUids: er.Metrics,
	}
	var total uint64
	for _, num := range resp.Metrics.NumUids {
		total += num
	}
	resp.Metrics.NumUids["_total"] = total

	return resp, err
}

// parseRequest parses the incoming request
func parseRequest(qc *queryContext) error {
	start := time.Now()
	defer func() {
		qc.latency.Parsing = time.Since(start)
	}()

	var needVars []string
	upsertQuery := qc.req.Query
	if len(qc.req.Mutations) > 0 {
		// parsing mutations
		qc.gmuList = make([]*dql.Mutation, 0, len(qc.req.Mutations))
		for _, mu := range qc.req.Mutations {
			gmu, err := parseMutationObject(mu, qc)
			if err != nil {
				return err
			}

			qc.gmuList = append(qc.gmuList, gmu)
		}

		qc.uidRes = make(map[string][]string)
		qc.valRes = make(map[string]map[uint64]types.Val)
		upsertQuery = buildUpsertQuery(qc)
		needVars = findMutationVars(qc)
		if upsertQuery == "" {
			if len(needVars) > 0 {
				return errors.Errorf("variables %v not defined", needVars)
			}

			return nil
		}
	}

	// parsing the updated query
	var err error
	qc.dqlRes, err = dql.ParseWithNeedVars(dql.Request{
		Str:       upsertQuery,
		Variables: qc.req.Vars,
	}, needVars)
	if err != nil {
		return err
	}
	return validateQuery(qc.dqlRes.Query)
}

func authorizeRequest(ctx context.Context, qc *queryContext) error {
	if err := authorizeQuery(ctx, &qc.dqlRes, qc.graphql); err != nil {
		return err
	}

	// TODO(Aman): can be optimized to do the authorization in just one func call
	for _, gmu := range qc.gmuList {
		if err := authorizeMutation(ctx, gmu); err != nil {
			return err
		}
	}

	return nil
}

func getHash(ns, startTs uint64) string {
	h := sha256.New()
	h.Write([]byte(fmt.Sprintf("%#x%#x%s", ns, startTs, x.WorkerConfig.HmacSecret)))
	return hex.EncodeToString(h.Sum(nil))
}

func validateNamespace(ctx context.Context, tc *api.TxnContext) error {
	if !x.WorkerConfig.AclEnabled {
		return nil
	}

	ns, err := x.ExtractJWTNamespace(ctx)
	if err != nil {
		return err
	}
	if tc.Hash != getHash(ns, tc.StartTs) {
		return x.ErrHashMismatch
	}
	return nil
}

// CommitOrAbort commits or aborts a transaction.
func (s *Server) CommitOrAbort(ctx context.Context, tc *api.TxnContext) (*api.TxnContext, error) {
	ctx, span := otrace.StartSpan(ctx, "Server.CommitOrAbort")
	defer span.End()

	if err := x.HealthCheck(); err != nil {
		return &api.TxnContext{}, err
	}

	tctx := &api.TxnContext{}
	if tc.StartTs == 0 {
		return &api.TxnContext{}, errors.Errorf(
			"StartTs cannot be zero while committing a transaction")
	}
	if ns, err := x.ExtractJWTNamespace(ctx); err == nil {
		annotateNamespace(span, ns)
	}
	annotateStartTs(span, tc.StartTs)

	if err := validateNamespace(ctx, tc); err != nil {
		return &api.TxnContext{}, err
	}

	span.Annotatef(nil, "Txn Context received: %+v", tc)
	commitTs, err := worker.CommitOverNetwork(ctx, tc)
	if err == dgo.ErrAborted {
		// If err returned is dgo.ErrAborted and tc.Aborted was set, that means the client has
		// aborted the transaction by calling txn.Discard(). Hence return a nil error.
		tctx.Aborted = true
		if tc.Aborted {
			return tctx, nil
		}

		return tctx, status.Errorf(codes.Aborted, err.Error())
	}
	tctx.StartTs = tc.StartTs
	tctx.CommitTs = commitTs
	return tctx, err
}

// CheckVersion returns the version of this Dgraph instance.
func (s *Server) CheckVersion(ctx context.Context, c *api.Check) (v *api.Version, err error) {
	if err := x.HealthCheck(); err != nil {
		return v, err
	}

	v = new(api.Version)
	v.Tag = x.Version()
	return v, nil
}

// -------------------------------------------------------------------------------------------------
// HELPER FUNCTIONS
// -------------------------------------------------------------------------------------------------
func isMutationAllowed(ctx context.Context) bool {
	if worker.Config.MutationsMode != worker.DisallowMutations {
		return true
	}
	shareAllowed, ok := ctx.Value("_share_").(bool)
	if !ok || !shareAllowed {
		return false
	}
	return true
}

var errNoAuth = errors.Errorf("No Auth Token found. Token needed for Admin operations.")

func hasAdminAuth(ctx context.Context, tag string) (net.Addr, error) {
	ipAddr, err := x.HasWhitelistedIP(ctx)
	if err != nil {
		return nil, err
	}
	glog.Infof("Got %s request from: %q\n", tag, ipAddr)
	if err = hasPoormansAuth(ctx); err != nil {
		return nil, err
	}
	return ipAddr, nil
}

func hasPoormansAuth(ctx context.Context) error {
	if worker.Config.AuthToken == "" {
		return nil
	}
	md, ok := metadata.FromIncomingContext(ctx)
	if !ok {
		return errNoAuth
	}
	tokens := md.Get("auth-token")
	if len(tokens) == 0 {
		return errNoAuth
	}
	if tokens[0] != worker.Config.AuthToken {
		return errors.Errorf("Provided auth token [%s] does not match. Permission denied.", tokens[0])
	}
	return nil
}

// parseMutationObject tries to consolidate fields of the api.Mutation into the
// corresponding field of the returned dql.Mutation. For example, the 3 fields,
// api.Mutation#SetJson, api.Mutation#SetNquads and api.Mutation#Set are consolidated into the
// dql.Mutation.Set field. Similarly the 3 fields api.Mutation#DeleteJson, api.Mutation#DelNquads
// and api.Mutation#Del are merged into the dql.Mutation#Del field.
func parseMutationObject(mu *api.Mutation, qc *queryContext) (*dql.Mutation, error) {
	res := &dql.Mutation{Cond: mu.Cond}

	if len(mu.SetJson) > 0 {
		nqs, md, err := chunker.ParseJSON(mu.SetJson, chunker.SetNquads)
		if err != nil {
			return nil, err
		}
		res.Set = append(res.Set, nqs...)
		res.Metadata = md
	}
	if len(mu.DeleteJson) > 0 {
		// The metadata is not currently needed for delete operations so it can be safely ignored.
		nqs, _, err := chunker.ParseJSON(mu.DeleteJson, chunker.DeleteNquads)
		if err != nil {
			return nil, err
		}
		res.Del = append(res.Del, nqs...)
	}
	if len(mu.SetNquads) > 0 {
		nqs, md, err := chunker.ParseRDFs(mu.SetNquads)
		if err != nil {
			return nil, err
		}
		res.Set = append(res.Set, nqs...)
		res.Metadata = md
	}
	if len(mu.DelNquads) > 0 {
		nqs, _, err := chunker.ParseRDFs(mu.DelNquads)
		if err != nil {
			return nil, err
		}
		res.Del = append(res.Del, nqs...)
	}

	res.Set = append(res.Set, mu.Set...)
	res.Del = append(res.Del, mu.Del...)
	// parse facets and convert to the binary format so that
	// a field of type datetime like "2017-01-01" can be correctly encoded in the
	// marshaled binary format as done in the time.Marshal method
	if err := validateAndConvertFacets(res.Set); err != nil {
		return nil, err
	}

	if err := validateNQuads(res.Set, res.Del, qc); err != nil {
		return nil, err
	}
	return res, nil
}

func validateAndConvertFacets(nquads []*api.NQuad) error {
	for _, m := range nquads {
		encodedFacets := make([]*api.Facet, 0, len(m.Facets))
		for _, f := range m.Facets {
			// try to interpret the value as binary first
			if _, err := facets.ValFor(f); err == nil {
				encodedFacets = append(encodedFacets, f)
			} else {
				encodedFacet, err := facets.FacetFor(f.Key, string(f.Value))
				if err != nil {
					return err
				}
				encodedFacets = append(encodedFacets, encodedFacet)
			}
		}

		m.Facets = encodedFacets
	}
	return nil
}

// validateForGraphql validate nquads for graphql
func validateForGraphql(nq *api.NQuad, isGraphql bool) error {
	// Check whether the incoming predicate is graphql reserved predicate or not.
	if !isGraphql && x.IsGraphqlReservedPredicate(nq.Predicate) {
		return errors.Errorf("Cannot mutate graphql reserved predicate %s", nq.Predicate)
	}
	return nil
}

func validateNQuads(set, del []*api.NQuad, qc *queryContext) error {

	for _, nq := range set {
		if err := validatePredName(nq.Predicate); err != nil {
			return err
		}
		var ostar bool
		if o, ok := nq.ObjectValue.GetVal().(*api.Value_DefaultVal); ok {
			ostar = o.DefaultVal == x.Star
		}
		if nq.Subject == x.Star || nq.Predicate == x.Star || ostar {
			return errors.Errorf("Cannot use star in set n-quad: %+v", nq)
		}
		if err := validateKeys(nq); err != nil {
			return errors.Wrapf(err, "key error: %+v", nq)
		}
		if err := validateForGraphql(nq, qc.graphql); err != nil {
			return err
		}
	}
	for _, nq := range del {
		if err := validatePredName(nq.Predicate); err != nil {
			return err
		}
		var ostar bool
		if o, ok := nq.ObjectValue.GetVal().(*api.Value_DefaultVal); ok {
			ostar = o.DefaultVal == x.Star
		}
		if nq.Subject == x.Star || (nq.Predicate == x.Star && !ostar) {
			return errors.Errorf("Only valid wildcard delete patterns are 'S * *' and 'S P *': %v", nq)
		}
		if err := validateForGraphql(nq, qc.graphql); err != nil {
			return err
		}
		// NOTE: we dont validateKeys() with delete to let users fix existing mistakes
		// with bad predicate forms. ex: foo@bar ~something
	}
	return nil
}

func validateKey(key string) error {
	switch {
	case key == "":
		return errors.Errorf("Has zero length")
	case strings.ContainsAny(key, "~@"):
		return errors.Errorf("Has invalid characters")
	case strings.IndexFunc(key, unicode.IsSpace) != -1:
		return errors.Errorf("Must not contain spaces")
	}
	return nil
}

// validateKeys checks predicate and facet keys in N-Quad for syntax errors.
func validateKeys(nq *api.NQuad) error {
	if err := validateKey(nq.Predicate); err != nil {
		return errors.Wrapf(err, "predicate %q", nq.Predicate)
	}
	for i := range nq.Facets {
		if nq.Facets[i] == nil {
			continue
		}
		if err := validateKey(nq.Facets[i].Key); err != nil {
			return errors.Errorf("Facet %q, %s", nq.Facets[i].Key, err)
		}
	}
	return nil
}

// validateQuery verifies that the query does not contain any preds that
// are longer than the limit (2^16).
func validateQuery(queries []*dql.GraphQuery) error {
	for _, q := range queries {
		if err := validatePredName(q.Attr); err != nil {
			return err
		}

		if err := validateQuery(q.Children); err != nil {
			return err
		}
	}

	return nil
}

func validatePredName(name string) error {
	if len(name) > math.MaxUint16 {
		return errors.Errorf("Predicate name length cannot be bigger than 2^16. Predicate: %v",
			name[:80])
	}
	return nil
}

// formatTypes takes a list of TypeUpdates and converts them in to a list of
// maps in a format that is human-readable to be marshaled into JSON.
func formatTypes(typeList []*pb.TypeUpdate) []map[string]interface{} {
	var res []map[string]interface{}
	for _, typ := range typeList {
		typeMap := make(map[string]interface{})
		typeMap["name"] = typ.TypeName
		fields := make([]map[string]string, len(typ.Fields))

		for i, field := range typ.Fields {
			m := make(map[string]string, 1)
			m["name"] = field.Predicate
			fields[i] = m
		}
		typeMap["fields"] = fields

		res = append(res, typeMap)
	}
	return res
}

func isDropAll(op *api.Operation) bool {
	if op.DropAll || op.DropOp == api.Operation_ALL {
		return true
	}
	return false
}<|MERGE_RESOLUTION|>--- conflicted
+++ resolved
@@ -889,11 +889,8 @@
 // updateUIDInMutations does following transformations:
 //   - uid(v) -> 0x123     -- If v is defined in query block
 //   - uid(v) -> _:uid(v)  -- Otherwise
-<<<<<<< HEAD
+
 func updateUIDInMutations(gmu *dql.Mutation, qc *queryContext) error {
-=======
-func updateUIDInMutations(gmu *gql.Mutation, qc *queryContext) error {
->>>>>>> 70b8bd03
 	// usedMutationVars keeps track of variables that are used in mutations.
 	getNewVals := func(s string) []string {
 		if strings.HasPrefix(s, "uid(") {
