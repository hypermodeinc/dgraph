/*
 * Copyright 2017-2018 Dgraph Labs, Inc.
 *
 * This file is available under the Apache License, Version 2.0,
 * with the Commons Clause restriction.
 */

package edgraph

import (
	"bytes"
	"fmt"
	"log"
	"math"
	"math/rand"
	"os"
	"sync"
	"time"

	"google.golang.org/grpc/codes"
	"google.golang.org/grpc/status"

	"golang.org/x/net/context"
	"golang.org/x/net/trace"

	"github.com/dgraph-io/badger"
	"github.com/dgraph-io/badger/options"
	"github.com/dgraph-io/dgo/protos/api"
	"github.com/dgraph-io/dgo/y"
	"github.com/dgraph-io/dgraph/gql"
	"github.com/dgraph-io/dgraph/protos/intern"
	"github.com/dgraph-io/dgraph/query"
	"github.com/dgraph-io/dgraph/rdf"
	"github.com/dgraph-io/dgraph/schema"
	"github.com/dgraph-io/dgraph/types/facets"
	"github.com/dgraph-io/dgraph/worker"
	"github.com/dgraph-io/dgraph/x"
	"github.com/pkg/errors"
)

type ServerState struct {
	FinishCh   chan struct{} // channel to wait for all pending reqs to finish.
	ShutdownCh chan struct{} // channel to signal shutdown.

	Pstore   *badger.ManagedDB
	WALstore *badger.DB

	vlogTicker          *time.Ticker // runs every 1m, check size of vlog and run GC conditionally.
	mandatoryVlogTicker *time.Ticker // runs every 10m, we always run vlog GC.

	mu     sync.Mutex
	needTs []chan uint64
	notify chan struct{}
}

// TODO(tzdybal) - remove global
var State ServerState

func InitServerState() {
	Config.validate()

	State.FinishCh = make(chan struct{})
	State.ShutdownCh = make(chan struct{})
	State.notify = make(chan struct{}, 1)

	State.initStorage()

	go State.fillTimestampRequests()
}

func (s *ServerState) runVlogGC(store *badger.ManagedDB) {
	// Get initial size on start.
	_, lastVlogSize := store.Size()
	const GB = int64(1 << 30)

	runGC := func() {
		var err error
		for err == nil {
			// If a GC is successful, immediately run it again.
			err = store.RunValueLogGC(0.7)
		}
		_, lastVlogSize = store.Size()
	}

	for {
		select {
		case <-s.vlogTicker.C:
			_, currentVlogSize := store.Size()
			if currentVlogSize < lastVlogSize+GB {
				continue
			}
			runGC()
		case <-s.mandatoryVlogTicker.C:
			runGC()
		}
	}
}

func (s *ServerState) initStorage() {
	// Write Ahead Log directory
	x.Checkf(os.MkdirAll(Config.WALDir, 0700), "Error while creating WAL dir.")
	kvOpt := badger.LSMOnlyOptions
<<<<<<< HEAD
	kvOpt.SyncWrites = false // TODO: Should we keep it async?
=======
	kvOpt.SyncWrites = true
	kvOpt.Truncate = true
>>>>>>> fe3752bf
	kvOpt.Dir = Config.WALDir
	kvOpt.ValueDir = Config.WALDir
	kvOpt.TableLoadingMode = options.MemoryMap

	var err error
	s.WALstore, err = badger.Open(kvOpt)
	x.Checkf(err, "Error while creating badger KV WAL store")

	// Postings directory
	// All the writes to posting store should be synchronous. We use batched writers
	// for posting lists, so the cost of sync writes is amortized.
	x.Check(os.MkdirAll(Config.PostingDir, 0700))
	x.Printf("Setting Badger option: %s", Config.BadgerOptions)
	var opt badger.Options
	switch Config.BadgerOptions {
	case "ssd":
		opt = badger.DefaultOptions
	case "hdd":
		opt = badger.LSMOnlyOptions
	default:
		x.Fatalf("Invalid Badger options")
	}
	opt.SyncWrites = true
	opt.Truncate = true
	opt.Dir = Config.PostingDir
	opt.ValueDir = Config.PostingDir
	opt.NumVersionsToKeep = math.MaxInt32

	x.Printf("Setting Badger table load option: %s", Config.BadgerTables)
	switch Config.BadgerTables {
	case "none": // Use default based on BadgerOptions.
	case "mmap":
		opt.TableLoadingMode = options.MemoryMap
	case "ram":
		opt.TableLoadingMode = options.LoadToRAM
	case "disk":
		opt.TableLoadingMode = options.FileIO
	default:
		x.Fatalf("Invalid Badger Tables options")
	}

	x.Printf("Setting Badger value log load option: %s", Config.BadgerVlog)
	switch Config.BadgerVlog {
	case "none": // Use default based on BadgerOptions.
	case "mmap":
		opt.ValueLogLoadingMode = options.MemoryMap
	case "disk":
		opt.ValueLogLoadingMode = options.FileIO
	default:
		x.Fatalf("Invalid Badger Value log options")
	}

	x.Printf("Opening postings Badger DB with options: %+v\n", opt)
	s.Pstore, err = badger.OpenManaged(opt)
	x.Checkf(err, "Error while creating badger KV posting store")
	s.vlogTicker = time.NewTicker(1 * time.Minute)
	s.mandatoryVlogTicker = time.NewTicker(10 * time.Minute)
	go s.runVlogGC(s.Pstore)

	wrapper := &badger.ManagedDB{DB: s.WALstore}
	go s.runVlogGC(wrapper)
}

func (s *ServerState) Dispose() error {
	if err := s.Pstore.Close(); err != nil {
		return errors.Wrapf(err, "While closing postings store")
	}
	if err := s.WALstore.Close(); err != nil {
		return errors.Wrapf(err, "While closing WAL store")
	}
	s.vlogTicker.Stop()
	s.mandatoryVlogTicker.Stop()
	return nil
}

// Server implements protos.DgraphServer
type Server struct{}

// TODO(pawan) - Remove this logic from client after client doesn't have to fetch ts
// for Commit API.
func (s *ServerState) fillTimestampRequests() {
	var chs []chan uint64
	const (
		initDelay = 10 * time.Millisecond
		maxDelay  = 10 * time.Second
	)
	delay := initDelay
	for range s.notify {
	RETRY:
		s.mu.Lock()
		chs = append(chs, s.needTs...)
		s.needTs = s.needTs[:0]
		s.mu.Unlock()

		if len(chs) == 0 {
			continue
		}
		num := &intern.Num{Val: uint64(len(chs))}
		ctx, cancel := context.WithTimeout(context.Background(), 10*time.Second)
		ts, err := worker.Timestamps(ctx, num)
		cancel()
		if err != nil {
			log.Printf("Error while retrieving timestamps: %v. Will retry...\n", err)
			time.Sleep(delay)
			delay *= 2
			if delay > maxDelay {
				delay = maxDelay
			}
			goto RETRY
		}
		delay = initDelay
		x.AssertTrue(ts.EndId-ts.StartId+1 == uint64(len(chs)))
		for i, ch := range chs {
			ch <- ts.StartId + uint64(i)
		}
		chs = chs[:0]
	}
}

func (s *ServerState) getTimestamp() uint64 {
	ch := make(chan uint64)
	s.mu.Lock()
	s.needTs = append(s.needTs, ch)
	s.mu.Unlock()

	select {
	case s.notify <- struct{}{}:
	default:
	}
	return <-ch
}

func (s *Server) Alter(ctx context.Context, op *api.Operation) (*api.Payload, error) {
	if op.Schema == "" && op.DropAttr == "" && !op.DropAll {
		// Must have at least one field set. This helps users if they attempt
		// to set a field but use the wrong name (could be decoded from JSON).
		return nil, x.Errorf("Operation must have at least one field set")
	}

	empty := &api.Payload{}
	if err := x.HealthCheck(); err != nil {
		if tr, ok := trace.FromContext(ctx); ok {
			tr.LazyPrintf("Request rejected %v", err)
		}
		return empty, err
	}

	if !isMutationAllowed(ctx) {
		return nil, x.Errorf("No mutations allowed.")
	}

	// StartTs is not needed if the predicate to be dropped lies on this server but is required
	// if it lies on some other machine. Let's get it for safety.
	m := &intern.Mutations{StartTs: State.getTimestamp()}
	if op.DropAll {
		m.DropAll = true
		_, err := query.ApplyMutations(ctx, m)
		return empty, err
	}
	if len(op.DropAttr) > 0 {
		nq := &api.NQuad{
			Subject:     x.Star,
			Predicate:   op.DropAttr,
			ObjectValue: &api.Value{&api.Value_StrVal{x.Star}},
		}
		wnq := &gql.NQuad{nq}
		edge, err := wnq.ToDeletePredEdge()
		if err != nil {
			return empty, err
		}
		edges := []*intern.DirectedEdge{edge}
		m.Edges = edges
		_, err = query.ApplyMutations(ctx, m)
		return empty, err
	}
	updates, err := schema.Parse(op.Schema)
	if err != nil {
		return empty, err
	}
	x.Printf("Got schema: %+v\n", updates)
	// TODO: Maybe add some checks about the schema.
	m.Schema = updates
	_, err = query.ApplyMutations(ctx, m)
	return empty, err
}

func (s *Server) Mutate(ctx context.Context, mu *api.Mutation) (resp *api.Assigned, err error) {
	resp = &api.Assigned{}
	if err := x.HealthCheck(); err != nil {
		if tr, ok := trace.FromContext(ctx); ok {
			tr.LazyPrintf("Request rejected %v", err)
		}
		return resp, err
	}

	if !isMutationAllowed(ctx) {
		return nil, x.Errorf("No mutations allowed.")
	}
	if mu.StartTs == 0 {
		mu.StartTs = State.getTimestamp()
	}
	emptyMutation :=
		len(mu.GetSetJson()) == 0 && len(mu.GetDeleteJson()) == 0 &&
			len(mu.Set) == 0 && len(mu.Del) == 0 &&
			len(mu.SetNquads) == 0 && len(mu.DelNquads) == 0
	if emptyMutation {
		return resp, fmt.Errorf("empty mutation")
	}
	if rand.Float64() < worker.Config.Tracing {
		var tr trace.Trace
		tr, ctx = x.NewTrace("Server.Mutate", ctx)
		defer tr.Finish()
	}

	var l query.Latency
	l.Start = time.Now()
	gmu, err := parseMutationObject(mu)
	if err != nil {
		return resp, err
	}
	parseEnd := time.Now()
	l.Parsing = parseEnd.Sub(l.Start)
	defer func() {
		l.Processing = time.Since(parseEnd)
		resp.Latency = &api.Latency{
			ParsingNs:    uint64(l.Parsing.Nanoseconds()),
			ProcessingNs: uint64(l.Processing.Nanoseconds()),
		}
	}()

	newUids, err := query.AssignUids(ctx, gmu.Set)
	if err != nil {
		return resp, err
	}
	resp.Uids = query.ConvertUidsToHex(query.StripBlankNode(newUids))
	edges, err := query.ToInternal(gmu, newUids)
	if err != nil {
		return resp, err
	}

	m := &intern.Mutations{
		Edges:   edges,
		StartTs: mu.StartTs,
	}
	resp.Context, err = query.ApplyMutations(ctx, m)
	if !mu.CommitNow {
		if err == y.ErrConflict {
			err = status.Errorf(codes.FailedPrecondition, err.Error())
		}
		return resp, err
	}

	// The following logic is for committing immediately.
	if err != nil {
		// ApplyMutations failed. We now want to abort the transaction,
		// ignoring any error that might occur during the abort (the user would
		// care more about the previous error).
		if resp.Context == nil {
			resp.Context = &api.TxnContext{StartTs: mu.StartTs}
		}
		resp.Context.Aborted = true
		_, _ = worker.CommitOverNetwork(ctx, resp.Context)

		if err == y.ErrConflict {
			// We have already aborted the transaction, so the error message should reflect that.
			return resp, y.ErrAborted
		}
		return resp, err
	}
	tr, ok := trace.FromContext(ctx)
	if ok {
		tr.LazyPrintf("Prewrites err: %v. Attempting to commit/abort immediately.", err)
	}
	ctxn := resp.Context
	// zero would assign the CommitTs
	cts, err := worker.CommitOverNetwork(ctx, ctxn)
	if ok {
		tr.LazyPrintf("Status of commit at ts: %d: %v", ctxn.StartTs, err)
	}
	if err != nil {
		if err == y.ErrAborted {
			err = status.Errorf(codes.Aborted, err.Error())
			resp.Context.Aborted = true
		}
		return resp, err
	}
	// CommitNow was true, no need to send keys.
	resp.Context.Keys = resp.Context.Keys[:0]
	resp.Context.CommitTs = cts
	return resp, nil
}

// This method is used to execute the query and return the response to the
// client as a protocol buffer message.
func (s *Server) Query(ctx context.Context, req *api.Request) (resp *api.Response, err error) {
	if err := x.HealthCheck(); err != nil {
		if tr, ok := trace.FromContext(ctx); ok {
			tr.LazyPrintf("Request rejected %v", err)
		}
		return resp, err
	}

	x.PendingQueries.Add(1)
	x.NumQueries.Add(1)
	defer x.PendingQueries.Add(-1)
	if ctx.Err() != nil {
		return resp, ctx.Err()
	}

	if rand.Float64() < worker.Config.Tracing {
		var tr trace.Trace
		tr, ctx = x.NewTrace("GrpcQuery", ctx)
		defer tr.Finish()
	}

	resp = new(api.Response)
	if len(req.Query) == 0 {
		if tr, ok := trace.FromContext(ctx); ok {
			tr.LazyPrintf("Empty query")
		}
		return resp, fmt.Errorf("empty query")
	}

	if Config.DebugMode {
		x.Printf("Received query: %+v\n", req.Query)
	}
	var l query.Latency
	l.Start = time.Now()
	if tr, ok := trace.FromContext(ctx); ok {
		tr.LazyPrintf("Query received: %v, variables: %v", req.Query, req.Vars)
	}

	parsedReq, err := gql.Parse(gql.Request{
		Str:       req.Query,
		Variables: req.Vars,
	})
	if err != nil {
		return resp, err
	}

	if req.StartTs == 0 {
		req.StartTs = State.getTimestamp()
	}
	resp.Txn = &api.TxnContext{
		StartTs: req.StartTs,
	}

	var queryRequest = query.QueryRequest{
		Latency:  &l,
		GqlQuery: &parsedReq,
		ReadTs:   req.StartTs,
		LinRead:  req.LinRead,
	}

	// Core processing happens here.
	var er query.ExecuteResult
	if er, err = queryRequest.Process(ctx); err != nil {
		if tr, ok := trace.FromContext(ctx); ok {
			tr.LazyPrintf("Error while processing query: %+v", err)
		}
		return resp, x.Wrap(err)
	}
	resp.Schema = er.SchemaNode

	json, err := query.ToJson(&l, er.Subgraphs)
	if err != nil {
		if tr, ok := trace.FromContext(ctx); ok {
			tr.LazyPrintf("Error while converting to protocol buffer: %+v", err)
		}
		return resp, err
	}
	resp.Json = json

	gl := &api.Latency{
		ParsingNs:    uint64(l.Parsing.Nanoseconds()),
		ProcessingNs: uint64(l.Processing.Nanoseconds()),
		EncodingNs:   uint64(l.Json.Nanoseconds()),
	}

	resp.Latency = gl
	resp.Txn.LinRead = queryRequest.LinRead
	return resp, err
}

func (s *Server) CommitOrAbort(ctx context.Context, tc *api.TxnContext) (*api.TxnContext,
	error) {
	if err := x.HealthCheck(); err != nil {
		if tr, ok := trace.FromContext(ctx); ok {
			tr.LazyPrintf("Request rejected %v", err)
		}
		return &api.TxnContext{}, err
	}

	tctx := &api.TxnContext{}

	if tc.StartTs == 0 {
		return &api.TxnContext{}, fmt.Errorf("StartTs cannot be zero while committing a transaction.")
	}
	commitTs, err := worker.CommitOverNetwork(ctx, tc)
	if err == y.ErrAborted {
		tctx.Aborted = true
		return tctx, status.Errorf(codes.Aborted, err.Error())
	}
	tctx.CommitTs = commitTs
	return tctx, err
}

func (s *Server) CheckVersion(ctx context.Context, c *api.Check) (v *api.Version, err error) {
	if err := x.HealthCheck(); err != nil {
		if tr, ok := trace.FromContext(ctx); ok {
			tr.LazyPrintf("request rejected %v", err)
		}
		return v, err
	}

	v = new(api.Version)
	v.Tag = x.Version()
	return v, nil
}

//-------------------------------------------------------------------------------------------------
// HELPER FUNCTIONS
//-------------------------------------------------------------------------------------------------
func isMutationAllowed(ctx context.Context) bool {
	if !Config.Nomutations {
		return true
	}
	shareAllowed, ok := ctx.Value("_share_").(bool)
	if !ok || !shareAllowed {
		return false
	}
	return true
}

func parseNQuads(b []byte) ([]*api.NQuad, error) {
	var nqs []*api.NQuad
	for _, line := range bytes.Split(b, []byte{'\n'}) {
		line = bytes.TrimSpace(line)
		nq, err := rdf.Parse(string(line))
		if err == rdf.ErrEmpty {
			continue
		}
		if err != nil {
			return nil, err
		}
		nqs = append(nqs, &nq)
	}
	return nqs, nil
}

func parseMutationObject(mu *api.Mutation) (*gql.Mutation, error) {
	res := &gql.Mutation{}
	if len(mu.SetJson) > 0 {
		nqs, err := nquadsFromJson(mu.SetJson, set)
		if err != nil {
			return nil, err
		}
		res.Set = append(res.Set, nqs...)
	}
	if len(mu.DeleteJson) > 0 {
		nqs, err := nquadsFromJson(mu.DeleteJson, delete)
		if err != nil {
			return nil, err
		}
		res.Del = append(res.Del, nqs...)
	}
	if len(mu.SetNquads) > 0 {
		nqs, err := parseNQuads(mu.SetNquads)
		if err != nil {
			return nil, err
		}
		res.Set = append(res.Set, nqs...)
	}
	if len(mu.DelNquads) > 0 {
		nqs, err := parseNQuads(mu.DelNquads)
		if err != nil {
			return nil, err
		}
		res.Del = append(res.Del, nqs...)
	}

	// We check that the facet value is in the right format based on the facet type.
	for _, m := range mu.Set {
		for _, f := range m.Facets {
			if err := facets.TryValFor(f); err != nil {
				return nil, err
			}
		}
	}

	res.Set = append(res.Set, mu.Set...)
	res.Del = append(res.Del, mu.Del...)

	return res, validWildcards(res.Set, res.Del)
}

func validWildcards(set, del []*api.NQuad) error {
	for _, nq := range set {
		var ostar bool
		if o, ok := nq.ObjectValue.GetVal().(*api.Value_DefaultVal); ok {
			ostar = o.DefaultVal == x.Star
		}
		if nq.Subject == x.Star || nq.Predicate == x.Star || ostar {
			return x.Errorf("Cannot use star in set n-quad: %+v", nq)
		}
	}
	for _, nq := range del {
		var ostar bool
		if o, ok := nq.ObjectValue.GetVal().(*api.Value_DefaultVal); ok {
			ostar = o.DefaultVal == x.Star
		}
		if nq.Subject == x.Star || (nq.Predicate == x.Star && !ostar) {
			return x.Errorf("Only valid wildcard delete patterns are 'S * *' and 'S P *': %v", nq)
		}
	}
	return nil
}<|MERGE_RESOLUTION|>--- conflicted
+++ resolved
@@ -100,12 +100,8 @@
 	// Write Ahead Log directory
 	x.Checkf(os.MkdirAll(Config.WALDir, 0700), "Error while creating WAL dir.")
 	kvOpt := badger.LSMOnlyOptions
-<<<<<<< HEAD
-	kvOpt.SyncWrites = false // TODO: Should we keep it async?
-=======
 	kvOpt.SyncWrites = true
 	kvOpt.Truncate = true
->>>>>>> fe3752bf
 	kvOpt.Dir = Config.WALDir
 	kvOpt.ValueDir = Config.WALDir
 	kvOpt.TableLoadingMode = options.MemoryMap
